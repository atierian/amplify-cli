# auto generated file. Edit config.base.yaml if you want to change
version: 2.1
orbs:
  aws-ecr: circleci/aws-ecr@6.15.3
machine:
  environment:
    PATH: ${PATH}:${HOME}/${CIRCLE_PROJECT_REPONAME}/node_modules/.bin
executors:
  windows:
    machine:
      image: windows-server-2019-vs2019:stable
      resource_class: windows.large
      shell: bash.exe
    working_directory: ~/repo
    environment:
      AMPLIFY_DIR: C:/home/circleci/repo/out
      AMPLIFY_PATH: C:/home/circleci/repo/out/amplify.exe
  linux:
    docker:
      - image: public.ecr.aws/a6e6w2n0/amplify-cli-e2e-base-image-repo-public:latest
    working_directory: ~/repo
    resource_class: large
    environment:
      AMPLIFY_DIR: /home/circleci/repo/out
      AMPLIFY_PATH: /home/circleci/repo/out/amplify-pkg-linux
defaults:
  working_directory: ~/repo
  parameters:
    os:
      type: executor
      default: linux
  executor: << parameters.os >>
clean_e2e_resources:
  name: Cleanup resources
  command: |
    pwd
    cd packages/amplify-e2e-tests
    yarn clean-e2e-resources job ${CIRCLE_BUILD_NUM}
  working_directory: ~/repo
scan_e2e_test_artifacts:
  name: Scan And Cleanup E2E Test Artifacts
  command: |
    if ! yarn ts-node .circleci/scan_artifacts.ts; then
      echo "Cleaning the repository"
      git clean -fdx
      exit 1
    fi
  when: always
install_cli_from_local_registery:
  name: Start verdaccio, install node CLI and amplify-app
  command: |
    source .circleci/local_publish_helpers.sh
    startLocalRegistry "$(pwd)/.circleci/verdaccio.yaml"
    setNpmRegistryUrlToLocal
    changeNpmGlobalPath
    npm install -g @aws-amplify/cli
    npm install -g amplify-app
    unsetNpmRegistryUrl
jobs:
  build:
    parameters:
      os:
        type: executor
        default: linux
    executor: << parameters.os >>
    steps:
      - checkout
      - run: yarn run production-build
      - save_cache:
          key: >-
            amplify-cli-yarn-deps-{{ .Branch }}-{{ checksum "yarn.lock" }}-{{
            arch }}
          paths:
            - ~/.cache
      - save_cache:
          key: amplify-cli-ssh-deps-{{ .Branch }}
          paths:
            - ~/.ssh
      - when:
          condition:
            equal:
              - docker:
                  - image: >-
                      public.ecr.aws/a6e6w2n0/amplify-cli-e2e-base-image-repo-public:latest
                working_directory: ~/repo
                resource_class: large
                environment:
                  AMPLIFY_DIR: /home/circleci/repo/out
                  AMPLIFY_PATH: /home/circleci/repo/out/amplify-pkg-linux
              - << parameters.os >>
          steps:
            - persist_to_workspace:
                root: .
                paths: .
  test:
    docker:
      - image: public.ecr.aws/a6e6w2n0/amplify-cli-e2e-base-image-repo-public:latest
    working_directory: ~/repo
    resource_class: large
    environment:
      AMPLIFY_DIR: /home/circleci/repo/out
      AMPLIFY_PATH: /home/circleci/repo/out/amplify-pkg-linux
    steps:
      - attach_workspace:
          at: ./
      - restore_cache:
          key: >-
            amplify-cli-yarn-deps-{{ .Branch }}-{{ checksum "yarn.lock" }}-{{
            arch }}
      - run:
          name: Install Java
          command: sudo apt-get update && sudo apt-get install default-jdk
      - run:
          name: Lint
          command: yarn lint
      - run:
          name: Run tests
          command: yarn test-ci
      - run:
          name: Collect code coverage
          command: yarn coverage
  mock_e2e_tests:
    docker:
      - image: public.ecr.aws/a6e6w2n0/amplify-cli-e2e-base-image-repo-public:latest
    working_directory: ~/repo
    resource_class: large
    environment:
      AMPLIFY_DIR: /home/circleci/repo/out
      AMPLIFY_PATH: /home/circleci/repo/out/amplify-pkg-linux
    steps:
      - attach_workspace:
          at: ./
      - restore_cache:
          key: >-
            amplify-cli-yarn-deps-{{ .Branch }}-{{ checksum "yarn.lock" }}-{{
            arch }}
      - run:
          name: Install Java
          command: sudo apt-get update && sudo apt-get install default-jdk
      - run:
          name: Run Transformer end-to-end tests with mock server
          command: |
            source .circleci/local_publish_helpers.sh
            cd packages/amplify-util-mock/
            retry yarn e2e
          no_output_timeout: 90m
          environment:
            JEST_JUNIT_OUTPUT: reports/junit/js-test-results.xml
      - store_test_results:
          path: packages/amplify-util-mock/
  publish_to_local_registry:
    docker:
      - image: public.ecr.aws/a6e6w2n0/amplify-cli-e2e-base-image-repo-public:latest
    working_directory: ~/repo
    resource_class: large
    environment:
      AMPLIFY_DIR: /home/circleci/repo/out
      AMPLIFY_PATH: /home/circleci/repo/out/amplify-pkg-linux
    steps:
      - attach_workspace:
          at: ./
      - restore_cache:
          key: >-
            amplify-cli-yarn-deps-{{ .Branch }}-{{ checksum "yarn.lock" }}-{{
            arch }}
      - run:
          name: Publish to verdaccio
          command: |
            source .circleci/local_publish_helpers.sh
            startLocalRegistry "$(pwd)/.circleci/verdaccio.yaml"
            setNpmRegistryUrlToLocal
            loginToLocalRegistry
            git config user.email not@used.com
            git config user.name "Doesnt Matter"
            yarn publish-to-verdaccio
            unsetNpmRegistryUrl
      - run:
          name: Generate unified changelog
          command: |
            git reset --hard HEAD
            yarn update-versions
            yarn ts-node scripts/unified-changelog.ts
      - run:
          name: Save new amplify GitHub tag
          command: node scripts/echo-current-cli-version.js > .amplify-pkg-version
      - save_cache:
          key: amplify-verdaccio-cache-{{ .Branch }}-{{ .Revision }}
          paths:
            - ~/verdaccio-cache/
      - save_cache:
          key: amplify-unified-changelog-{{ .Branch }}-{{ .Revision }}
          paths:
            - ~/repo/UNIFIED_CHANGELOG.md
      - save_cache:
          key: amplfiy-pkg-tag-{{ .Branch }}-{{ .Revision }}
          paths:
            - ~/repo/.amplify-pkg-version
  build_pkg_binaries:
    docker:
      - image: public.ecr.aws/a6e6w2n0/amplify-cli-e2e-base-image-repo-public:latest
    working_directory: ~/repo
    resource_class: large
    environment:
      AMPLIFY_DIR: /home/circleci/repo/out
      AMPLIFY_PATH: /home/circleci/repo/out/amplify-pkg-linux
    steps:
      - attach_workspace:
          at: ./
      - restore_cache:
          key: >-
            amplify-cli-yarn-deps-{{ .Branch }}-{{ checksum "yarn.lock" }}-{{
            arch }}
      - restore_cache:
          key: amplify-verdaccio-cache-{{ .Branch }}-{{ .Revision }}
      - run:
          name: Start verdaccio and package CLI
          command: |
            source .circleci/local_publish_helpers.sh
            startLocalRegistry "$(pwd)/.circleci/verdaccio.yaml"
            setNpmRegistryUrlToLocal
            changeNpmGlobalPath
            yarn pkg-all
            unsetNpmRegistryUrl
      - save_cache:
          key: amplify-pkg-binaries-{{ .Branch }}-{{ .Revision }}
          paths:
            - ~/repo/out
  graphql_e2e_tests:
    working_directory: ~/repo
    parameters:
      os:
        type: executor
        default: linux
    executor: << parameters.os >>
    steps:
      - attach_workspace:
          at: ./
      - restore_cache:
          key: >-
            amplify-cli-yarn-deps-{{ .Branch }}-{{ checksum "yarn.lock" }}-{{
            arch }}
      - run:
          name: Run GraphQL end-to-end tests
          command: |
            source .circleci/local_publish_helpers.sh
            cd packages/graphql-transformers-e2e-tests/
            retry yarn e2e --maxWorkers=3
          environment:
            AMPLIFY_CLI_DISABLE_LOGGING: 'true'
          no_output_timeout: 90m
      - store_test_results:
          path: packages/graphql-transformers-e2e-tests/
  amplify_sudo_install_test:
    working_directory: ~/repo
    parameters:
      os:
        type: executor
        default: linux
    executor: << parameters.os >>
    steps:
      - attach_workspace:
          at: ./
      - restore_cache:
          key: amplify-verdaccio-cache-{{ .Branch }}-{{ .Revision }}
      - restore_cache:
          key: amplify-pkg-binaries-{{ .Branch }}-{{ .Revision }}
      - run:
          name: Update OS Packages
          command: sudo apt-get update
      - run:
          name: Start verdaccio and Install Amplify CLI as sudo
          command: |
            source .circleci/local_publish_helpers.sh
            startLocalRegistry "$(pwd)/.circleci/verdaccio.yaml"
            setSudoNpmRegistryUrlToLocal
            changeSudoNpmGlobalPath
            sudo npm install -g @aws-amplify/cli
            unsetSudoNpmRegistryUrl
            amplify version
  amplify_e2e_tests:
    working_directory: ~/repo
    parameters:
      os:
        type: executor
        default: linux
    executor: << parameters.os >>
    steps:
      - attach_workspace:
          at: ./
      - restore_cache:
          key: >-
            amplify-cli-yarn-deps-{{ .Branch }}-{{ checksum "yarn.lock" }}-{{
            arch }}
      - restore_cache:
          key: amplify-verdaccio-cache-{{ .Branch }}-{{ .Revision }}
      - restore_cache:
          key: amplify-pkg-binaries-{{ .Branch }}-{{ .Revision }}
      - run:
          name: Start verdaccio, install node CLI and amplify-app
          command: |
            source .circleci/local_publish_helpers.sh
            startLocalRegistry "$(pwd)/.circleci/verdaccio.yaml"
            setNpmRegistryUrlToLocal
            changeNpmGlobalPath
            npm install -g @aws-amplify/cli
            npm install -g amplify-app
            unsetNpmRegistryUrl
      - run:
          name: Run E2e Tests
          command: |
            source .circleci/local_publish_helpers.sh
            retry runE2eTest
          no_output_timeout: 90m
      - run:
          name: Scan And Cleanup E2E Test Artifacts
          command: |
            if ! yarn ts-node .circleci/scan_artifacts.ts; then
              echo "Cleaning the repository"
              git clean -fdx
              exit 1
            fi
          when: always
      - store_test_results:
          path: packages/amplify-e2e-tests/
      - store_artifacts:
          path: ~/repo/packages/amplify-e2e-tests/amplify-e2e-reports
  done_with_node_e2e_tests:
    docker:
      - image: public.ecr.aws/a6e6w2n0/amplify-cli-e2e-base-image-repo-public:latest
    working_directory: ~/repo
    resource_class: large
    environment:
      AMPLIFY_DIR: /home/circleci/repo/out
      AMPLIFY_PATH: /home/circleci/repo/out/amplify-pkg-linux
    steps:
      - run: echo 'Done with Node CLI E2E Tests'
  done_with_pkg_e2e_tests:
    docker:
      - image: public.ecr.aws/a6e6w2n0/amplify-cli-e2e-base-image-repo-public:latest
    working_directory: ~/repo
    resource_class: large
    environment:
      AMPLIFY_DIR: /home/circleci/repo/out
      AMPLIFY_PATH: /home/circleci/repo/out/amplify-pkg-linux
    steps:
      - run: echo 'Done with pkg CLI E2E Tests'
  amplify_e2e_tests_pkg:
    parameters:
      os:
        type: executor
        default: os.linux
    executor: << parameters.os >>
    working_directory: ~/repo
    steps:
      - attach_workspace:
          at: ./
      - restore_cache:
          key: >-
            amplify-cli-yarn-deps-{{ .Branch }}-{{ checksum "yarn.lock" }}-{{
            arch }}
      - restore_cache:
          key: amplify-verdaccio-cache-{{ .Branch }}-{{ .Revision }}
      - restore_cache:
          key: amplify-build-artifact-{{ .Revision }}-{{ arch }}
      - restore_cache:
          key: amplify-pkg-binaries-{{ .Branch }}-{{ .Revision }}
      - install_yarn:
          os: << parameters.os >>
      - install_packaged_cli:
          os: << parameters.os >>
      - run_e2e_tests:
          os: << parameters.os >>
      - scan_e2e_test_artifacts:
          os: << parameters.os >>
      - store_test_results:
          path: packages/amplify-e2e-tests/
      - store_artifacts:
          path: packages/amplify-e2e-tests/amplify-e2e-reports
      - clean_e2e_resources:
          os: << parameters.os >>
  amplify_migration_tests_v4:
    working_directory: ~/repo
    parameters:
      os:
        type: executor
        default: linux
    executor: << parameters.os >>
    steps:
      - attach_workspace:
          at: ./
      - restore_cache:
          key: >-
            amplify-cli-yarn-deps-{{ .Branch }}-{{ checksum "yarn.lock" }}-{{
            arch }}
      - restore_cache:
          key: amplify-pkg-binaries-{{ .Branch }}-{{ .Revision }}
      - run:
          name: Run tests migrating from CLI v4.0.0
          command: |
            source .circleci/local_publish_helpers.sh
            changeNpmGlobalPath
            cd packages/amplify-migration-tests
<<<<<<< HEAD
            retry yarn run migration_v4.0.0 --maxWorkers=3 $TEST_SUITE
          no_output_timeout: 30m
=======
            yarn run migration_v4.0.0 --maxWorkers=3 $TEST_SUITE
          no_output_timeout: 90m
>>>>>>> b1229477
      - run:
          name: Scan And Cleanup E2E Test Artifacts
          command: |
            if ! yarn ts-node .circleci/scan_artifacts.ts; then
              echo "Cleaning the repository"
              git clean -fdx
              exit 1
            fi
          when: always
      - store_test_results:
          path: packages/amplify-migration-tests/
      - store_artifacts:
          path: ~/repo/packages/amplify-migration-tests/amplify-migration-reports
  amplify_migration_tests_non_multi_env_layers:
    working_directory: ~/repo
    parameters:
      os:
        type: executor
        default: linux
    executor: << parameters.os >>
    environment:
      AMPLIFY_PATH: /home/circleci/.npm-global/lib/node_modules/@aws-amplify/cli/bin/amplify
    steps:
      - attach_workspace:
          at: ./
      - restore_cache:
          key: amplify-pkg-binaries-{{ .Branch }}-{{ .Revision }}
      - restore_cache:
          key: >-
            amplify-cli-yarn-deps-{{ .Branch }}-{{ checksum "yarn.lock" }}-{{
            arch }}
      - run:
          name: Run tests migrating from CLI v4.28.2
          command: >
            source .circleci/local_publish_helpers.sh

            changeNpmGlobalPath

            cd packages/amplify-migration-tests

            retry yarn run migration_v4.28.2_nonmultienv_layers --maxWorkers=3
            $TEST_SUITE
          no_output_timeout: 90m
      - run:
          name: Scan And Cleanup E2E Test Artifacts
          command: |
            if ! yarn ts-node .circleci/scan_artifacts.ts; then
              echo "Cleaning the repository"
              git clean -fdx
              exit 1
            fi
          when: always
      - store_test_results:
          path: packages/amplify-migration-tests/
      - store_artifacts:
          path: ~/repo/packages/amplify-migration-tests/amplify-migration-reports
  amplify_migration_tests_multi_env_layers:
    working_directory: ~/repo
    parameters:
      os:
        type: executor
        default: linux
    executor: << parameters.os >>
    environment:
      AMPLIFY_PATH: /home/circleci/.npm-global/lib/node_modules/@aws-amplify/cli/bin/amplify
    steps:
      - attach_workspace:
          at: ./
      - restore_cache:
          key: >-
            amplify-cli-yarn-deps-{{ .Branch }}-{{ checksum "yarn.lock" }}-{{
            arch }}
      - restore_cache:
          key: amplify-pkg-binaries-{{ .Branch }}-{{ .Revision }}
      - run:
          name: Run tests migrating from CLI v4.52.0
          command: >
            source .circleci/local_publish_helpers.sh

            changeNpmGlobalPath

            cd packages/amplify-migration-tests

            retry yarn run migration_v4.52.0_multienv_layers --maxWorkers=3
            $TEST_SUITE
          no_output_timeout: 90m
      - run:
          name: Scan And Cleanup E2E Test Artifacts
          command: |
            if ! yarn ts-node .circleci/scan_artifacts.ts; then
              echo "Cleaning the repository"
              git clean -fdx
              exit 1
            fi
          when: always
      - store_test_results:
          path: packages/amplify-migration-tests/
      - store_artifacts:
          path: ~/repo/packages/amplify-migration-tests/amplify-migration-reports
  amplify_migration_tests_v4_30_0:
    working_directory: ~/repo
    parameters:
      os:
        type: executor
        default: linux
    executor: << parameters.os >>
    environment:
      AMPLIFY_PATH: /home/circleci/.npm-global/lib/node_modules/@aws-amplify/cli/bin/amplify
    steps:
      - attach_workspace:
          at: ./
      - restore_cache:
          key: >-
            amplify-cli-yarn-deps-{{ .Branch }}-{{ checksum "yarn.lock" }}-{{
            arch }}
      - restore_cache:
          key: amplify-pkg-binaries-{{ .Branch }}-{{ .Revision }}
      - run:
          name: Update OS Packages
          command: sudo apt-get update
      - run:
          name: Run tests migrating from CLI v4.30.0
          command: |
            source .circleci/local_publish_helpers.sh
            changeNpmGlobalPath
            cd packages/amplify-migration-tests
            retry yarn run migration_v4.30.0_auth --maxWorkers=3
          no_output_timeout: 90m
      - run:
          name: Scan And Cleanup E2E Test Artifacts
          command: |
            if ! yarn ts-node .circleci/scan_artifacts.ts; then
              echo "Cleaning the repository"
              git clean -fdx
              exit 1
            fi
          when: always
      - store_test_results:
          path: packages/amplify-migration-tests/
      - store_artifacts:
          path: ~/repo/packages/amplify-migration-tests/amplify-migration-reports
  amplify_migration_tests_latest:
    environment:
      AMPLIFY_PATH: /home/circleci/.npm-global/lib/node_modules/@aws-amplify/cli/bin/amplify
    working_directory: ~/repo
    parameters:
      os:
        type: executor
        default: linux
    executor: << parameters.os >>
    steps:
      - attach_workspace:
          at: ./
      - restore_cache:
          key: >-
            amplify-cli-yarn-deps-{{ .Branch }}-{{ checksum "yarn.lock" }}-{{
            arch }}
      - restore_cache:
          key: amplify-pkg-binaries-{{ .Branch }}-{{ .Revision }}
      - run:
          name: Run tests migrating from latest CLI
          command: |
            source .circleci/local_publish_helpers.sh
            changeNpmGlobalPath
            cd packages/amplify-migration-tests
            retry yarn run migration --maxWorkers=3 $TEST_SUITE
          no_output_timeout: 90m
      - run:
          name: Scan And Cleanup E2E Test Artifacts
          command: |
            if ! yarn ts-node .circleci/scan_artifacts.ts; then
              echo "Cleaning the repository"
              git clean -fdx
              exit 1
            fi
          when: always
      - store_test_results:
          path: packages/amplify-migration-tests/
      - store_artifacts:
          path: ~/repo/packages/amplify-migration-tests/amplify-migration-reports
  amplify_console_integration_tests:
    working_directory: ~/repo
    parameters:
      os:
        type: executor
        default: linux
    executor: << parameters.os >>
    steps:
      - attach_workspace:
          at: ./
      - restore_cache:
          key: amplify-verdaccio-cache-{{ .Branch }}-{{ .Revision }}
      - run:
          name: Start verdaccio, install node CLI and amplify-app
          command: |
            source .circleci/local_publish_helpers.sh
            startLocalRegistry "$(pwd)/.circleci/verdaccio.yaml"
            setNpmRegistryUrlToLocal
            changeNpmGlobalPath
            npm install -g @aws-amplify/cli
            npm install -g amplify-app
            unsetNpmRegistryUrl
      - run:
          command: |
            echo "export PATH=~/.npm-global/bin:$PATH" >> $BASH_ENV
            source $BASH_ENV
            source .circleci/local_publish_helpers.sh
            amplify -v
            cd packages/amplify-console-integration-tests
            retry yarn run console-integration --maxWorkers=3
          name: Run Amplify Console integration tests
          no_output_timeout: 90m
      - run:
          name: Scan And Cleanup E2E Test Artifacts
          command: |
            if ! yarn ts-node .circleci/scan_artifacts.ts; then
              echo "Cleaning the repository"
              git clean -fdx
              exit 1
            fi
          when: always
      - store_test_results:
          path: packages/amplify-console-integration-tests/
      - store_artifacts:
          path: >-
            ~/repo/packages/amplify-console-integration-tests/console-integration-reports
  integration_test:
    working_directory: ~/repo
    resource_class: large
    docker:
      - image: cypress/base:12
        environment:
          TERM: dumb
    steps:
      - attach_workspace:
          at: ./
      - restore_cache:
          key: amplify-verdaccio-cache-{{ .Branch }}-{{ .Revision }}
      - run:
          name: Setup Dependencies
          command: |
            apt-get update
            apt-get install -y sudo
            sudo apt-get install -y tcl
            sudo apt-get install -y expect
            sudo apt-get install -y zip
            sudo apt-get install -y lsof
            sudo apt-get install -y python python-pip libpython-dev
            sudo apt-get install -y jq
            pip install awscli
      - run: cd .circleci/ && chmod +x aws.sh
      - run: expect .circleci/aws_configure.exp
      - run:
          name: Configure Amplify CLI
          command: >
            yarn rm-dev-link && yarn link-dev && yarn rm-aa-dev-link && yarn
            link-aa-dev

            echo 'export PATH="$(yarn global bin):$PATH"' >> $BASH_ENV

            amplify-dev
      - run:
          name: Clone auth test package
          command: |
            cd ..
            git clone $AUTH_CLONE_URL
            cd aws-amplify-cypress-auth
            yarn --cache-folder ~/.cache/yarn
      - run: cd .circleci/ && chmod +x auth.sh
      - run: cd .circleci/ && chmod +x amplify_init.sh
      - run: cd .circleci/ && chmod +x amplify_init.exp
      - run: expect .circleci/amplify_init.exp ../aws-amplify-cypress-auth
      - run: expect .circleci/enable_auth.exp
      - run: cd ../aws-amplify-cypress-auth
      - run: yarn --frozen-lockfile --cache-folder ~/.cache/yarn
      - run: >-
          cd ../aws-amplify-cypress-auth/src && cat $(find . -type f -name
          'aws-exports*')
      - run:
          name: Start Auth test server in background
          command: |
            cd ../aws-amplify-cypress-auth
            pwd
            yarn start
          background: true
      - run: cat $(find ../repo -type f -name 'auth_spec*')
      - run:
          name: Run cypress tests for auth
          command: |
            cd ../aws-amplify-cypress-auth
            yarn add cypress@6.8.0 --save
            cp ../repo/cypress.json .
            cp -R ../repo/cypress .
            yarn cypress run --spec $(find . -type f -name 'auth_spec*')
      - run: sudo kill -9 $(lsof -t -i:3000)
      - run: cd .circleci/ && chmod +x delete_auth.sh
      - run: expect .circleci/delete_auth.exp
      - run:
          name: Clone API test package
          command: |
            cd ..
            git clone $API_CLONE_URL
            cd aws-amplify-cypress-api
            yarn --cache-folder ~/.cache/yarn
      - run: cd .circleci/ && chmod +x api.sh
      - run: expect .circleci/amplify_init.exp ../aws-amplify-cypress-api
      - run: expect .circleci/enable_api.exp
      - run: cd ../aws-amplify-cypress-api
      - run: yarn --frozen-lockfile --cache-folder ~/.cache/yarn
      - run: >-
          cd ../aws-amplify-cypress-api/src && cat $(find . -type f -name
          'aws-exports*')
      - run:
          name: Start API test server in background
          command: |
            cd ../aws-amplify-cypress-api
            pwd
            yarn start
          background: true
      - run:
          name: Run cypress tests for api
          command: |
            cd ../aws-amplify-cypress-api
            yarn add cypress@6.8.0 --save
            cp ../repo/cypress.json .
            cp -R ../repo/cypress .
            yarn cypress run --spec $(find . -type f -name 'api_spec*')
      - run: cd .circleci/ && chmod +x delete_api.sh
      - run: expect .circleci/delete_api.exp
      - run:
          name: Scan And Cleanup E2E Test Artifacts
          command: |
            if ! yarn ts-node .circleci/scan_artifacts.ts; then
              echo "Cleaning the repository"
              git clean -fdx
              exit 1
            fi
          when: always
      - store_artifacts:
          path: /root/aws-amplify-cypress-auth/cypress/videos
      - store_artifacts:
          path: /root/aws-amplify-cypress-auth/cypress/screenshots
      - store_artifacts:
          path: /root/aws-amplify-cypress-api/cypress/videos
      - store_artifacts:
          path: /root/aws-amplify-cypress-api/cypress/screenshots
  deploy:
    docker:
      - image: public.ecr.aws/a6e6w2n0/amplify-cli-e2e-base-image-repo-public:latest
    working_directory: ~/repo
    resource_class: large
    environment:
      AMPLIFY_DIR: /home/circleci/repo/out
      AMPLIFY_PATH: /home/circleci/repo/out/amplify-pkg-linux
    steps:
      - attach_workspace:
          at: ./
      - restore_cache:
          keys:
            - amplify-cli-ssh-deps-{{ .Branch }}
      - run:
          name: Authenticate with npm
          command: echo "//registry.npmjs.org/:_authToken=$NPM_TOKEN" > ~/.npmrc
      - run:
          name: Publish Amplify CLI
          command: |
            bash ./.circleci/publish.sh
      - run:
          name: Scan And Cleanup E2E Test Artifacts
          command: |
            if ! yarn ts-node .circleci/scan_artifacts.ts; then
              echo "Cleaning the repository"
              git clean -fdx
              exit 1
            fi
          when: always
  github_prerelease:
    docker:
      - image: public.ecr.aws/a6e6w2n0/amplify-cli-e2e-base-image-repo-public:latest
    working_directory: ~/repo
    resource_class: large
    environment:
      AMPLIFY_DIR: /home/circleci/repo/out
      AMPLIFY_PATH: /home/circleci/repo/out/amplify-pkg-linux
    steps:
      - attach_workspace:
          at: ./
      - restore_cache:
          key: amplify-unified-changelog-{{ .Branch }}-{{ .Revision }}
      - restore_cache:
          key: amplify-pkg-binaries-{{ .Branch }}-{{ .Revision }}
      - restore_cache:
          key: amplfiy-pkg-tag-{{ .Branch }}-{{ .Revision }}
      - run:
          name: Compress binaries
          command: |
            cd out
            tar zcvf amplify-pkg-macos.tgz amplify-pkg-macos
            tar zcvf amplify-pkg-linux.tgz amplify-pkg-linux
            tar zcvf amplify-pkg-win.exe.tgz amplify-pkg-win.exe
      - run:
          name: Publish Amplify CLI GitHub prerelease
          command: |
            version=$(cat .amplify-pkg-version)
            yarn ts-node scripts/github-prerelease.ts $version
  github_prerelease_install_sanity_check:
    docker:
      - image: public.ecr.aws/a6e6w2n0/amplify-cli-e2e-base-image-repo-public:latest
    working_directory: ~/repo
    resource_class: large
    environment:
      AMPLIFY_DIR: /home/circleci/repo/out
      AMPLIFY_PATH: /home/circleci/repo/out/amplify-pkg-linux
    steps:
      - restore_cache:
          key: amplfiy-pkg-tag-{{ .Branch }}-{{ .Revision }}
      - run:
          name: Install packaged Amplify CLI
          command: >
            version=$(cat .amplify-pkg-version)

            curl -sL https://aws-amplify.github.io/amplify-cli/install |
            version=v$version bash

            echo "export PATH=$PATH:$HOME/.amplify/bin" >> $BASH_ENV
      - run:
          name: Sanity check install
          command: |
            amplify version
  github_release:
    docker:
      - image: public.ecr.aws/a6e6w2n0/amplify-cli-e2e-base-image-repo-public:latest
    working_directory: ~/repo
    resource_class: large
    environment:
      AMPLIFY_DIR: /home/circleci/repo/out
      AMPLIFY_PATH: /home/circleci/repo/out/amplify-pkg-linux
    steps:
      - attach_workspace:
          at: ./
      - restore_cache:
          key: amplify-pkg-binaries-{{ .Branch }}-{{ .Revision }}
      - restore_cache:
          key: amplfiy-pkg-tag-{{ .Branch }}-{{ .Revision }}
      - run:
          name: Publish Amplify CLI GitHub release
          command: |
            version=$(cat .amplify-pkg-version)
            yarn ts-node scripts/github-release.ts $version
  cleanup_resources:
    docker:
      - image: public.ecr.aws/a6e6w2n0/amplify-cli-e2e-base-image-repo-public:latest
    working_directory: ~/repo
    resource_class: large
    environment:
      AMPLIFY_DIR: /home/circleci/repo/out
      AMPLIFY_PATH: /home/circleci/repo/out/amplify-pkg-linux
    steps:
      - attach_workspace:
          at: ./
      - restore_cache:
          key: >-
            amplify-cli-yarn-deps-{{ .Branch }}-{{ checksum "yarn.lock" }}-{{
            arch }}
      - run:
          name: Run cleanup script
          command: |
            cd packages/amplify-e2e-tests
            yarn clean-e2e-resources
          no_output_timeout: 90m
      - run:
          name: Scan And Cleanup E2E Test Artifacts
          command: |
            if ! yarn ts-node .circleci/scan_artifacts.ts; then
              echo "Cleaning the repository"
              git clean -fdx
              exit 1
            fi
          when: always
      - store_artifacts:
          path: ~/repo/packages/amplify-e2e-tests/amplify-e2e-reports
  cleanup_resources_after_e2e_runs:
    docker:
      - image: public.ecr.aws/a6e6w2n0/amplify-cli-e2e-base-image-repo-public:latest
    working_directory: ~/repo
    resource_class: large
    environment:
      AMPLIFY_DIR: /home/circleci/repo/out
      AMPLIFY_PATH: /home/circleci/repo/out/amplify-pkg-linux
    steps:
      - attach_workspace:
          at: ./
      - restore_cache:
          key: >-
            amplify-cli-yarn-deps-{{ .Branch }}-{{ checksum "yarn.lock" }}-{{
            arch }}
      - run:
          name: Run cleanup script
          command: |
            cd packages/amplify-e2e-tests
            yarn clean-e2e-resources workflow ${CIRCLE_WORKFLOW_ID}
          no_output_timeout: 90m
      - run:
          name: Scan And Cleanup E2E Test Artifacts
          command: |
            if ! yarn ts-node .circleci/scan_artifacts.ts; then
              echo "Cleaning the repository"
              git clean -fdx
              exit 1
            fi
          when: always
      - store_artifacts:
          path: ~/repo/packages/amplify-e2e-tests/amplify-e2e-reports
  api_4-amplify_e2e_tests:
    working_directory: ~/repo
    parameters:
      os:
        type: executor
        default: linux
    executor: << parameters.os >>
    steps:
      - attach_workspace:
          at: ./
      - restore_cache:
          key: >-
            amplify-cli-yarn-deps-{{ .Branch }}-{{ checksum "yarn.lock" }}-{{
            arch }}
      - restore_cache:
          key: amplify-verdaccio-cache-{{ .Branch }}-{{ .Revision }}
      - restore_cache:
          key: amplify-pkg-binaries-{{ .Branch }}-{{ .Revision }}
      - run:
          name: Start verdaccio, install node CLI and amplify-app
          command: |
            source .circleci/local_publish_helpers.sh
            startLocalRegistry "$(pwd)/.circleci/verdaccio.yaml"
            setNpmRegistryUrlToLocal
            changeNpmGlobalPath
            npm install -g @aws-amplify/cli
            npm install -g amplify-app
            unsetNpmRegistryUrl
      - run:
          name: Run E2e Tests
          command: |
            source .circleci/local_publish_helpers.sh
            retry runE2eTest
          no_output_timeout: 90m
      - run:
          name: Scan And Cleanup E2E Test Artifacts
          command: |
            if ! yarn ts-node .circleci/scan_artifacts.ts; then
              echo "Cleaning the repository"
              git clean -fdx
              exit 1
            fi
          when: always
      - store_test_results:
          path: packages/amplify-e2e-tests/
      - store_artifacts:
          path: ~/repo/packages/amplify-e2e-tests/amplify-e2e-reports
    environment:
      TEST_SUITE: src/__tests__/api_4.test.ts
      CLI_REGION: us-east-2
      AMPLIFY_DIR: /home/circleci/repo/packages/amplify-cli/bin
      AMPLIFY_PATH: /home/circleci/repo/packages/amplify-cli/bin/amplify
  auth_6-amplify_e2e_tests:
    working_directory: ~/repo
    parameters:
      os:
        type: executor
        default: linux
    executor: << parameters.os >>
    steps:
      - attach_workspace:
          at: ./
      - restore_cache:
          key: >-
            amplify-cli-yarn-deps-{{ .Branch }}-{{ checksum "yarn.lock" }}-{{
            arch }}
      - restore_cache:
          key: amplify-verdaccio-cache-{{ .Branch }}-{{ .Revision }}
      - restore_cache:
          key: amplify-pkg-binaries-{{ .Branch }}-{{ .Revision }}
      - run:
          name: Start verdaccio, install node CLI and amplify-app
          command: |
            source .circleci/local_publish_helpers.sh
            startLocalRegistry "$(pwd)/.circleci/verdaccio.yaml"
            setNpmRegistryUrlToLocal
            changeNpmGlobalPath
            npm install -g @aws-amplify/cli
            npm install -g amplify-app
            unsetNpmRegistryUrl
      - run:
          name: Run E2e Tests
          command: |
            source .circleci/local_publish_helpers.sh
            retry runE2eTest
          no_output_timeout: 90m
      - run:
          name: Scan And Cleanup E2E Test Artifacts
          command: |
            if ! yarn ts-node .circleci/scan_artifacts.ts; then
              echo "Cleaning the repository"
              git clean -fdx
              exit 1
            fi
          when: always
      - store_test_results:
          path: packages/amplify-e2e-tests/
      - store_artifacts:
          path: ~/repo/packages/amplify-e2e-tests/amplify-e2e-reports
    environment:
      TEST_SUITE: src/__tests__/auth_6.test.ts
      CLI_REGION: us-west-2
      AMPLIFY_DIR: /home/circleci/repo/packages/amplify-cli/bin
      AMPLIFY_PATH: /home/circleci/repo/packages/amplify-cli/bin/amplify
  configure-project-amplify_e2e_tests:
    working_directory: ~/repo
    parameters:
      os:
        type: executor
        default: linux
    executor: << parameters.os >>
    steps:
      - attach_workspace:
          at: ./
      - restore_cache:
          key: >-
            amplify-cli-yarn-deps-{{ .Branch }}-{{ checksum "yarn.lock" }}-{{
            arch }}
      - restore_cache:
          key: amplify-verdaccio-cache-{{ .Branch }}-{{ .Revision }}
      - restore_cache:
          key: amplify-pkg-binaries-{{ .Branch }}-{{ .Revision }}
      - run:
          name: Start verdaccio, install node CLI and amplify-app
          command: |
            source .circleci/local_publish_helpers.sh
            startLocalRegistry "$(pwd)/.circleci/verdaccio.yaml"
            setNpmRegistryUrlToLocal
            changeNpmGlobalPath
            npm install -g @aws-amplify/cli
            npm install -g amplify-app
            unsetNpmRegistryUrl
      - run:
          name: Run E2e Tests
          command: |
            source .circleci/local_publish_helpers.sh
            retry runE2eTest
          no_output_timeout: 90m
      - run:
          name: Scan And Cleanup E2E Test Artifacts
          command: |
            if ! yarn ts-node .circleci/scan_artifacts.ts; then
              echo "Cleaning the repository"
              git clean -fdx
              exit 1
            fi
          when: always
      - store_test_results:
          path: packages/amplify-e2e-tests/
      - store_artifacts:
          path: ~/repo/packages/amplify-e2e-tests/amplify-e2e-reports
    environment:
      TEST_SUITE: src/__tests__/configure-project.test.ts
      CLI_REGION: eu-west-2
      AMPLIFY_DIR: /home/circleci/repo/packages/amplify-cli/bin
      AMPLIFY_PATH: /home/circleci/repo/packages/amplify-cli/bin/amplify
  container-hosting-amplify_e2e_tests:
    working_directory: ~/repo
    parameters:
      os:
        type: executor
        default: linux
    executor: << parameters.os >>
    steps:
      - attach_workspace:
          at: ./
      - restore_cache:
          key: >-
            amplify-cli-yarn-deps-{{ .Branch }}-{{ checksum "yarn.lock" }}-{{
            arch }}
      - restore_cache:
          key: amplify-verdaccio-cache-{{ .Branch }}-{{ .Revision }}
      - restore_cache:
          key: amplify-pkg-binaries-{{ .Branch }}-{{ .Revision }}
      - run:
          name: Start verdaccio, install node CLI and amplify-app
          command: |
            source .circleci/local_publish_helpers.sh
            startLocalRegistry "$(pwd)/.circleci/verdaccio.yaml"
            setNpmRegistryUrlToLocal
            changeNpmGlobalPath
            npm install -g @aws-amplify/cli
            npm install -g amplify-app
            unsetNpmRegistryUrl
      - run:
          name: Run E2e Tests
          command: |
            source .circleci/local_publish_helpers.sh
            retry runE2eTest
          no_output_timeout: 90m
      - run:
          name: Scan And Cleanup E2E Test Artifacts
          command: |
            if ! yarn ts-node .circleci/scan_artifacts.ts; then
              echo "Cleaning the repository"
              git clean -fdx
              exit 1
            fi
          when: always
      - store_test_results:
          path: packages/amplify-e2e-tests/
      - store_artifacts:
          path: ~/repo/packages/amplify-e2e-tests/amplify-e2e-reports
    environment:
      TEST_SUITE: src/__tests__/container-hosting.test.ts
      CLI_REGION: eu-central-1
      AMPLIFY_DIR: /home/circleci/repo/packages/amplify-cli/bin
      AMPLIFY_PATH: /home/circleci/repo/packages/amplify-cli/bin/amplify
  frontend_config_drift-amplify_e2e_tests:
    working_directory: ~/repo
    parameters:
      os:
        type: executor
        default: linux
    executor: << parameters.os >>
    steps:
      - attach_workspace:
          at: ./
      - restore_cache:
          key: >-
            amplify-cli-yarn-deps-{{ .Branch }}-{{ checksum "yarn.lock" }}-{{
            arch }}
      - restore_cache:
          key: amplify-verdaccio-cache-{{ .Branch }}-{{ .Revision }}
      - restore_cache:
          key: amplify-pkg-binaries-{{ .Branch }}-{{ .Revision }}
      - run:
          name: Start verdaccio, install node CLI and amplify-app
          command: |
            source .circleci/local_publish_helpers.sh
            startLocalRegistry "$(pwd)/.circleci/verdaccio.yaml"
            setNpmRegistryUrlToLocal
            changeNpmGlobalPath
            npm install -g @aws-amplify/cli
            npm install -g amplify-app
            unsetNpmRegistryUrl
      - run:
          name: Run E2e Tests
          command: |
            source .circleci/local_publish_helpers.sh
            retry runE2eTest
          no_output_timeout: 90m
      - run:
          name: Scan And Cleanup E2E Test Artifacts
          command: |
            if ! yarn ts-node .circleci/scan_artifacts.ts; then
              echo "Cleaning the repository"
              git clean -fdx
              exit 1
            fi
          when: always
      - store_test_results:
          path: packages/amplify-e2e-tests/
      - store_artifacts:
          path: ~/repo/packages/amplify-e2e-tests/amplify-e2e-reports
    environment:
      TEST_SUITE: src/__tests__/frontend_config_drift.test.ts
      CLI_REGION: ap-northeast-1
      AMPLIFY_DIR: /home/circleci/repo/packages/amplify-cli/bin
      AMPLIFY_PATH: /home/circleci/repo/packages/amplify-cli/bin/amplify
  function_5-amplify_e2e_tests:
    working_directory: ~/repo
    parameters:
      os:
        type: executor
        default: linux
    executor: << parameters.os >>
    steps:
      - attach_workspace:
          at: ./
      - restore_cache:
          key: >-
            amplify-cli-yarn-deps-{{ .Branch }}-{{ checksum "yarn.lock" }}-{{
            arch }}
      - restore_cache:
          key: amplify-verdaccio-cache-{{ .Branch }}-{{ .Revision }}
      - restore_cache:
          key: amplify-pkg-binaries-{{ .Branch }}-{{ .Revision }}
      - run:
          name: Start verdaccio, install node CLI and amplify-app
          command: |
            source .circleci/local_publish_helpers.sh
            startLocalRegistry "$(pwd)/.circleci/verdaccio.yaml"
            setNpmRegistryUrlToLocal
            changeNpmGlobalPath
            npm install -g @aws-amplify/cli
            npm install -g amplify-app
            unsetNpmRegistryUrl
      - run:
          name: Run E2e Tests
          command: |
            source .circleci/local_publish_helpers.sh
            retry runE2eTest
          no_output_timeout: 90m
      - run:
          name: Scan And Cleanup E2E Test Artifacts
          command: |
            if ! yarn ts-node .circleci/scan_artifacts.ts; then
              echo "Cleaning the repository"
              git clean -fdx
              exit 1
            fi
          when: always
      - store_test_results:
          path: packages/amplify-e2e-tests/
      - store_artifacts:
          path: ~/repo/packages/amplify-e2e-tests/amplify-e2e-reports
    environment:
      TEST_SUITE: src/__tests__/function_5.test.ts
      CLI_REGION: ap-southeast-1
      AMPLIFY_DIR: /home/circleci/repo/packages/amplify-cli/bin
      AMPLIFY_PATH: /home/circleci/repo/packages/amplify-cli/bin/amplify
  function_6-amplify_e2e_tests:
    working_directory: ~/repo
    parameters:
      os:
        type: executor
        default: linux
    executor: << parameters.os >>
    steps:
      - attach_workspace:
          at: ./
      - restore_cache:
          key: >-
            amplify-cli-yarn-deps-{{ .Branch }}-{{ checksum "yarn.lock" }}-{{
            arch }}
      - restore_cache:
          key: amplify-verdaccio-cache-{{ .Branch }}-{{ .Revision }}
      - restore_cache:
          key: amplify-pkg-binaries-{{ .Branch }}-{{ .Revision }}
      - run:
          name: Start verdaccio, install node CLI and amplify-app
          command: |
            source .circleci/local_publish_helpers.sh
            startLocalRegistry "$(pwd)/.circleci/verdaccio.yaml"
            setNpmRegistryUrlToLocal
            changeNpmGlobalPath
            npm install -g @aws-amplify/cli
            npm install -g amplify-app
            unsetNpmRegistryUrl
      - run:
          name: Run E2e Tests
          command: |
            source .circleci/local_publish_helpers.sh
            retry runE2eTest
          no_output_timeout: 90m
      - run:
          name: Scan And Cleanup E2E Test Artifacts
          command: |
            if ! yarn ts-node .circleci/scan_artifacts.ts; then
              echo "Cleaning the repository"
              git clean -fdx
              exit 1
            fi
          when: always
      - store_test_results:
          path: packages/amplify-e2e-tests/
      - store_artifacts:
          path: ~/repo/packages/amplify-e2e-tests/amplify-e2e-reports
    environment:
      TEST_SUITE: src/__tests__/function_6.test.ts
      CLI_REGION: ap-southeast-2
      AMPLIFY_DIR: /home/circleci/repo/packages/amplify-cli/bin
      AMPLIFY_PATH: /home/circleci/repo/packages/amplify-cli/bin/amplify
  function_7-amplify_e2e_tests:
    working_directory: ~/repo
    parameters:
      os:
        type: executor
        default: linux
    executor: << parameters.os >>
    steps:
      - attach_workspace:
          at: ./
      - restore_cache:
          key: >-
            amplify-cli-yarn-deps-{{ .Branch }}-{{ checksum "yarn.lock" }}-{{
            arch }}
      - restore_cache:
          key: amplify-verdaccio-cache-{{ .Branch }}-{{ .Revision }}
      - restore_cache:
          key: amplify-pkg-binaries-{{ .Branch }}-{{ .Revision }}
      - run:
          name: Start verdaccio, install node CLI and amplify-app
          command: |
            source .circleci/local_publish_helpers.sh
            startLocalRegistry "$(pwd)/.circleci/verdaccio.yaml"
            setNpmRegistryUrlToLocal
            changeNpmGlobalPath
            npm install -g @aws-amplify/cli
            npm install -g amplify-app
            unsetNpmRegistryUrl
      - run:
          name: Run E2e Tests
          command: |
            source .circleci/local_publish_helpers.sh
            retry runE2eTest
          no_output_timeout: 90m
      - run:
          name: Scan And Cleanup E2E Test Artifacts
          command: |
            if ! yarn ts-node .circleci/scan_artifacts.ts; then
              echo "Cleaning the repository"
              git clean -fdx
              exit 1
            fi
          when: always
      - store_test_results:
          path: packages/amplify-e2e-tests/
      - store_artifacts:
          path: ~/repo/packages/amplify-e2e-tests/amplify-e2e-reports
    environment:
      TEST_SUITE: src/__tests__/function_7.test.ts
      CLI_REGION: us-east-2
      AMPLIFY_DIR: /home/circleci/repo/packages/amplify-cli/bin
      AMPLIFY_PATH: /home/circleci/repo/packages/amplify-cli/bin/amplify
  hooks-amplify_e2e_tests:
    working_directory: ~/repo
    parameters:
      os:
        type: executor
        default: linux
    executor: << parameters.os >>
    steps:
      - attach_workspace:
          at: ./
      - restore_cache:
          key: >-
            amplify-cli-yarn-deps-{{ .Branch }}-{{ checksum "yarn.lock" }}-{{
            arch }}
      - restore_cache:
          key: amplify-verdaccio-cache-{{ .Branch }}-{{ .Revision }}
      - restore_cache:
          key: amplify-pkg-binaries-{{ .Branch }}-{{ .Revision }}
      - run:
          name: Start verdaccio, install node CLI and amplify-app
          command: |
            source .circleci/local_publish_helpers.sh
            startLocalRegistry "$(pwd)/.circleci/verdaccio.yaml"
            setNpmRegistryUrlToLocal
            changeNpmGlobalPath
            npm install -g @aws-amplify/cli
            npm install -g amplify-app
            unsetNpmRegistryUrl
      - run:
          name: Run E2e Tests
          command: |
            source .circleci/local_publish_helpers.sh
            retry runE2eTest
          no_output_timeout: 90m
      - run:
          name: Scan And Cleanup E2E Test Artifacts
          command: |
            if ! yarn ts-node .circleci/scan_artifacts.ts; then
              echo "Cleaning the repository"
              git clean -fdx
              exit 1
            fi
          when: always
      - store_test_results:
          path: packages/amplify-e2e-tests/
      - store_artifacts:
          path: ~/repo/packages/amplify-e2e-tests/amplify-e2e-reports
    environment:
      TEST_SUITE: src/__tests__/hooks.test.ts
      CLI_REGION: us-west-2
      AMPLIFY_DIR: /home/circleci/repo/packages/amplify-cli/bin
      AMPLIFY_PATH: /home/circleci/repo/packages/amplify-cli/bin/amplify
  iam-permissions-boundary-amplify_e2e_tests:
    working_directory: ~/repo
    parameters:
      os:
        type: executor
        default: linux
    executor: << parameters.os >>
    steps:
      - attach_workspace:
          at: ./
      - restore_cache:
          key: >-
            amplify-cli-yarn-deps-{{ .Branch }}-{{ checksum "yarn.lock" }}-{{
            arch }}
      - restore_cache:
          key: amplify-verdaccio-cache-{{ .Branch }}-{{ .Revision }}
      - restore_cache:
          key: amplify-pkg-binaries-{{ .Branch }}-{{ .Revision }}
      - run:
          name: Start verdaccio, install node CLI and amplify-app
          command: |
            source .circleci/local_publish_helpers.sh
            startLocalRegistry "$(pwd)/.circleci/verdaccio.yaml"
            setNpmRegistryUrlToLocal
            changeNpmGlobalPath
            npm install -g @aws-amplify/cli
            npm install -g amplify-app
            unsetNpmRegistryUrl
      - run:
          name: Run E2e Tests
          command: |
            source .circleci/local_publish_helpers.sh
            retry runE2eTest
          no_output_timeout: 90m
      - run:
          name: Scan And Cleanup E2E Test Artifacts
          command: |
            if ! yarn ts-node .circleci/scan_artifacts.ts; then
              echo "Cleaning the repository"
              git clean -fdx
              exit 1
            fi
          when: always
      - store_test_results:
          path: packages/amplify-e2e-tests/
      - store_artifacts:
          path: ~/repo/packages/amplify-e2e-tests/amplify-e2e-reports
    environment:
      TEST_SUITE: src/__tests__/iam-permissions-boundary.test.ts
      CLI_REGION: eu-west-2
      AMPLIFY_DIR: /home/circleci/repo/packages/amplify-cli/bin
      AMPLIFY_PATH: /home/circleci/repo/packages/amplify-cli/bin/amplify
  layer-2-amplify_e2e_tests:
    working_directory: ~/repo
    parameters:
      os:
        type: executor
        default: linux
    executor: << parameters.os >>
    steps:
      - attach_workspace:
          at: ./
      - restore_cache:
          key: >-
            amplify-cli-yarn-deps-{{ .Branch }}-{{ checksum "yarn.lock" }}-{{
            arch }}
      - restore_cache:
          key: amplify-verdaccio-cache-{{ .Branch }}-{{ .Revision }}
      - restore_cache:
          key: amplify-pkg-binaries-{{ .Branch }}-{{ .Revision }}
      - run:
          name: Start verdaccio, install node CLI and amplify-app
          command: |
            source .circleci/local_publish_helpers.sh
            startLocalRegistry "$(pwd)/.circleci/verdaccio.yaml"
            setNpmRegistryUrlToLocal
            changeNpmGlobalPath
            npm install -g @aws-amplify/cli
            npm install -g amplify-app
            unsetNpmRegistryUrl
      - run:
          name: Run E2e Tests
          command: |
            source .circleci/local_publish_helpers.sh
            retry runE2eTest
          no_output_timeout: 90m
      - run:
          name: Scan And Cleanup E2E Test Artifacts
          command: |
            if ! yarn ts-node .circleci/scan_artifacts.ts; then
              echo "Cleaning the repository"
              git clean -fdx
              exit 1
            fi
          when: always
      - store_test_results:
          path: packages/amplify-e2e-tests/
      - store_artifacts:
          path: ~/repo/packages/amplify-e2e-tests/amplify-e2e-reports
    environment:
      TEST_SUITE: src/__tests__/layer-2.test.ts
      CLI_REGION: eu-central-1
      AMPLIFY_DIR: /home/circleci/repo/packages/amplify-cli/bin
      AMPLIFY_PATH: /home/circleci/repo/packages/amplify-cli/bin/amplify
  migration-node-function-amplify_e2e_tests:
    working_directory: ~/repo
    parameters:
      os:
        type: executor
        default: linux
    executor: << parameters.os >>
    steps:
      - attach_workspace:
          at: ./
      - restore_cache:
          key: >-
            amplify-cli-yarn-deps-{{ .Branch }}-{{ checksum "yarn.lock" }}-{{
            arch }}
      - restore_cache:
          key: amplify-verdaccio-cache-{{ .Branch }}-{{ .Revision }}
      - restore_cache:
          key: amplify-pkg-binaries-{{ .Branch }}-{{ .Revision }}
      - run:
          name: Start verdaccio, install node CLI and amplify-app
          command: |
            source .circleci/local_publish_helpers.sh
            startLocalRegistry "$(pwd)/.circleci/verdaccio.yaml"
            setNpmRegistryUrlToLocal
            changeNpmGlobalPath
            npm install -g @aws-amplify/cli
            npm install -g amplify-app
            unsetNpmRegistryUrl
      - run:
          name: Run E2e Tests
          command: |
            source .circleci/local_publish_helpers.sh
            retry runE2eTest
          no_output_timeout: 90m
      - run:
          name: Scan And Cleanup E2E Test Artifacts
          command: |
            if ! yarn ts-node .circleci/scan_artifacts.ts; then
              echo "Cleaning the repository"
              git clean -fdx
              exit 1
            fi
          when: always
      - store_test_results:
          path: packages/amplify-e2e-tests/
      - store_artifacts:
          path: ~/repo/packages/amplify-e2e-tests/amplify-e2e-reports
    environment:
      TEST_SUITE: src/__tests__/migration/node.function.test.ts
      CLI_REGION: ap-northeast-1
      AMPLIFY_DIR: /home/circleci/repo/packages/amplify-cli/bin
      AMPLIFY_PATH: /home/circleci/repo/packages/amplify-cli/bin/amplify
  pull-amplify_e2e_tests:
    working_directory: ~/repo
    parameters:
      os:
        type: executor
        default: linux
    executor: << parameters.os >>
    steps:
      - attach_workspace:
          at: ./
      - restore_cache:
          key: >-
            amplify-cli-yarn-deps-{{ .Branch }}-{{ checksum "yarn.lock" }}-{{
            arch }}
      - restore_cache:
          key: amplify-verdaccio-cache-{{ .Branch }}-{{ .Revision }}
      - restore_cache:
          key: amplify-pkg-binaries-{{ .Branch }}-{{ .Revision }}
      - run:
          name: Start verdaccio, install node CLI and amplify-app
          command: |
            source .circleci/local_publish_helpers.sh
            startLocalRegistry "$(pwd)/.circleci/verdaccio.yaml"
            setNpmRegistryUrlToLocal
            changeNpmGlobalPath
            npm install -g @aws-amplify/cli
            npm install -g amplify-app
            unsetNpmRegistryUrl
      - run:
          name: Run E2e Tests
          command: |
            source .circleci/local_publish_helpers.sh
            retry runE2eTest
          no_output_timeout: 90m
      - run:
          name: Scan And Cleanup E2E Test Artifacts
          command: |
            if ! yarn ts-node .circleci/scan_artifacts.ts; then
              echo "Cleaning the repository"
              git clean -fdx
              exit 1
            fi
          when: always
      - store_test_results:
          path: packages/amplify-e2e-tests/
      - store_artifacts:
          path: ~/repo/packages/amplify-e2e-tests/amplify-e2e-reports
    environment:
      TEST_SUITE: src/__tests__/pull.test.ts
      CLI_REGION: ap-southeast-1
      AMPLIFY_DIR: /home/circleci/repo/packages/amplify-cli/bin
      AMPLIFY_PATH: /home/circleci/repo/packages/amplify-cli/bin/amplify
  s3-sse-amplify_e2e_tests:
    working_directory: ~/repo
    parameters:
      os:
        type: executor
        default: linux
    executor: << parameters.os >>
    steps:
      - attach_workspace:
          at: ./
      - restore_cache:
          key: >-
            amplify-cli-yarn-deps-{{ .Branch }}-{{ checksum "yarn.lock" }}-{{
            arch }}
      - restore_cache:
          key: amplify-verdaccio-cache-{{ .Branch }}-{{ .Revision }}
      - restore_cache:
          key: amplify-pkg-binaries-{{ .Branch }}-{{ .Revision }}
      - run:
          name: Start verdaccio, install node CLI and amplify-app
          command: |
            source .circleci/local_publish_helpers.sh
            startLocalRegistry "$(pwd)/.circleci/verdaccio.yaml"
            setNpmRegistryUrlToLocal
            changeNpmGlobalPath
            npm install -g @aws-amplify/cli
            npm install -g amplify-app
            unsetNpmRegistryUrl
      - run:
          name: Run E2e Tests
          command: |
            source .circleci/local_publish_helpers.sh
            retry runE2eTest
          no_output_timeout: 90m
      - run:
          name: Scan And Cleanup E2E Test Artifacts
          command: |
            if ! yarn ts-node .circleci/scan_artifacts.ts; then
              echo "Cleaning the repository"
              git clean -fdx
              exit 1
            fi
          when: always
      - store_test_results:
          path: packages/amplify-e2e-tests/
      - store_artifacts:
          path: ~/repo/packages/amplify-e2e-tests/amplify-e2e-reports
    environment:
      TEST_SUITE: src/__tests__/s3-sse.test.ts
      CLI_REGION: ap-southeast-2
      AMPLIFY_DIR: /home/circleci/repo/packages/amplify-cli/bin
      AMPLIFY_PATH: /home/circleci/repo/packages/amplify-cli/bin/amplify
  schema-iterative-update-locking-amplify_e2e_tests:
    working_directory: ~/repo
    parameters:
      os:
        type: executor
        default: linux
    executor: << parameters.os >>
    steps:
      - attach_workspace:
          at: ./
      - restore_cache:
          key: >-
            amplify-cli-yarn-deps-{{ .Branch }}-{{ checksum "yarn.lock" }}-{{
            arch }}
      - restore_cache:
          key: amplify-verdaccio-cache-{{ .Branch }}-{{ .Revision }}
      - restore_cache:
          key: amplify-pkg-binaries-{{ .Branch }}-{{ .Revision }}
      - run:
          name: Start verdaccio, install node CLI and amplify-app
          command: |
            source .circleci/local_publish_helpers.sh
            startLocalRegistry "$(pwd)/.circleci/verdaccio.yaml"
            setNpmRegistryUrlToLocal
            changeNpmGlobalPath
            npm install -g @aws-amplify/cli
            npm install -g amplify-app
            unsetNpmRegistryUrl
      - run:
          name: Run E2e Tests
          command: |
            source .circleci/local_publish_helpers.sh
            retry runE2eTest
          no_output_timeout: 90m
      - run:
          name: Scan And Cleanup E2E Test Artifacts
          command: |
            if ! yarn ts-node .circleci/scan_artifacts.ts; then
              echo "Cleaning the repository"
              git clean -fdx
              exit 1
            fi
          when: always
      - store_test_results:
          path: packages/amplify-e2e-tests/
      - store_artifacts:
          path: ~/repo/packages/amplify-e2e-tests/amplify-e2e-reports
    environment:
      TEST_SUITE: src/__tests__/schema-iterative-update-locking.test.ts
      CLI_REGION: us-east-2
      AMPLIFY_DIR: /home/circleci/repo/packages/amplify-cli/bin
      AMPLIFY_PATH: /home/circleci/repo/packages/amplify-cli/bin/amplify
  plugin-amplify_e2e_tests:
    working_directory: ~/repo
    parameters:
      os:
        type: executor
        default: linux
    executor: << parameters.os >>
    steps:
      - attach_workspace:
          at: ./
      - restore_cache:
          key: >-
            amplify-cli-yarn-deps-{{ .Branch }}-{{ checksum "yarn.lock" }}-{{
            arch }}
      - restore_cache:
          key: amplify-verdaccio-cache-{{ .Branch }}-{{ .Revision }}
      - restore_cache:
          key: amplify-pkg-binaries-{{ .Branch }}-{{ .Revision }}
      - run:
          name: Start verdaccio, install node CLI and amplify-app
          command: |
            source .circleci/local_publish_helpers.sh
            startLocalRegistry "$(pwd)/.circleci/verdaccio.yaml"
            setNpmRegistryUrlToLocal
            changeNpmGlobalPath
            npm install -g @aws-amplify/cli
            npm install -g amplify-app
            unsetNpmRegistryUrl
      - run:
          name: Run E2e Tests
          command: |
            source .circleci/local_publish_helpers.sh
            retry runE2eTest
          no_output_timeout: 90m
      - run:
          name: Scan And Cleanup E2E Test Artifacts
          command: |
            if ! yarn ts-node .circleci/scan_artifacts.ts; then
              echo "Cleaning the repository"
              git clean -fdx
              exit 1
            fi
          when: always
      - store_test_results:
          path: packages/amplify-e2e-tests/
      - store_artifacts:
          path: ~/repo/packages/amplify-e2e-tests/amplify-e2e-reports
    environment:
      TEST_SUITE: src/__tests__/plugin.test.ts
      CLI_REGION: us-west-2
      AMPLIFY_DIR: /home/circleci/repo/packages/amplify-cli/bin
      AMPLIFY_PATH: /home/circleci/repo/packages/amplify-cli/bin/amplify
  init-special-case-amplify_e2e_tests:
    working_directory: ~/repo
    parameters:
      os:
        type: executor
        default: linux
    executor: << parameters.os >>
    steps:
      - attach_workspace:
          at: ./
      - restore_cache:
          key: >-
            amplify-cli-yarn-deps-{{ .Branch }}-{{ checksum "yarn.lock" }}-{{
            arch }}
      - restore_cache:
          key: amplify-verdaccio-cache-{{ .Branch }}-{{ .Revision }}
      - restore_cache:
          key: amplify-pkg-binaries-{{ .Branch }}-{{ .Revision }}
      - run:
          name: Start verdaccio, install node CLI and amplify-app
          command: |
            source .circleci/local_publish_helpers.sh
            startLocalRegistry "$(pwd)/.circleci/verdaccio.yaml"
            setNpmRegistryUrlToLocal
            changeNpmGlobalPath
            npm install -g @aws-amplify/cli
            npm install -g amplify-app
            unsetNpmRegistryUrl
      - run:
          name: Run E2e Tests
          command: |
            source .circleci/local_publish_helpers.sh
            retry runE2eTest
          no_output_timeout: 90m
      - run:
          name: Scan And Cleanup E2E Test Artifacts
          command: |
            if ! yarn ts-node .circleci/scan_artifacts.ts; then
              echo "Cleaning the repository"
              git clean -fdx
              exit 1
            fi
          when: always
      - store_test_results:
          path: packages/amplify-e2e-tests/
      - store_artifacts:
          path: ~/repo/packages/amplify-e2e-tests/amplify-e2e-reports
    environment:
      TEST_SUITE: src/__tests__/init-special-case.test.ts
      CLI_REGION: eu-west-2
      AMPLIFY_DIR: /home/circleci/repo/packages/amplify-cli/bin
      AMPLIFY_PATH: /home/circleci/repo/packages/amplify-cli/bin/amplify
  datastore-modelgen-amplify_e2e_tests:
    working_directory: ~/repo
    parameters:
      os:
        type: executor
        default: linux
    executor: << parameters.os >>
    steps:
      - attach_workspace:
          at: ./
      - restore_cache:
          key: >-
            amplify-cli-yarn-deps-{{ .Branch }}-{{ checksum "yarn.lock" }}-{{
            arch }}
      - restore_cache:
          key: amplify-verdaccio-cache-{{ .Branch }}-{{ .Revision }}
      - restore_cache:
          key: amplify-pkg-binaries-{{ .Branch }}-{{ .Revision }}
      - run:
          name: Start verdaccio, install node CLI and amplify-app
          command: |
            source .circleci/local_publish_helpers.sh
            startLocalRegistry "$(pwd)/.circleci/verdaccio.yaml"
            setNpmRegistryUrlToLocal
            changeNpmGlobalPath
            npm install -g @aws-amplify/cli
            npm install -g amplify-app
            unsetNpmRegistryUrl
      - run:
          name: Run E2e Tests
          command: |
            source .circleci/local_publish_helpers.sh
            retry runE2eTest
          no_output_timeout: 90m
      - run:
          name: Scan And Cleanup E2E Test Artifacts
          command: |
            if ! yarn ts-node .circleci/scan_artifacts.ts; then
              echo "Cleaning the repository"
              git clean -fdx
              exit 1
            fi
          when: always
      - store_test_results:
          path: packages/amplify-e2e-tests/
      - store_artifacts:
          path: ~/repo/packages/amplify-e2e-tests/amplify-e2e-reports
    environment:
      TEST_SUITE: src/__tests__/datastore-modelgen.test.ts
      CLI_REGION: eu-central-1
      AMPLIFY_DIR: /home/circleci/repo/packages/amplify-cli/bin
      AMPLIFY_PATH: /home/circleci/repo/packages/amplify-cli/bin/amplify
  amplify-configure-amplify_e2e_tests:
    working_directory: ~/repo
    parameters:
      os:
        type: executor
        default: linux
    executor: << parameters.os >>
    steps:
      - attach_workspace:
          at: ./
      - restore_cache:
          key: >-
            amplify-cli-yarn-deps-{{ .Branch }}-{{ checksum "yarn.lock" }}-{{
            arch }}
      - restore_cache:
          key: amplify-verdaccio-cache-{{ .Branch }}-{{ .Revision }}
      - restore_cache:
          key: amplify-pkg-binaries-{{ .Branch }}-{{ .Revision }}
      - run:
          name: Start verdaccio, install node CLI and amplify-app
          command: |
            source .circleci/local_publish_helpers.sh
            startLocalRegistry "$(pwd)/.circleci/verdaccio.yaml"
            setNpmRegistryUrlToLocal
            changeNpmGlobalPath
            npm install -g @aws-amplify/cli
            npm install -g amplify-app
            unsetNpmRegistryUrl
      - run:
          name: Run E2e Tests
          command: |
            source .circleci/local_publish_helpers.sh
            retry runE2eTest
          no_output_timeout: 90m
      - run:
          name: Scan And Cleanup E2E Test Artifacts
          command: |
            if ! yarn ts-node .circleci/scan_artifacts.ts; then
              echo "Cleaning the repository"
              git clean -fdx
              exit 1
            fi
          when: always
      - store_test_results:
          path: packages/amplify-e2e-tests/
      - store_artifacts:
          path: ~/repo/packages/amplify-e2e-tests/amplify-e2e-reports
    environment:
      TEST_SUITE: src/__tests__/amplify-configure.test.ts
      CLI_REGION: ap-northeast-1
      AMPLIFY_DIR: /home/circleci/repo/packages/amplify-cli/bin
      AMPLIFY_PATH: /home/circleci/repo/packages/amplify-cli/bin/amplify
  init-amplify_e2e_tests:
    working_directory: ~/repo
    parameters:
      os:
        type: executor
        default: linux
    executor: << parameters.os >>
    steps:
      - attach_workspace:
          at: ./
      - restore_cache:
          key: >-
            amplify-cli-yarn-deps-{{ .Branch }}-{{ checksum "yarn.lock" }}-{{
            arch }}
      - restore_cache:
          key: amplify-verdaccio-cache-{{ .Branch }}-{{ .Revision }}
      - restore_cache:
          key: amplify-pkg-binaries-{{ .Branch }}-{{ .Revision }}
      - run:
          name: Start verdaccio, install node CLI and amplify-app
          command: |
            source .circleci/local_publish_helpers.sh
            startLocalRegistry "$(pwd)/.circleci/verdaccio.yaml"
            setNpmRegistryUrlToLocal
            changeNpmGlobalPath
            npm install -g @aws-amplify/cli
            npm install -g amplify-app
            unsetNpmRegistryUrl
      - run:
          name: Run E2e Tests
          command: |
            source .circleci/local_publish_helpers.sh
            retry runE2eTest
          no_output_timeout: 90m
      - run:
          name: Scan And Cleanup E2E Test Artifacts
          command: |
            if ! yarn ts-node .circleci/scan_artifacts.ts; then
              echo "Cleaning the repository"
              git clean -fdx
              exit 1
            fi
          when: always
      - store_test_results:
          path: packages/amplify-e2e-tests/
      - store_artifacts:
          path: ~/repo/packages/amplify-e2e-tests/amplify-e2e-reports
    environment:
      TEST_SUITE: src/__tests__/init.test.ts
      CLI_REGION: ap-southeast-1
      AMPLIFY_DIR: /home/circleci/repo/packages/amplify-cli/bin
      AMPLIFY_PATH: /home/circleci/repo/packages/amplify-cli/bin/amplify
  tags-amplify_e2e_tests:
    working_directory: ~/repo
    parameters:
      os:
        type: executor
        default: linux
    executor: << parameters.os >>
    steps:
      - attach_workspace:
          at: ./
      - restore_cache:
          key: >-
            amplify-cli-yarn-deps-{{ .Branch }}-{{ checksum "yarn.lock" }}-{{
            arch }}
      - restore_cache:
          key: amplify-verdaccio-cache-{{ .Branch }}-{{ .Revision }}
      - restore_cache:
          key: amplify-pkg-binaries-{{ .Branch }}-{{ .Revision }}
      - run:
          name: Start verdaccio, install node CLI and amplify-app
          command: |
            source .circleci/local_publish_helpers.sh
            startLocalRegistry "$(pwd)/.circleci/verdaccio.yaml"
            setNpmRegistryUrlToLocal
            changeNpmGlobalPath
            npm install -g @aws-amplify/cli
            npm install -g amplify-app
            unsetNpmRegistryUrl
      - run:
          name: Run E2e Tests
          command: |
            source .circleci/local_publish_helpers.sh
            retry runE2eTest
          no_output_timeout: 90m
      - run:
          name: Scan And Cleanup E2E Test Artifacts
          command: |
            if ! yarn ts-node .circleci/scan_artifacts.ts; then
              echo "Cleaning the repository"
              git clean -fdx
              exit 1
            fi
          when: always
      - store_test_results:
          path: packages/amplify-e2e-tests/
      - store_artifacts:
          path: ~/repo/packages/amplify-e2e-tests/amplify-e2e-reports
    environment:
      TEST_SUITE: src/__tests__/tags.test.ts
      CLI_REGION: ap-southeast-2
      AMPLIFY_DIR: /home/circleci/repo/packages/amplify-cli/bin
      AMPLIFY_PATH: /home/circleci/repo/packages/amplify-cli/bin/amplify
  notifications-amplify_e2e_tests:
    working_directory: ~/repo
    parameters:
      os:
        type: executor
        default: linux
    executor: << parameters.os >>
    steps:
      - attach_workspace:
          at: ./
      - restore_cache:
          key: >-
            amplify-cli-yarn-deps-{{ .Branch }}-{{ checksum "yarn.lock" }}-{{
            arch }}
      - restore_cache:
          key: amplify-verdaccio-cache-{{ .Branch }}-{{ .Revision }}
      - restore_cache:
          key: amplify-pkg-binaries-{{ .Branch }}-{{ .Revision }}
      - run:
          name: Start verdaccio, install node CLI and amplify-app
          command: |
            source .circleci/local_publish_helpers.sh
            startLocalRegistry "$(pwd)/.circleci/verdaccio.yaml"
            setNpmRegistryUrlToLocal
            changeNpmGlobalPath
            npm install -g @aws-amplify/cli
            npm install -g amplify-app
            unsetNpmRegistryUrl
      - run:
          name: Run E2e Tests
          command: |
            source .circleci/local_publish_helpers.sh
            retry runE2eTest
          no_output_timeout: 90m
      - run:
          name: Scan And Cleanup E2E Test Artifacts
          command: |
            if ! yarn ts-node .circleci/scan_artifacts.ts; then
              echo "Cleaning the repository"
              git clean -fdx
              exit 1
            fi
          when: always
      - store_test_results:
          path: packages/amplify-e2e-tests/
      - store_artifacts:
          path: ~/repo/packages/amplify-e2e-tests/amplify-e2e-reports
    environment:
      TEST_SUITE: src/__tests__/notifications.test.ts
      CLI_REGION: us-east-2
      AMPLIFY_DIR: /home/circleci/repo/packages/amplify-cli/bin
      AMPLIFY_PATH: /home/circleci/repo/packages/amplify-cli/bin/amplify
  schema-versioned-amplify_e2e_tests:
    working_directory: ~/repo
    parameters:
      os:
        type: executor
        default: linux
    executor: << parameters.os >>
    steps:
      - attach_workspace:
          at: ./
      - restore_cache:
          key: >-
            amplify-cli-yarn-deps-{{ .Branch }}-{{ checksum "yarn.lock" }}-{{
            arch }}
      - restore_cache:
          key: amplify-verdaccio-cache-{{ .Branch }}-{{ .Revision }}
      - restore_cache:
          key: amplify-pkg-binaries-{{ .Branch }}-{{ .Revision }}
      - run:
          name: Start verdaccio, install node CLI and amplify-app
          command: |
            source .circleci/local_publish_helpers.sh
            startLocalRegistry "$(pwd)/.circleci/verdaccio.yaml"
            setNpmRegistryUrlToLocal
            changeNpmGlobalPath
            npm install -g @aws-amplify/cli
            npm install -g amplify-app
            unsetNpmRegistryUrl
      - run:
          name: Run E2e Tests
          command: |
            source .circleci/local_publish_helpers.sh
            retry runE2eTest
          no_output_timeout: 90m
      - run:
          name: Scan And Cleanup E2E Test Artifacts
          command: |
            if ! yarn ts-node .circleci/scan_artifacts.ts; then
              echo "Cleaning the repository"
              git clean -fdx
              exit 1
            fi
          when: always
      - store_test_results:
          path: packages/amplify-e2e-tests/
      - store_artifacts:
          path: ~/repo/packages/amplify-e2e-tests/amplify-e2e-reports
    environment:
      TEST_SUITE: src/__tests__/schema-versioned.test.ts
      CLI_REGION: us-west-2
      AMPLIFY_DIR: /home/circleci/repo/packages/amplify-cli/bin
      AMPLIFY_PATH: /home/circleci/repo/packages/amplify-cli/bin/amplify
  schema-data-access-patterns-amplify_e2e_tests:
    working_directory: ~/repo
    parameters:
      os:
        type: executor
        default: linux
    executor: << parameters.os >>
    steps:
      - attach_workspace:
          at: ./
      - restore_cache:
          key: >-
            amplify-cli-yarn-deps-{{ .Branch }}-{{ checksum "yarn.lock" }}-{{
            arch }}
      - restore_cache:
          key: amplify-verdaccio-cache-{{ .Branch }}-{{ .Revision }}
      - restore_cache:
          key: amplify-pkg-binaries-{{ .Branch }}-{{ .Revision }}
      - run:
          name: Start verdaccio, install node CLI and amplify-app
          command: |
            source .circleci/local_publish_helpers.sh
            startLocalRegistry "$(pwd)/.circleci/verdaccio.yaml"
            setNpmRegistryUrlToLocal
            changeNpmGlobalPath
            npm install -g @aws-amplify/cli
            npm install -g amplify-app
            unsetNpmRegistryUrl
      - run:
          name: Run E2e Tests
          command: |
            source .circleci/local_publish_helpers.sh
            retry runE2eTest
          no_output_timeout: 90m
      - run:
          name: Scan And Cleanup E2E Test Artifacts
          command: |
            if ! yarn ts-node .circleci/scan_artifacts.ts; then
              echo "Cleaning the repository"
              git clean -fdx
              exit 1
            fi
          when: always
      - store_test_results:
          path: packages/amplify-e2e-tests/
      - store_artifacts:
          path: ~/repo/packages/amplify-e2e-tests/amplify-e2e-reports
    environment:
      TEST_SUITE: src/__tests__/schema-data-access-patterns.test.ts
      CLI_REGION: eu-west-2
      AMPLIFY_DIR: /home/circleci/repo/packages/amplify-cli/bin
      AMPLIFY_PATH: /home/circleci/repo/packages/amplify-cli/bin/amplify
  interactions-amplify_e2e_tests:
    working_directory: ~/repo
    parameters:
      os:
        type: executor
        default: linux
    executor: << parameters.os >>
    steps:
      - attach_workspace:
          at: ./
      - restore_cache:
          key: >-
            amplify-cli-yarn-deps-{{ .Branch }}-{{ checksum "yarn.lock" }}-{{
            arch }}
      - restore_cache:
          key: amplify-verdaccio-cache-{{ .Branch }}-{{ .Revision }}
      - restore_cache:
          key: amplify-pkg-binaries-{{ .Branch }}-{{ .Revision }}
      - run:
          name: Start verdaccio, install node CLI and amplify-app
          command: |
            source .circleci/local_publish_helpers.sh
            startLocalRegistry "$(pwd)/.circleci/verdaccio.yaml"
            setNpmRegistryUrlToLocal
            changeNpmGlobalPath
            npm install -g @aws-amplify/cli
            npm install -g amplify-app
            unsetNpmRegistryUrl
      - run:
          name: Run E2e Tests
          command: |
            source .circleci/local_publish_helpers.sh
            retry runE2eTest
          no_output_timeout: 90m
      - run:
          name: Scan And Cleanup E2E Test Artifacts
          command: |
            if ! yarn ts-node .circleci/scan_artifacts.ts; then
              echo "Cleaning the repository"
              git clean -fdx
              exit 1
            fi
          when: always
      - store_test_results:
          path: packages/amplify-e2e-tests/
      - store_artifacts:
          path: ~/repo/packages/amplify-e2e-tests/amplify-e2e-reports
    environment:
      TEST_SUITE: src/__tests__/interactions.test.ts
      CLI_REGION: us-west-2
      AMPLIFY_DIR: /home/circleci/repo/packages/amplify-cli/bin
      AMPLIFY_PATH: /home/circleci/repo/packages/amplify-cli/bin/amplify
  schema-predictions-amplify_e2e_tests:
    working_directory: ~/repo
    parameters:
      os:
        type: executor
        default: linux
    executor: << parameters.os >>
    steps:
      - attach_workspace:
          at: ./
      - restore_cache:
          key: >-
            amplify-cli-yarn-deps-{{ .Branch }}-{{ checksum "yarn.lock" }}-{{
            arch }}
      - restore_cache:
          key: amplify-verdaccio-cache-{{ .Branch }}-{{ .Revision }}
      - restore_cache:
          key: amplify-pkg-binaries-{{ .Branch }}-{{ .Revision }}
      - run:
          name: Start verdaccio, install node CLI and amplify-app
          command: |
            source .circleci/local_publish_helpers.sh
            startLocalRegistry "$(pwd)/.circleci/verdaccio.yaml"
            setNpmRegistryUrlToLocal
            changeNpmGlobalPath
            npm install -g @aws-amplify/cli
            npm install -g amplify-app
            unsetNpmRegistryUrl
      - run:
          name: Run E2e Tests
          command: |
            source .circleci/local_publish_helpers.sh
            retry runE2eTest
          no_output_timeout: 90m
      - run:
          name: Scan And Cleanup E2E Test Artifacts
          command: |
            if ! yarn ts-node .circleci/scan_artifacts.ts; then
              echo "Cleaning the repository"
              git clean -fdx
              exit 1
            fi
          when: always
      - store_test_results:
          path: packages/amplify-e2e-tests/
      - store_artifacts:
          path: ~/repo/packages/amplify-e2e-tests/amplify-e2e-reports
    environment:
      TEST_SUITE: src/__tests__/schema-predictions.test.ts
      CLI_REGION: ap-northeast-1
      AMPLIFY_DIR: /home/circleci/repo/packages/amplify-cli/bin
      AMPLIFY_PATH: /home/circleci/repo/packages/amplify-cli/bin/amplify
  amplify-app-amplify_e2e_tests:
    working_directory: ~/repo
    parameters:
      os:
        type: executor
        default: linux
    executor: << parameters.os >>
    steps:
      - attach_workspace:
          at: ./
      - restore_cache:
          key: >-
            amplify-cli-yarn-deps-{{ .Branch }}-{{ checksum "yarn.lock" }}-{{
            arch }}
      - restore_cache:
          key: amplify-verdaccio-cache-{{ .Branch }}-{{ .Revision }}
      - restore_cache:
          key: amplify-pkg-binaries-{{ .Branch }}-{{ .Revision }}
      - run:
          name: Start verdaccio, install node CLI and amplify-app
          command: |
            source .circleci/local_publish_helpers.sh
            startLocalRegistry "$(pwd)/.circleci/verdaccio.yaml"
            setNpmRegistryUrlToLocal
            changeNpmGlobalPath
            npm install -g @aws-amplify/cli
            npm install -g amplify-app
            unsetNpmRegistryUrl
      - run:
          name: Run E2e Tests
          command: |
            source .circleci/local_publish_helpers.sh
            retry runE2eTest
          no_output_timeout: 90m
      - run:
          name: Scan And Cleanup E2E Test Artifacts
          command: |
            if ! yarn ts-node .circleci/scan_artifacts.ts; then
              echo "Cleaning the repository"
              git clean -fdx
              exit 1
            fi
          when: always
      - store_test_results:
          path: packages/amplify-e2e-tests/
      - store_artifacts:
          path: ~/repo/packages/amplify-e2e-tests/amplify-e2e-reports
    environment:
      TEST_SUITE: src/__tests__/amplify-app.test.ts
      CLI_REGION: ap-southeast-1
      AMPLIFY_DIR: /home/circleci/repo/packages/amplify-cli/bin
      AMPLIFY_PATH: /home/circleci/repo/packages/amplify-cli/bin/amplify
  hosting-amplify_e2e_tests:
    working_directory: ~/repo
    parameters:
      os:
        type: executor
        default: linux
    executor: << parameters.os >>
    steps:
      - attach_workspace:
          at: ./
      - restore_cache:
          key: >-
            amplify-cli-yarn-deps-{{ .Branch }}-{{ checksum "yarn.lock" }}-{{
            arch }}
      - restore_cache:
          key: amplify-verdaccio-cache-{{ .Branch }}-{{ .Revision }}
      - restore_cache:
          key: amplify-pkg-binaries-{{ .Branch }}-{{ .Revision }}
      - run:
          name: Start verdaccio, install node CLI and amplify-app
          command: |
            source .circleci/local_publish_helpers.sh
            startLocalRegistry "$(pwd)/.circleci/verdaccio.yaml"
            setNpmRegistryUrlToLocal
            changeNpmGlobalPath
            npm install -g @aws-amplify/cli
            npm install -g amplify-app
            unsetNpmRegistryUrl
      - run:
          name: Run E2e Tests
          command: |
            source .circleci/local_publish_helpers.sh
            retry runE2eTest
          no_output_timeout: 90m
      - run:
          name: Scan And Cleanup E2E Test Artifacts
          command: |
            if ! yarn ts-node .circleci/scan_artifacts.ts; then
              echo "Cleaning the repository"
              git clean -fdx
              exit 1
            fi
          when: always
      - store_test_results:
          path: packages/amplify-e2e-tests/
      - store_artifacts:
          path: ~/repo/packages/amplify-e2e-tests/amplify-e2e-reports
    environment:
      TEST_SUITE: src/__tests__/hosting.test.ts
      CLI_REGION: ap-southeast-2
      AMPLIFY_DIR: /home/circleci/repo/packages/amplify-cli/bin
      AMPLIFY_PATH: /home/circleci/repo/packages/amplify-cli/bin/amplify
  analytics-amplify_e2e_tests:
    working_directory: ~/repo
    parameters:
      os:
        type: executor
        default: linux
    executor: << parameters.os >>
    steps:
      - attach_workspace:
          at: ./
      - restore_cache:
          key: >-
            amplify-cli-yarn-deps-{{ .Branch }}-{{ checksum "yarn.lock" }}-{{
            arch }}
      - restore_cache:
          key: amplify-verdaccio-cache-{{ .Branch }}-{{ .Revision }}
      - restore_cache:
          key: amplify-pkg-binaries-{{ .Branch }}-{{ .Revision }}
      - run:
          name: Start verdaccio, install node CLI and amplify-app
          command: |
            source .circleci/local_publish_helpers.sh
            startLocalRegistry "$(pwd)/.circleci/verdaccio.yaml"
            setNpmRegistryUrlToLocal
            changeNpmGlobalPath
            npm install -g @aws-amplify/cli
            npm install -g amplify-app
            unsetNpmRegistryUrl
      - run:
          name: Run E2e Tests
          command: |
            source .circleci/local_publish_helpers.sh
            retry runE2eTest
          no_output_timeout: 90m
      - run:
          name: Scan And Cleanup E2E Test Artifacts
          command: |
            if ! yarn ts-node .circleci/scan_artifacts.ts; then
              echo "Cleaning the repository"
              git clean -fdx
              exit 1
            fi
          when: always
      - store_test_results:
          path: packages/amplify-e2e-tests/
      - store_artifacts:
          path: ~/repo/packages/amplify-e2e-tests/amplify-e2e-reports
    environment:
      TEST_SUITE: src/__tests__/analytics.test.ts
      CLI_REGION: us-east-2
      AMPLIFY_DIR: /home/circleci/repo/packages/amplify-cli/bin
      AMPLIFY_PATH: /home/circleci/repo/packages/amplify-cli/bin/amplify
  feature-flags-amplify_e2e_tests:
    working_directory: ~/repo
    parameters:
      os:
        type: executor
        default: linux
    executor: << parameters.os >>
    steps:
      - attach_workspace:
          at: ./
      - restore_cache:
          key: >-
            amplify-cli-yarn-deps-{{ .Branch }}-{{ checksum "yarn.lock" }}-{{
            arch }}
      - restore_cache:
          key: amplify-verdaccio-cache-{{ .Branch }}-{{ .Revision }}
      - restore_cache:
          key: amplify-pkg-binaries-{{ .Branch }}-{{ .Revision }}
      - run:
          name: Start verdaccio, install node CLI and amplify-app
          command: |
            source .circleci/local_publish_helpers.sh
            startLocalRegistry "$(pwd)/.circleci/verdaccio.yaml"
            setNpmRegistryUrlToLocal
            changeNpmGlobalPath
            npm install -g @aws-amplify/cli
            npm install -g amplify-app
            unsetNpmRegistryUrl
      - run:
          name: Run E2e Tests
          command: |
            source .circleci/local_publish_helpers.sh
            retry runE2eTest
          no_output_timeout: 90m
      - run:
          name: Scan And Cleanup E2E Test Artifacts
          command: |
            if ! yarn ts-node .circleci/scan_artifacts.ts; then
              echo "Cleaning the repository"
              git clean -fdx
              exit 1
            fi
          when: always
      - store_test_results:
          path: packages/amplify-e2e-tests/
      - store_artifacts:
          path: ~/repo/packages/amplify-e2e-tests/amplify-e2e-reports
    environment:
      TEST_SUITE: src/__tests__/feature-flags.test.ts
      CLI_REGION: us-west-2
      AMPLIFY_DIR: /home/circleci/repo/packages/amplify-cli/bin
      AMPLIFY_PATH: /home/circleci/repo/packages/amplify-cli/bin/amplify
  schema-iterative-update-2-amplify_e2e_tests:
    working_directory: ~/repo
    parameters:
      os:
        type: executor
        default: linux
    executor: << parameters.os >>
    steps:
      - attach_workspace:
          at: ./
      - restore_cache:
          key: >-
            amplify-cli-yarn-deps-{{ .Branch }}-{{ checksum "yarn.lock" }}-{{
            arch }}
      - restore_cache:
          key: amplify-verdaccio-cache-{{ .Branch }}-{{ .Revision }}
      - restore_cache:
          key: amplify-pkg-binaries-{{ .Branch }}-{{ .Revision }}
      - run:
          name: Start verdaccio, install node CLI and amplify-app
          command: |
            source .circleci/local_publish_helpers.sh
            startLocalRegistry "$(pwd)/.circleci/verdaccio.yaml"
            setNpmRegistryUrlToLocal
            changeNpmGlobalPath
            npm install -g @aws-amplify/cli
            npm install -g amplify-app
            unsetNpmRegistryUrl
      - run:
          name: Run E2e Tests
          command: |
            source .circleci/local_publish_helpers.sh
            retry runE2eTest
          no_output_timeout: 90m
      - run:
          name: Scan And Cleanup E2E Test Artifacts
          command: |
            if ! yarn ts-node .circleci/scan_artifacts.ts; then
              echo "Cleaning the repository"
              git clean -fdx
              exit 1
            fi
          when: always
      - store_test_results:
          path: packages/amplify-e2e-tests/
      - store_artifacts:
          path: ~/repo/packages/amplify-e2e-tests/amplify-e2e-reports
    environment:
      TEST_SUITE: src/__tests__/schema-iterative-update-2.test.ts
      CLI_REGION: eu-west-2
      AMPLIFY_DIR: /home/circleci/repo/packages/amplify-cli/bin
      AMPLIFY_PATH: /home/circleci/repo/packages/amplify-cli/bin/amplify
  containers-api-amplify_e2e_tests:
    working_directory: ~/repo
    parameters:
      os:
        type: executor
        default: linux
    executor: << parameters.os >>
    steps:
      - attach_workspace:
          at: ./
      - restore_cache:
          key: >-
            amplify-cli-yarn-deps-{{ .Branch }}-{{ checksum "yarn.lock" }}-{{
            arch }}
      - restore_cache:
          key: amplify-verdaccio-cache-{{ .Branch }}-{{ .Revision }}
      - restore_cache:
          key: amplify-pkg-binaries-{{ .Branch }}-{{ .Revision }}
      - run:
          name: Start verdaccio, install node CLI and amplify-app
          command: |
            source .circleci/local_publish_helpers.sh
            startLocalRegistry "$(pwd)/.circleci/verdaccio.yaml"
            setNpmRegistryUrlToLocal
            changeNpmGlobalPath
            npm install -g @aws-amplify/cli
            npm install -g amplify-app
            unsetNpmRegistryUrl
      - run:
          name: Run E2e Tests
          command: |
            source .circleci/local_publish_helpers.sh
            retry runE2eTest
          no_output_timeout: 90m
      - run:
          name: Scan And Cleanup E2E Test Artifacts
          command: |
            if ! yarn ts-node .circleci/scan_artifacts.ts; then
              echo "Cleaning the repository"
              git clean -fdx
              exit 1
            fi
          when: always
      - store_test_results:
          path: packages/amplify-e2e-tests/
      - store_artifacts:
          path: ~/repo/packages/amplify-e2e-tests/amplify-e2e-reports
    environment:
      TEST_SUITE: src/__tests__/containers-api.test.ts
      CLI_REGION: eu-central-1
      AMPLIFY_DIR: /home/circleci/repo/packages/amplify-cli/bin
      AMPLIFY_PATH: /home/circleci/repo/packages/amplify-cli/bin/amplify
  predictions-amplify_e2e_tests:
    working_directory: ~/repo
    parameters:
      os:
        type: executor
        default: linux
    executor: << parameters.os >>
    steps:
      - attach_workspace:
          at: ./
      - restore_cache:
          key: >-
            amplify-cli-yarn-deps-{{ .Branch }}-{{ checksum "yarn.lock" }}-{{
            arch }}
      - restore_cache:
          key: amplify-verdaccio-cache-{{ .Branch }}-{{ .Revision }}
      - restore_cache:
          key: amplify-pkg-binaries-{{ .Branch }}-{{ .Revision }}
      - run:
          name: Start verdaccio, install node CLI and amplify-app
          command: |
            source .circleci/local_publish_helpers.sh
            startLocalRegistry "$(pwd)/.circleci/verdaccio.yaml"
            setNpmRegistryUrlToLocal
            changeNpmGlobalPath
            npm install -g @aws-amplify/cli
            npm install -g amplify-app
            unsetNpmRegistryUrl
      - run:
          name: Run E2e Tests
          command: |
            source .circleci/local_publish_helpers.sh
            retry runE2eTest
          no_output_timeout: 90m
      - run:
          name: Scan And Cleanup E2E Test Artifacts
          command: |
            if ! yarn ts-node .circleci/scan_artifacts.ts; then
              echo "Cleaning the repository"
              git clean -fdx
              exit 1
            fi
          when: always
      - store_test_results:
          path: packages/amplify-e2e-tests/
      - store_artifacts:
          path: ~/repo/packages/amplify-e2e-tests/amplify-e2e-reports
    environment:
      TEST_SUITE: src/__tests__/predictions.test.ts
      CLI_REGION: ap-northeast-1
      AMPLIFY_DIR: /home/circleci/repo/packages/amplify-cli/bin
      AMPLIFY_PATH: /home/circleci/repo/packages/amplify-cli/bin/amplify
  hostingPROD-amplify_e2e_tests:
    working_directory: ~/repo
    parameters:
      os:
        type: executor
        default: linux
    executor: << parameters.os >>
    steps:
      - attach_workspace:
          at: ./
      - restore_cache:
          key: >-
            amplify-cli-yarn-deps-{{ .Branch }}-{{ checksum "yarn.lock" }}-{{
            arch }}
      - restore_cache:
          key: amplify-verdaccio-cache-{{ .Branch }}-{{ .Revision }}
      - restore_cache:
          key: amplify-pkg-binaries-{{ .Branch }}-{{ .Revision }}
      - run:
          name: Start verdaccio, install node CLI and amplify-app
          command: |
            source .circleci/local_publish_helpers.sh
            startLocalRegistry "$(pwd)/.circleci/verdaccio.yaml"
            setNpmRegistryUrlToLocal
            changeNpmGlobalPath
            npm install -g @aws-amplify/cli
            npm install -g amplify-app
            unsetNpmRegistryUrl
      - run:
          name: Run E2e Tests
          command: |
            source .circleci/local_publish_helpers.sh
            retry runE2eTest
          no_output_timeout: 90m
      - run:
          name: Scan And Cleanup E2E Test Artifacts
          command: |
            if ! yarn ts-node .circleci/scan_artifacts.ts; then
              echo "Cleaning the repository"
              git clean -fdx
              exit 1
            fi
          when: always
      - store_test_results:
          path: packages/amplify-e2e-tests/
      - store_artifacts:
          path: ~/repo/packages/amplify-e2e-tests/amplify-e2e-reports
    environment:
      TEST_SUITE: src/__tests__/hostingPROD.test.ts
      CLI_REGION: ap-southeast-1
      AMPLIFY_DIR: /home/circleci/repo/packages/amplify-cli/bin
      AMPLIFY_PATH: /home/circleci/repo/packages/amplify-cli/bin/amplify
  geo-add-amplify_e2e_tests:
    working_directory: ~/repo
    parameters:
      os:
        type: executor
        default: linux
    executor: << parameters.os >>
    steps:
      - attach_workspace:
          at: ./
      - restore_cache:
          key: >-
            amplify-cli-yarn-deps-{{ .Branch }}-{{ checksum "yarn.lock" }}-{{
            arch }}
      - restore_cache:
          key: amplify-verdaccio-cache-{{ .Branch }}-{{ .Revision }}
      - restore_cache:
          key: amplify-pkg-binaries-{{ .Branch }}-{{ .Revision }}
      - run:
          name: Start verdaccio, install node CLI and amplify-app
          command: |
            source .circleci/local_publish_helpers.sh
            startLocalRegistry "$(pwd)/.circleci/verdaccio.yaml"
            setNpmRegistryUrlToLocal
            changeNpmGlobalPath
            npm install -g @aws-amplify/cli
            npm install -g amplify-app
            unsetNpmRegistryUrl
      - run:
          name: Run E2e Tests
          command: |
            source .circleci/local_publish_helpers.sh
            retry runE2eTest
          no_output_timeout: 90m
      - run:
          name: Scan And Cleanup E2E Test Artifacts
          command: |
            if ! yarn ts-node .circleci/scan_artifacts.ts; then
              echo "Cleaning the repository"
              git clean -fdx
              exit 1
            fi
          when: always
      - store_test_results:
          path: packages/amplify-e2e-tests/
      - store_artifacts:
          path: ~/repo/packages/amplify-e2e-tests/amplify-e2e-reports
    environment:
      TEST_SUITE: src/__tests__/geo-add.test.ts
      CLI_REGION: ap-southeast-1
      AMPLIFY_DIR: /home/circleci/repo/packages/amplify-cli/bin
      AMPLIFY_PATH: /home/circleci/repo/packages/amplify-cli/bin/amplify
  geo-update-amplify_e2e_tests:
    working_directory: ~/repo
    parameters:
      os:
        type: executor
        default: linux
    executor: << parameters.os >>
    steps:
      - attach_workspace:
          at: ./
      - restore_cache:
          key: >-
            amplify-cli-yarn-deps-{{ .Branch }}-{{ checksum "yarn.lock" }}-{{
            arch }}
      - restore_cache:
          key: amplify-verdaccio-cache-{{ .Branch }}-{{ .Revision }}
      - restore_cache:
          key: amplify-pkg-binaries-{{ .Branch }}-{{ .Revision }}
      - run:
          name: Start verdaccio, install node CLI and amplify-app
          command: |
            source .circleci/local_publish_helpers.sh
            startLocalRegistry "$(pwd)/.circleci/verdaccio.yaml"
            setNpmRegistryUrlToLocal
            changeNpmGlobalPath
            npm install -g @aws-amplify/cli
            npm install -g amplify-app
            unsetNpmRegistryUrl
      - run:
          name: Run E2e Tests
          command: |
            source .circleci/local_publish_helpers.sh
            retry runE2eTest
          no_output_timeout: 90m
      - run:
          name: Scan And Cleanup E2E Test Artifacts
          command: |
            if ! yarn ts-node .circleci/scan_artifacts.ts; then
              echo "Cleaning the repository"
              git clean -fdx
              exit 1
            fi
          when: always
      - store_test_results:
          path: packages/amplify-e2e-tests/
      - store_artifacts:
          path: ~/repo/packages/amplify-e2e-tests/amplify-e2e-reports
    environment:
      TEST_SUITE: src/__tests__/geo-update.test.ts
      CLI_REGION: ap-southeast-2
      AMPLIFY_DIR: /home/circleci/repo/packages/amplify-cli/bin
      AMPLIFY_PATH: /home/circleci/repo/packages/amplify-cli/bin/amplify
  geo-remove-amplify_e2e_tests:
    working_directory: ~/repo
    parameters:
      os:
        type: executor
        default: linux
    executor: << parameters.os >>
    steps:
      - attach_workspace:
          at: ./
      - restore_cache:
          key: >-
            amplify-cli-yarn-deps-{{ .Branch }}-{{ checksum "yarn.lock" }}-{{
            arch }}
      - restore_cache:
          key: amplify-verdaccio-cache-{{ .Branch }}-{{ .Revision }}
      - restore_cache:
          key: amplify-pkg-binaries-{{ .Branch }}-{{ .Revision }}
      - run:
          name: Start verdaccio, install node CLI and amplify-app
          command: |
            source .circleci/local_publish_helpers.sh
            startLocalRegistry "$(pwd)/.circleci/verdaccio.yaml"
            setNpmRegistryUrlToLocal
            changeNpmGlobalPath
            npm install -g @aws-amplify/cli
            npm install -g amplify-app
            unsetNpmRegistryUrl
      - run:
          name: Run E2e Tests
          command: |
            source .circleci/local_publish_helpers.sh
            retry runE2eTest
          no_output_timeout: 90m
      - run:
          name: Scan And Cleanup E2E Test Artifacts
          command: |
            if ! yarn ts-node .circleci/scan_artifacts.ts; then
              echo "Cleaning the repository"
              git clean -fdx
              exit 1
            fi
          when: always
      - store_test_results:
          path: packages/amplify-e2e-tests/
      - store_artifacts:
          path: ~/repo/packages/amplify-e2e-tests/amplify-e2e-reports
    environment:
      TEST_SUITE: src/__tests__/geo-remove.test.ts
      CLI_REGION: us-east-2
      AMPLIFY_DIR: /home/circleci/repo/packages/amplify-cli/bin
      AMPLIFY_PATH: /home/circleci/repo/packages/amplify-cli/bin/amplify
  schema-auth-10-amplify_e2e_tests:
    working_directory: ~/repo
    parameters:
      os:
        type: executor
        default: linux
    executor: << parameters.os >>
    steps:
      - attach_workspace:
          at: ./
      - restore_cache:
          key: >-
            amplify-cli-yarn-deps-{{ .Branch }}-{{ checksum "yarn.lock" }}-{{
            arch }}
      - restore_cache:
          key: amplify-verdaccio-cache-{{ .Branch }}-{{ .Revision }}
      - restore_cache:
          key: amplify-pkg-binaries-{{ .Branch }}-{{ .Revision }}
      - run:
          name: Start verdaccio, install node CLI and amplify-app
          command: |
            source .circleci/local_publish_helpers.sh
            startLocalRegistry "$(pwd)/.circleci/verdaccio.yaml"
            setNpmRegistryUrlToLocal
            changeNpmGlobalPath
            npm install -g @aws-amplify/cli
            npm install -g amplify-app
            unsetNpmRegistryUrl
      - run:
          name: Run E2e Tests
          command: |
            source .circleci/local_publish_helpers.sh
            retry runE2eTest
          no_output_timeout: 90m
      - run:
          name: Scan And Cleanup E2E Test Artifacts
          command: |
            if ! yarn ts-node .circleci/scan_artifacts.ts; then
              echo "Cleaning the repository"
              git clean -fdx
              exit 1
            fi
          when: always
      - store_test_results:
          path: packages/amplify-e2e-tests/
      - store_artifacts:
          path: ~/repo/packages/amplify-e2e-tests/amplify-e2e-reports
    environment:
      TEST_SUITE: src/__tests__/schema-auth-10.test.ts
      CLI_REGION: eu-west-2
      AMPLIFY_DIR: /home/circleci/repo/packages/amplify-cli/bin
      AMPLIFY_PATH: /home/circleci/repo/packages/amplify-cli/bin/amplify
  schema-key-amplify_e2e_tests:
    working_directory: ~/repo
    parameters:
      os:
        type: executor
        default: linux
    executor: << parameters.os >>
    steps:
      - attach_workspace:
          at: ./
      - restore_cache:
          key: >-
            amplify-cli-yarn-deps-{{ .Branch }}-{{ checksum "yarn.lock" }}-{{
            arch }}
      - restore_cache:
          key: amplify-verdaccio-cache-{{ .Branch }}-{{ .Revision }}
      - restore_cache:
          key: amplify-pkg-binaries-{{ .Branch }}-{{ .Revision }}
      - run:
          name: Start verdaccio, install node CLI and amplify-app
          command: |
            source .circleci/local_publish_helpers.sh
            startLocalRegistry "$(pwd)/.circleci/verdaccio.yaml"
            setNpmRegistryUrlToLocal
            changeNpmGlobalPath
            npm install -g @aws-amplify/cli
            npm install -g amplify-app
            unsetNpmRegistryUrl
      - run:
          name: Run E2e Tests
          command: |
            source .circleci/local_publish_helpers.sh
            retry runE2eTest
          no_output_timeout: 90m
      - run:
          name: Scan And Cleanup E2E Test Artifacts
          command: |
            if ! yarn ts-node .circleci/scan_artifacts.ts; then
              echo "Cleaning the repository"
              git clean -fdx
              exit 1
            fi
          when: always
      - store_test_results:
          path: packages/amplify-e2e-tests/
      - store_artifacts:
          path: ~/repo/packages/amplify-e2e-tests/amplify-e2e-reports
    environment:
      TEST_SUITE: src/__tests__/schema-key.test.ts
      CLI_REGION: eu-central-1
      AMPLIFY_DIR: /home/circleci/repo/packages/amplify-cli/bin
      AMPLIFY_PATH: /home/circleci/repo/packages/amplify-cli/bin/amplify
  auth_1-amplify_e2e_tests:
    working_directory: ~/repo
    parameters:
      os:
        type: executor
        default: linux
    executor: << parameters.os >>
    steps:
      - attach_workspace:
          at: ./
      - restore_cache:
          key: >-
            amplify-cli-yarn-deps-{{ .Branch }}-{{ checksum "yarn.lock" }}-{{
            arch }}
      - restore_cache:
          key: amplify-verdaccio-cache-{{ .Branch }}-{{ .Revision }}
      - restore_cache:
          key: amplify-pkg-binaries-{{ .Branch }}-{{ .Revision }}
      - run:
          name: Start verdaccio, install node CLI and amplify-app
          command: |
            source .circleci/local_publish_helpers.sh
            startLocalRegistry "$(pwd)/.circleci/verdaccio.yaml"
            setNpmRegistryUrlToLocal
            changeNpmGlobalPath
            npm install -g @aws-amplify/cli
            npm install -g amplify-app
            unsetNpmRegistryUrl
      - run:
          name: Run E2e Tests
          command: |
            source .circleci/local_publish_helpers.sh
            retry runE2eTest
          no_output_timeout: 90m
      - run:
          name: Scan And Cleanup E2E Test Artifacts
          command: |
            if ! yarn ts-node .circleci/scan_artifacts.ts; then
              echo "Cleaning the repository"
              git clean -fdx
              exit 1
            fi
          when: always
      - store_test_results:
          path: packages/amplify-e2e-tests/
      - store_artifacts:
          path: ~/repo/packages/amplify-e2e-tests/amplify-e2e-reports
    environment:
      TEST_SUITE: src/__tests__/auth_1.test.ts
      CLI_REGION: ap-northeast-1
      AMPLIFY_DIR: /home/circleci/repo/packages/amplify-cli/bin
      AMPLIFY_PATH: /home/circleci/repo/packages/amplify-cli/bin/amplify
  auth_5-amplify_e2e_tests:
    working_directory: ~/repo
    parameters:
      os:
        type: executor
        default: linux
    executor: << parameters.os >>
    steps:
      - attach_workspace:
          at: ./
      - restore_cache:
          key: >-
            amplify-cli-yarn-deps-{{ .Branch }}-{{ checksum "yarn.lock" }}-{{
            arch }}
      - restore_cache:
          key: amplify-verdaccio-cache-{{ .Branch }}-{{ .Revision }}
      - restore_cache:
          key: amplify-pkg-binaries-{{ .Branch }}-{{ .Revision }}
      - run:
          name: Start verdaccio, install node CLI and amplify-app
          command: |
            source .circleci/local_publish_helpers.sh
            startLocalRegistry "$(pwd)/.circleci/verdaccio.yaml"
            setNpmRegistryUrlToLocal
            changeNpmGlobalPath
            npm install -g @aws-amplify/cli
            npm install -g amplify-app
            unsetNpmRegistryUrl
      - run:
          name: Run E2e Tests
          command: |
            source .circleci/local_publish_helpers.sh
            retry runE2eTest
          no_output_timeout: 90m
      - run:
          name: Scan And Cleanup E2E Test Artifacts
          command: |
            if ! yarn ts-node .circleci/scan_artifacts.ts; then
              echo "Cleaning the repository"
              git clean -fdx
              exit 1
            fi
          when: always
      - store_test_results:
          path: packages/amplify-e2e-tests/
      - store_artifacts:
          path: ~/repo/packages/amplify-e2e-tests/amplify-e2e-reports
    environment:
      TEST_SUITE: src/__tests__/auth_5.test.ts
      CLI_REGION: ap-southeast-1
      AMPLIFY_DIR: /home/circleci/repo/packages/amplify-cli/bin
      AMPLIFY_PATH: /home/circleci/repo/packages/amplify-cli/bin/amplify
  function_3-amplify_e2e_tests:
    working_directory: ~/repo
    parameters:
      os:
        type: executor
        default: linux
    executor: << parameters.os >>
    steps:
      - attach_workspace:
          at: ./
      - restore_cache:
          key: >-
            amplify-cli-yarn-deps-{{ .Branch }}-{{ checksum "yarn.lock" }}-{{
            arch }}
      - restore_cache:
          key: amplify-verdaccio-cache-{{ .Branch }}-{{ .Revision }}
      - restore_cache:
          key: amplify-pkg-binaries-{{ .Branch }}-{{ .Revision }}
      - run:
          name: Start verdaccio, install node CLI and amplify-app
          command: |
            source .circleci/local_publish_helpers.sh
            startLocalRegistry "$(pwd)/.circleci/verdaccio.yaml"
            setNpmRegistryUrlToLocal
            changeNpmGlobalPath
            npm install -g @aws-amplify/cli
            npm install -g amplify-app
            unsetNpmRegistryUrl
      - run:
          name: Run E2e Tests
          command: |
            source .circleci/local_publish_helpers.sh
            retry runE2eTest
          no_output_timeout: 90m
      - run:
          name: Scan And Cleanup E2E Test Artifacts
          command: |
            if ! yarn ts-node .circleci/scan_artifacts.ts; then
              echo "Cleaning the repository"
              git clean -fdx
              exit 1
            fi
          when: always
      - store_test_results:
          path: packages/amplify-e2e-tests/
      - store_artifacts:
          path: ~/repo/packages/amplify-e2e-tests/amplify-e2e-reports
    environment:
      TEST_SUITE: src/__tests__/function_3.test.ts
      CLI_REGION: ap-southeast-2
      AMPLIFY_DIR: /home/circleci/repo/packages/amplify-cli/bin
      AMPLIFY_PATH: /home/circleci/repo/packages/amplify-cli/bin/amplify
  schema-iterative-update-1-amplify_e2e_tests:
    working_directory: ~/repo
    parameters:
      os:
        type: executor
        default: linux
    executor: << parameters.os >>
    steps:
      - attach_workspace:
          at: ./
      - restore_cache:
          key: >-
            amplify-cli-yarn-deps-{{ .Branch }}-{{ checksum "yarn.lock" }}-{{
            arch }}
      - restore_cache:
          key: amplify-verdaccio-cache-{{ .Branch }}-{{ .Revision }}
      - restore_cache:
          key: amplify-pkg-binaries-{{ .Branch }}-{{ .Revision }}
      - run:
          name: Start verdaccio, install node CLI and amplify-app
          command: |
            source .circleci/local_publish_helpers.sh
            startLocalRegistry "$(pwd)/.circleci/verdaccio.yaml"
            setNpmRegistryUrlToLocal
            changeNpmGlobalPath
            npm install -g @aws-amplify/cli
            npm install -g amplify-app
            unsetNpmRegistryUrl
      - run:
          name: Run E2e Tests
          command: |
            source .circleci/local_publish_helpers.sh
            retry runE2eTest
          no_output_timeout: 90m
      - run:
          name: Scan And Cleanup E2E Test Artifacts
          command: |
            if ! yarn ts-node .circleci/scan_artifacts.ts; then
              echo "Cleaning the repository"
              git clean -fdx
              exit 1
            fi
          when: always
      - store_test_results:
          path: packages/amplify-e2e-tests/
      - store_artifacts:
          path: ~/repo/packages/amplify-e2e-tests/amplify-e2e-reports
    environment:
      TEST_SUITE: src/__tests__/schema-iterative-update-1.test.ts
      CLI_REGION: us-east-2
      AMPLIFY_DIR: /home/circleci/repo/packages/amplify-cli/bin
      AMPLIFY_PATH: /home/circleci/repo/packages/amplify-cli/bin/amplify
  schema-auth-3-amplify_e2e_tests:
    working_directory: ~/repo
    parameters:
      os:
        type: executor
        default: linux
    executor: << parameters.os >>
    steps:
      - attach_workspace:
          at: ./
      - restore_cache:
          key: >-
            amplify-cli-yarn-deps-{{ .Branch }}-{{ checksum "yarn.lock" }}-{{
            arch }}
      - restore_cache:
          key: amplify-verdaccio-cache-{{ .Branch }}-{{ .Revision }}
      - restore_cache:
          key: amplify-pkg-binaries-{{ .Branch }}-{{ .Revision }}
      - run:
          name: Start verdaccio, install node CLI and amplify-app
          command: |
            source .circleci/local_publish_helpers.sh
            startLocalRegistry "$(pwd)/.circleci/verdaccio.yaml"
            setNpmRegistryUrlToLocal
            changeNpmGlobalPath
            npm install -g @aws-amplify/cli
            npm install -g amplify-app
            unsetNpmRegistryUrl
      - run:
          name: Run E2e Tests
          command: |
            source .circleci/local_publish_helpers.sh
            retry runE2eTest
          no_output_timeout: 90m
      - run:
          name: Scan And Cleanup E2E Test Artifacts
          command: |
            if ! yarn ts-node .circleci/scan_artifacts.ts; then
              echo "Cleaning the repository"
              git clean -fdx
              exit 1
            fi
          when: always
      - store_test_results:
          path: packages/amplify-e2e-tests/
      - store_artifacts:
          path: ~/repo/packages/amplify-e2e-tests/amplify-e2e-reports
    environment:
      TEST_SUITE: src/__tests__/schema-auth-3.test.ts
      CLI_REGION: us-west-2
      AMPLIFY_DIR: /home/circleci/repo/packages/amplify-cli/bin
      AMPLIFY_PATH: /home/circleci/repo/packages/amplify-cli/bin/amplify
  delete-amplify_e2e_tests:
    working_directory: ~/repo
    parameters:
      os:
        type: executor
        default: linux
    executor: << parameters.os >>
    steps:
      - attach_workspace:
          at: ./
      - restore_cache:
          key: >-
            amplify-cli-yarn-deps-{{ .Branch }}-{{ checksum "yarn.lock" }}-{{
            arch }}
      - restore_cache:
          key: amplify-verdaccio-cache-{{ .Branch }}-{{ .Revision }}
      - restore_cache:
          key: amplify-pkg-binaries-{{ .Branch }}-{{ .Revision }}
      - run:
          name: Start verdaccio, install node CLI and amplify-app
          command: |
            source .circleci/local_publish_helpers.sh
            startLocalRegistry "$(pwd)/.circleci/verdaccio.yaml"
            setNpmRegistryUrlToLocal
            changeNpmGlobalPath
            npm install -g @aws-amplify/cli
            npm install -g amplify-app
            unsetNpmRegistryUrl
      - run:
          name: Run E2e Tests
          command: |
            source .circleci/local_publish_helpers.sh
            retry runE2eTest
          no_output_timeout: 90m
      - run:
          name: Scan And Cleanup E2E Test Artifacts
          command: |
            if ! yarn ts-node .circleci/scan_artifacts.ts; then
              echo "Cleaning the repository"
              git clean -fdx
              exit 1
            fi
          when: always
      - store_test_results:
          path: packages/amplify-e2e-tests/
      - store_artifacts:
          path: ~/repo/packages/amplify-e2e-tests/amplify-e2e-reports
    environment:
      TEST_SUITE: src/__tests__/delete.test.ts
      CLI_REGION: eu-west-2
      AMPLIFY_DIR: /home/circleci/repo/packages/amplify-cli/bin
      AMPLIFY_PATH: /home/circleci/repo/packages/amplify-cli/bin/amplify
  function_2-amplify_e2e_tests:
    working_directory: ~/repo
    parameters:
      os:
        type: executor
        default: linux
    executor: << parameters.os >>
    steps:
      - attach_workspace:
          at: ./
      - restore_cache:
          key: >-
            amplify-cli-yarn-deps-{{ .Branch }}-{{ checksum "yarn.lock" }}-{{
            arch }}
      - restore_cache:
          key: amplify-verdaccio-cache-{{ .Branch }}-{{ .Revision }}
      - restore_cache:
          key: amplify-pkg-binaries-{{ .Branch }}-{{ .Revision }}
      - run:
          name: Start verdaccio, install node CLI and amplify-app
          command: |
            source .circleci/local_publish_helpers.sh
            startLocalRegistry "$(pwd)/.circleci/verdaccio.yaml"
            setNpmRegistryUrlToLocal
            changeNpmGlobalPath
            npm install -g @aws-amplify/cli
            npm install -g amplify-app
            unsetNpmRegistryUrl
      - run:
          name: Run E2e Tests
          command: |
            source .circleci/local_publish_helpers.sh
            retry runE2eTest
          no_output_timeout: 90m
      - run:
          name: Scan And Cleanup E2E Test Artifacts
          command: |
            if ! yarn ts-node .circleci/scan_artifacts.ts; then
              echo "Cleaning the repository"
              git clean -fdx
              exit 1
            fi
          when: always
      - store_test_results:
          path: packages/amplify-e2e-tests/
      - store_artifacts:
          path: ~/repo/packages/amplify-e2e-tests/amplify-e2e-reports
    environment:
      TEST_SUITE: src/__tests__/function_2.test.ts
      CLI_REGION: eu-central-1
      AMPLIFY_DIR: /home/circleci/repo/packages/amplify-cli/bin
      AMPLIFY_PATH: /home/circleci/repo/packages/amplify-cli/bin/amplify
  auth_3-amplify_e2e_tests:
    working_directory: ~/repo
    parameters:
      os:
        type: executor
        default: linux
    executor: << parameters.os >>
    steps:
      - attach_workspace:
          at: ./
      - restore_cache:
          key: >-
            amplify-cli-yarn-deps-{{ .Branch }}-{{ checksum "yarn.lock" }}-{{
            arch }}
      - restore_cache:
          key: amplify-verdaccio-cache-{{ .Branch }}-{{ .Revision }}
      - restore_cache:
          key: amplify-pkg-binaries-{{ .Branch }}-{{ .Revision }}
      - run:
          name: Start verdaccio, install node CLI and amplify-app
          command: |
            source .circleci/local_publish_helpers.sh
            startLocalRegistry "$(pwd)/.circleci/verdaccio.yaml"
            setNpmRegistryUrlToLocal
            changeNpmGlobalPath
            npm install -g @aws-amplify/cli
            npm install -g amplify-app
            unsetNpmRegistryUrl
      - run:
          name: Run E2e Tests
          command: |
            source .circleci/local_publish_helpers.sh
            retry runE2eTest
          no_output_timeout: 90m
      - run:
          name: Scan And Cleanup E2E Test Artifacts
          command: |
            if ! yarn ts-node .circleci/scan_artifacts.ts; then
              echo "Cleaning the repository"
              git clean -fdx
              exit 1
            fi
          when: always
      - store_test_results:
          path: packages/amplify-e2e-tests/
      - store_artifacts:
          path: ~/repo/packages/amplify-e2e-tests/amplify-e2e-reports
    environment:
      TEST_SUITE: src/__tests__/auth_3.test.ts
      CLI_REGION: ap-northeast-1
      AMPLIFY_DIR: /home/circleci/repo/packages/amplify-cli/bin
      AMPLIFY_PATH: /home/circleci/repo/packages/amplify-cli/bin/amplify
  layer-amplify_e2e_tests:
    working_directory: ~/repo
    parameters:
      os:
        type: executor
        default: linux
    executor: << parameters.os >>
    steps:
      - attach_workspace:
          at: ./
      - restore_cache:
          key: >-
            amplify-cli-yarn-deps-{{ .Branch }}-{{ checksum "yarn.lock" }}-{{
            arch }}
      - restore_cache:
          key: amplify-verdaccio-cache-{{ .Branch }}-{{ .Revision }}
      - restore_cache:
          key: amplify-pkg-binaries-{{ .Branch }}-{{ .Revision }}
      - run:
          name: Start verdaccio, install node CLI and amplify-app
          command: |
            source .circleci/local_publish_helpers.sh
            startLocalRegistry "$(pwd)/.circleci/verdaccio.yaml"
            setNpmRegistryUrlToLocal
            changeNpmGlobalPath
            npm install -g @aws-amplify/cli
            npm install -g amplify-app
            unsetNpmRegistryUrl
      - run:
          name: Run E2e Tests
          command: |
            source .circleci/local_publish_helpers.sh
            retry runE2eTest
          no_output_timeout: 90m
      - run:
          name: Scan And Cleanup E2E Test Artifacts
          command: |
            if ! yarn ts-node .circleci/scan_artifacts.ts; then
              echo "Cleaning the repository"
              git clean -fdx
              exit 1
            fi
          when: always
      - store_test_results:
          path: packages/amplify-e2e-tests/
      - store_artifacts:
          path: ~/repo/packages/amplify-e2e-tests/amplify-e2e-reports
    environment:
      TEST_SUITE: src/__tests__/layer.test.ts
      CLI_REGION: ap-southeast-1
      AMPLIFY_DIR: /home/circleci/repo/packages/amplify-cli/bin
      AMPLIFY_PATH: /home/circleci/repo/packages/amplify-cli/bin/amplify
  migration-api-key-migration1-amplify_e2e_tests:
    working_directory: ~/repo
    parameters:
      os:
        type: executor
        default: linux
    executor: << parameters.os >>
    steps:
      - attach_workspace:
          at: ./
      - restore_cache:
          key: >-
            amplify-cli-yarn-deps-{{ .Branch }}-{{ checksum "yarn.lock" }}-{{
            arch }}
      - restore_cache:
          key: amplify-verdaccio-cache-{{ .Branch }}-{{ .Revision }}
      - restore_cache:
          key: amplify-pkg-binaries-{{ .Branch }}-{{ .Revision }}
      - run:
          name: Start verdaccio, install node CLI and amplify-app
          command: |
            source .circleci/local_publish_helpers.sh
            startLocalRegistry "$(pwd)/.circleci/verdaccio.yaml"
            setNpmRegistryUrlToLocal
            changeNpmGlobalPath
            npm install -g @aws-amplify/cli
            npm install -g amplify-app
            unsetNpmRegistryUrl
      - run:
          name: Run E2e Tests
          command: |
            source .circleci/local_publish_helpers.sh
            retry runE2eTest
          no_output_timeout: 90m
      - run:
          name: Scan And Cleanup E2E Test Artifacts
          command: |
            if ! yarn ts-node .circleci/scan_artifacts.ts; then
              echo "Cleaning the repository"
              git clean -fdx
              exit 1
            fi
          when: always
      - store_test_results:
          path: packages/amplify-e2e-tests/
      - store_artifacts:
          path: ~/repo/packages/amplify-e2e-tests/amplify-e2e-reports
    environment:
      TEST_SUITE: src/__tests__/migration/api.key.migration1.test.ts
      CLI_REGION: ap-southeast-2
      AMPLIFY_DIR: /home/circleci/repo/packages/amplify-cli/bin
      AMPLIFY_PATH: /home/circleci/repo/packages/amplify-cli/bin/amplify
  auth_4-amplify_e2e_tests:
    working_directory: ~/repo
    parameters:
      os:
        type: executor
        default: linux
    executor: << parameters.os >>
    steps:
      - attach_workspace:
          at: ./
      - restore_cache:
          key: >-
            amplify-cli-yarn-deps-{{ .Branch }}-{{ checksum "yarn.lock" }}-{{
            arch }}
      - restore_cache:
          key: amplify-verdaccio-cache-{{ .Branch }}-{{ .Revision }}
      - restore_cache:
          key: amplify-pkg-binaries-{{ .Branch }}-{{ .Revision }}
      - run:
          name: Start verdaccio, install node CLI and amplify-app
          command: |
            source .circleci/local_publish_helpers.sh
            startLocalRegistry "$(pwd)/.circleci/verdaccio.yaml"
            setNpmRegistryUrlToLocal
            changeNpmGlobalPath
            npm install -g @aws-amplify/cli
            npm install -g amplify-app
            unsetNpmRegistryUrl
      - run:
          name: Run E2e Tests
          command: |
            source .circleci/local_publish_helpers.sh
            retry runE2eTest
          no_output_timeout: 90m
      - run:
          name: Scan And Cleanup E2E Test Artifacts
          command: |
            if ! yarn ts-node .circleci/scan_artifacts.ts; then
              echo "Cleaning the repository"
              git clean -fdx
              exit 1
            fi
          when: always
      - store_test_results:
          path: packages/amplify-e2e-tests/
      - store_artifacts:
          path: ~/repo/packages/amplify-e2e-tests/amplify-e2e-reports
    environment:
      TEST_SUITE: src/__tests__/auth_4.test.ts
      CLI_REGION: us-east-2
      AMPLIFY_DIR: /home/circleci/repo/packages/amplify-cli/bin
      AMPLIFY_PATH: /home/circleci/repo/packages/amplify-cli/bin/amplify
  schema-auth-7-amplify_e2e_tests:
    working_directory: ~/repo
    parameters:
      os:
        type: executor
        default: linux
    executor: << parameters.os >>
    steps:
      - attach_workspace:
          at: ./
      - restore_cache:
          key: >-
            amplify-cli-yarn-deps-{{ .Branch }}-{{ checksum "yarn.lock" }}-{{
            arch }}
      - restore_cache:
          key: amplify-verdaccio-cache-{{ .Branch }}-{{ .Revision }}
      - restore_cache:
          key: amplify-pkg-binaries-{{ .Branch }}-{{ .Revision }}
      - run:
          name: Start verdaccio, install node CLI and amplify-app
          command: |
            source .circleci/local_publish_helpers.sh
            startLocalRegistry "$(pwd)/.circleci/verdaccio.yaml"
            setNpmRegistryUrlToLocal
            changeNpmGlobalPath
            npm install -g @aws-amplify/cli
            npm install -g amplify-app
            unsetNpmRegistryUrl
      - run:
          name: Run E2e Tests
          command: |
            source .circleci/local_publish_helpers.sh
            retry runE2eTest
          no_output_timeout: 90m
      - run:
          name: Scan And Cleanup E2E Test Artifacts
          command: |
            if ! yarn ts-node .circleci/scan_artifacts.ts; then
              echo "Cleaning the repository"
              git clean -fdx
              exit 1
            fi
          when: always
      - store_test_results:
          path: packages/amplify-e2e-tests/
      - store_artifacts:
          path: ~/repo/packages/amplify-e2e-tests/amplify-e2e-reports
    environment:
      TEST_SUITE: src/__tests__/schema-auth-7.test.ts
      CLI_REGION: us-west-2
      AMPLIFY_DIR: /home/circleci/repo/packages/amplify-cli/bin
      AMPLIFY_PATH: /home/circleci/repo/packages/amplify-cli/bin/amplify
  schema-auth-8-amplify_e2e_tests:
    working_directory: ~/repo
    parameters:
      os:
        type: executor
        default: linux
    executor: << parameters.os >>
    steps:
      - attach_workspace:
          at: ./
      - restore_cache:
          key: >-
            amplify-cli-yarn-deps-{{ .Branch }}-{{ checksum "yarn.lock" }}-{{
            arch }}
      - restore_cache:
          key: amplify-verdaccio-cache-{{ .Branch }}-{{ .Revision }}
      - restore_cache:
          key: amplify-pkg-binaries-{{ .Branch }}-{{ .Revision }}
      - run:
          name: Start verdaccio, install node CLI and amplify-app
          command: |
            source .circleci/local_publish_helpers.sh
            startLocalRegistry "$(pwd)/.circleci/verdaccio.yaml"
            setNpmRegistryUrlToLocal
            changeNpmGlobalPath
            npm install -g @aws-amplify/cli
            npm install -g amplify-app
            unsetNpmRegistryUrl
      - run:
          name: Run E2e Tests
          command: |
            source .circleci/local_publish_helpers.sh
            retry runE2eTest
          no_output_timeout: 90m
      - run:
          name: Scan And Cleanup E2E Test Artifacts
          command: |
            if ! yarn ts-node .circleci/scan_artifacts.ts; then
              echo "Cleaning the repository"
              git clean -fdx
              exit 1
            fi
          when: always
      - store_test_results:
          path: packages/amplify-e2e-tests/
      - store_artifacts:
          path: ~/repo/packages/amplify-e2e-tests/amplify-e2e-reports
    environment:
      TEST_SUITE: src/__tests__/schema-auth-8.test.ts
      CLI_REGION: eu-west-2
      AMPLIFY_DIR: /home/circleci/repo/packages/amplify-cli/bin
      AMPLIFY_PATH: /home/circleci/repo/packages/amplify-cli/bin/amplify
  schema-searchable-amplify_e2e_tests:
    working_directory: ~/repo
    parameters:
      os:
        type: executor
        default: linux
    executor: << parameters.os >>
    steps:
      - attach_workspace:
          at: ./
      - restore_cache:
          key: >-
            amplify-cli-yarn-deps-{{ .Branch }}-{{ checksum "yarn.lock" }}-{{
            arch }}
      - restore_cache:
          key: amplify-verdaccio-cache-{{ .Branch }}-{{ .Revision }}
      - restore_cache:
          key: amplify-pkg-binaries-{{ .Branch }}-{{ .Revision }}
      - run:
          name: Start verdaccio, install node CLI and amplify-app
          command: |
            source .circleci/local_publish_helpers.sh
            startLocalRegistry "$(pwd)/.circleci/verdaccio.yaml"
            setNpmRegistryUrlToLocal
            changeNpmGlobalPath
            npm install -g @aws-amplify/cli
            npm install -g amplify-app
            unsetNpmRegistryUrl
      - run:
          name: Run E2e Tests
          command: |
            source .circleci/local_publish_helpers.sh
            retry runE2eTest
          no_output_timeout: 90m
      - run:
          name: Scan And Cleanup E2E Test Artifacts
          command: |
            if ! yarn ts-node .circleci/scan_artifacts.ts; then
              echo "Cleaning the repository"
              git clean -fdx
              exit 1
            fi
          when: always
      - store_test_results:
          path: packages/amplify-e2e-tests/
      - store_artifacts:
          path: ~/repo/packages/amplify-e2e-tests/amplify-e2e-reports
    environment:
      TEST_SUITE: src/__tests__/schema-searchable.test.ts
      CLI_REGION: eu-central-1
      AMPLIFY_DIR: /home/circleci/repo/packages/amplify-cli/bin
      AMPLIFY_PATH: /home/circleci/repo/packages/amplify-cli/bin/amplify
  schema-auth-4-amplify_e2e_tests:
    working_directory: ~/repo
    parameters:
      os:
        type: executor
        default: linux
    executor: << parameters.os >>
    steps:
      - attach_workspace:
          at: ./
      - restore_cache:
          key: >-
            amplify-cli-yarn-deps-{{ .Branch }}-{{ checksum "yarn.lock" }}-{{
            arch }}
      - restore_cache:
          key: amplify-verdaccio-cache-{{ .Branch }}-{{ .Revision }}
      - restore_cache:
          key: amplify-pkg-binaries-{{ .Branch }}-{{ .Revision }}
      - run:
          name: Start verdaccio, install node CLI and amplify-app
          command: |
            source .circleci/local_publish_helpers.sh
            startLocalRegistry "$(pwd)/.circleci/verdaccio.yaml"
            setNpmRegistryUrlToLocal
            changeNpmGlobalPath
            npm install -g @aws-amplify/cli
            npm install -g amplify-app
            unsetNpmRegistryUrl
      - run:
          name: Run E2e Tests
          command: |
            source .circleci/local_publish_helpers.sh
            retry runE2eTest
          no_output_timeout: 90m
      - run:
          name: Scan And Cleanup E2E Test Artifacts
          command: |
            if ! yarn ts-node .circleci/scan_artifacts.ts; then
              echo "Cleaning the repository"
              git clean -fdx
              exit 1
            fi
          when: always
      - store_test_results:
          path: packages/amplify-e2e-tests/
      - store_artifacts:
          path: ~/repo/packages/amplify-e2e-tests/amplify-e2e-reports
    environment:
      TEST_SUITE: src/__tests__/schema-auth-4.test.ts
      CLI_REGION: ap-northeast-1
      AMPLIFY_DIR: /home/circleci/repo/packages/amplify-cli/bin
      AMPLIFY_PATH: /home/circleci/repo/packages/amplify-cli/bin/amplify
  api_3-amplify_e2e_tests:
    working_directory: ~/repo
    parameters:
      os:
        type: executor
        default: linux
    executor: << parameters.os >>
    steps:
      - attach_workspace:
          at: ./
      - restore_cache:
          key: >-
            amplify-cli-yarn-deps-{{ .Branch }}-{{ checksum "yarn.lock" }}-{{
            arch }}
      - restore_cache:
          key: amplify-verdaccio-cache-{{ .Branch }}-{{ .Revision }}
      - restore_cache:
          key: amplify-pkg-binaries-{{ .Branch }}-{{ .Revision }}
      - run:
          name: Start verdaccio, install node CLI and amplify-app
          command: |
            source .circleci/local_publish_helpers.sh
            startLocalRegistry "$(pwd)/.circleci/verdaccio.yaml"
            setNpmRegistryUrlToLocal
            changeNpmGlobalPath
            npm install -g @aws-amplify/cli
            npm install -g amplify-app
            unsetNpmRegistryUrl
      - run:
          name: Run E2e Tests
          command: |
            source .circleci/local_publish_helpers.sh
            retry runE2eTest
          no_output_timeout: 90m
      - run:
          name: Scan And Cleanup E2E Test Artifacts
          command: |
            if ! yarn ts-node .circleci/scan_artifacts.ts; then
              echo "Cleaning the repository"
              git clean -fdx
              exit 1
            fi
          when: always
      - store_test_results:
          path: packages/amplify-e2e-tests/
      - store_artifacts:
          path: ~/repo/packages/amplify-e2e-tests/amplify-e2e-reports
    environment:
      TEST_SUITE: src/__tests__/api_3.test.ts
      CLI_REGION: ap-southeast-1
      AMPLIFY_DIR: /home/circleci/repo/packages/amplify-cli/bin
      AMPLIFY_PATH: /home/circleci/repo/packages/amplify-cli/bin/amplify
  import_auth_1-amplify_e2e_tests:
    working_directory: ~/repo
    parameters:
      os:
        type: executor
        default: linux
    executor: << parameters.os >>
    steps:
      - attach_workspace:
          at: ./
      - restore_cache:
          key: >-
            amplify-cli-yarn-deps-{{ .Branch }}-{{ checksum "yarn.lock" }}-{{
            arch }}
      - restore_cache:
          key: amplify-verdaccio-cache-{{ .Branch }}-{{ .Revision }}
      - restore_cache:
          key: amplify-pkg-binaries-{{ .Branch }}-{{ .Revision }}
      - run:
          name: Start verdaccio, install node CLI and amplify-app
          command: |
            source .circleci/local_publish_helpers.sh
            startLocalRegistry "$(pwd)/.circleci/verdaccio.yaml"
            setNpmRegistryUrlToLocal
            changeNpmGlobalPath
            npm install -g @aws-amplify/cli
            npm install -g amplify-app
            unsetNpmRegistryUrl
      - run:
          name: Run E2e Tests
          command: |
            source .circleci/local_publish_helpers.sh
            retry runE2eTest
          no_output_timeout: 90m
      - run:
          name: Scan And Cleanup E2E Test Artifacts
          command: |
            if ! yarn ts-node .circleci/scan_artifacts.ts; then
              echo "Cleaning the repository"
              git clean -fdx
              exit 1
            fi
          when: always
      - store_test_results:
          path: packages/amplify-e2e-tests/
      - store_artifacts:
          path: ~/repo/packages/amplify-e2e-tests/amplify-e2e-reports
    environment:
      TEST_SUITE: src/__tests__/import_auth_1.test.ts
      CLI_REGION: ap-southeast-2
      AMPLIFY_DIR: /home/circleci/repo/packages/amplify-cli/bin
      AMPLIFY_PATH: /home/circleci/repo/packages/amplify-cli/bin/amplify
  import_auth_2-amplify_e2e_tests:
    working_directory: ~/repo
    parameters:
      os:
        type: executor
        default: linux
    executor: << parameters.os >>
    steps:
      - attach_workspace:
          at: ./
      - restore_cache:
          key: >-
            amplify-cli-yarn-deps-{{ .Branch }}-{{ checksum "yarn.lock" }}-{{
            arch }}
      - restore_cache:
          key: amplify-verdaccio-cache-{{ .Branch }}-{{ .Revision }}
      - restore_cache:
          key: amplify-pkg-binaries-{{ .Branch }}-{{ .Revision }}
      - run:
          name: Start verdaccio, install node CLI and amplify-app
          command: |
            source .circleci/local_publish_helpers.sh
            startLocalRegistry "$(pwd)/.circleci/verdaccio.yaml"
            setNpmRegistryUrlToLocal
            changeNpmGlobalPath
            npm install -g @aws-amplify/cli
            npm install -g amplify-app
            unsetNpmRegistryUrl
      - run:
          name: Run E2e Tests
          command: |
            source .circleci/local_publish_helpers.sh
            retry runE2eTest
          no_output_timeout: 90m
      - run:
          name: Scan And Cleanup E2E Test Artifacts
          command: |
            if ! yarn ts-node .circleci/scan_artifacts.ts; then
              echo "Cleaning the repository"
              git clean -fdx
              exit 1
            fi
          when: always
      - store_test_results:
          path: packages/amplify-e2e-tests/
      - store_artifacts:
          path: ~/repo/packages/amplify-e2e-tests/amplify-e2e-reports
    environment:
      TEST_SUITE: src/__tests__/import_auth_2.test.ts
      CLI_REGION: us-east-2
      AMPLIFY_DIR: /home/circleci/repo/packages/amplify-cli/bin
      AMPLIFY_PATH: /home/circleci/repo/packages/amplify-cli/bin/amplify
  import_s3_1-amplify_e2e_tests:
    working_directory: ~/repo
    parameters:
      os:
        type: executor
        default: linux
    executor: << parameters.os >>
    steps:
      - attach_workspace:
          at: ./
      - restore_cache:
          key: >-
            amplify-cli-yarn-deps-{{ .Branch }}-{{ checksum "yarn.lock" }}-{{
            arch }}
      - restore_cache:
          key: amplify-verdaccio-cache-{{ .Branch }}-{{ .Revision }}
      - restore_cache:
          key: amplify-pkg-binaries-{{ .Branch }}-{{ .Revision }}
      - run:
          name: Start verdaccio, install node CLI and amplify-app
          command: |
            source .circleci/local_publish_helpers.sh
            startLocalRegistry "$(pwd)/.circleci/verdaccio.yaml"
            setNpmRegistryUrlToLocal
            changeNpmGlobalPath
            npm install -g @aws-amplify/cli
            npm install -g amplify-app
            unsetNpmRegistryUrl
      - run:
          name: Run E2e Tests
          command: |
            source .circleci/local_publish_helpers.sh
            retry runE2eTest
          no_output_timeout: 90m
      - run:
          name: Scan And Cleanup E2E Test Artifacts
          command: |
            if ! yarn ts-node .circleci/scan_artifacts.ts; then
              echo "Cleaning the repository"
              git clean -fdx
              exit 1
            fi
          when: always
      - store_test_results:
          path: packages/amplify-e2e-tests/
      - store_artifacts:
          path: ~/repo/packages/amplify-e2e-tests/amplify-e2e-reports
    environment:
      TEST_SUITE: src/__tests__/import_s3_1.test.ts
      CLI_REGION: us-west-2
      USE_PARENT_ACCOUNT: 1
      AMPLIFY_DIR: /home/circleci/repo/packages/amplify-cli/bin
      AMPLIFY_PATH: /home/circleci/repo/packages/amplify-cli/bin/amplify
  import_dynamodb_1-amplify_e2e_tests:
    working_directory: ~/repo
    parameters:
      os:
        type: executor
        default: linux
    executor: << parameters.os >>
    steps:
      - attach_workspace:
          at: ./
      - restore_cache:
          key: >-
            amplify-cli-yarn-deps-{{ .Branch }}-{{ checksum "yarn.lock" }}-{{
            arch }}
      - restore_cache:
          key: amplify-verdaccio-cache-{{ .Branch }}-{{ .Revision }}
      - restore_cache:
          key: amplify-pkg-binaries-{{ .Branch }}-{{ .Revision }}
      - run:
          name: Start verdaccio, install node CLI and amplify-app
          command: |
            source .circleci/local_publish_helpers.sh
            startLocalRegistry "$(pwd)/.circleci/verdaccio.yaml"
            setNpmRegistryUrlToLocal
            changeNpmGlobalPath
            npm install -g @aws-amplify/cli
            npm install -g amplify-app
            unsetNpmRegistryUrl
      - run:
          name: Run E2e Tests
          command: |
            source .circleci/local_publish_helpers.sh
            retry runE2eTest
          no_output_timeout: 90m
      - run:
          name: Scan And Cleanup E2E Test Artifacts
          command: |
            if ! yarn ts-node .circleci/scan_artifacts.ts; then
              echo "Cleaning the repository"
              git clean -fdx
              exit 1
            fi
          when: always
      - store_test_results:
          path: packages/amplify-e2e-tests/
      - store_artifacts:
          path: ~/repo/packages/amplify-e2e-tests/amplify-e2e-reports
    environment:
      TEST_SUITE: src/__tests__/import_dynamodb_1.test.ts
      CLI_REGION: eu-west-2
      USE_PARENT_ACCOUNT: 1
      AMPLIFY_DIR: /home/circleci/repo/packages/amplify-cli/bin
      AMPLIFY_PATH: /home/circleci/repo/packages/amplify-cli/bin/amplify
  schema-iterative-rollback-1-amplify_e2e_tests:
    working_directory: ~/repo
    parameters:
      os:
        type: executor
        default: linux
    executor: << parameters.os >>
    steps:
      - attach_workspace:
          at: ./
      - restore_cache:
          key: >-
            amplify-cli-yarn-deps-{{ .Branch }}-{{ checksum "yarn.lock" }}-{{
            arch }}
      - restore_cache:
          key: amplify-verdaccio-cache-{{ .Branch }}-{{ .Revision }}
      - restore_cache:
          key: amplify-pkg-binaries-{{ .Branch }}-{{ .Revision }}
      - run:
          name: Start verdaccio, install node CLI and amplify-app
          command: |
            source .circleci/local_publish_helpers.sh
            startLocalRegistry "$(pwd)/.circleci/verdaccio.yaml"
            setNpmRegistryUrlToLocal
            changeNpmGlobalPath
            npm install -g @aws-amplify/cli
            npm install -g amplify-app
            unsetNpmRegistryUrl
      - run:
          name: Run E2e Tests
          command: |
            source .circleci/local_publish_helpers.sh
            retry runE2eTest
          no_output_timeout: 90m
      - run:
          name: Scan And Cleanup E2E Test Artifacts
          command: |
            if ! yarn ts-node .circleci/scan_artifacts.ts; then
              echo "Cleaning the repository"
              git clean -fdx
              exit 1
            fi
          when: always
      - store_test_results:
          path: packages/amplify-e2e-tests/
      - store_artifacts:
          path: ~/repo/packages/amplify-e2e-tests/amplify-e2e-reports
    environment:
      TEST_SUITE: src/__tests__/schema-iterative-rollback-1.test.ts
      CLI_REGION: eu-central-1
      AMPLIFY_DIR: /home/circleci/repo/packages/amplify-cli/bin
      AMPLIFY_PATH: /home/circleci/repo/packages/amplify-cli/bin/amplify
  schema-iterative-rollback-2-amplify_e2e_tests:
    working_directory: ~/repo
    parameters:
      os:
        type: executor
        default: linux
    executor: << parameters.os >>
    steps:
      - attach_workspace:
          at: ./
      - restore_cache:
          key: >-
            amplify-cli-yarn-deps-{{ .Branch }}-{{ checksum "yarn.lock" }}-{{
            arch }}
      - restore_cache:
          key: amplify-verdaccio-cache-{{ .Branch }}-{{ .Revision }}
      - restore_cache:
          key: amplify-pkg-binaries-{{ .Branch }}-{{ .Revision }}
      - run:
          name: Start verdaccio, install node CLI and amplify-app
          command: |
            source .circleci/local_publish_helpers.sh
            startLocalRegistry "$(pwd)/.circleci/verdaccio.yaml"
            setNpmRegistryUrlToLocal
            changeNpmGlobalPath
            npm install -g @aws-amplify/cli
            npm install -g amplify-app
            unsetNpmRegistryUrl
      - run:
          name: Run E2e Tests
          command: |
            source .circleci/local_publish_helpers.sh
            retry runE2eTest
          no_output_timeout: 90m
      - run:
          name: Scan And Cleanup E2E Test Artifacts
          command: |
            if ! yarn ts-node .circleci/scan_artifacts.ts; then
              echo "Cleaning the repository"
              git clean -fdx
              exit 1
            fi
          when: always
      - store_test_results:
          path: packages/amplify-e2e-tests/
      - store_artifacts:
          path: ~/repo/packages/amplify-e2e-tests/amplify-e2e-reports
    environment:
      TEST_SUITE: src/__tests__/schema-iterative-rollback-2.test.ts
      CLI_REGION: ap-northeast-1
      AMPLIFY_DIR: /home/circleci/repo/packages/amplify-cli/bin
      AMPLIFY_PATH: /home/circleci/repo/packages/amplify-cli/bin/amplify
  env-amplify_e2e_tests:
    working_directory: ~/repo
    parameters:
      os:
        type: executor
        default: linux
    executor: << parameters.os >>
    steps:
      - attach_workspace:
          at: ./
      - restore_cache:
          key: >-
            amplify-cli-yarn-deps-{{ .Branch }}-{{ checksum "yarn.lock" }}-{{
            arch }}
      - restore_cache:
          key: amplify-verdaccio-cache-{{ .Branch }}-{{ .Revision }}
      - restore_cache:
          key: amplify-pkg-binaries-{{ .Branch }}-{{ .Revision }}
      - run:
          name: Start verdaccio, install node CLI and amplify-app
          command: |
            source .circleci/local_publish_helpers.sh
            startLocalRegistry "$(pwd)/.circleci/verdaccio.yaml"
            setNpmRegistryUrlToLocal
            changeNpmGlobalPath
            npm install -g @aws-amplify/cli
            npm install -g amplify-app
            unsetNpmRegistryUrl
      - run:
          name: Run E2e Tests
          command: |
            source .circleci/local_publish_helpers.sh
            retry runE2eTest
          no_output_timeout: 90m
      - run:
          name: Scan And Cleanup E2E Test Artifacts
          command: |
            if ! yarn ts-node .circleci/scan_artifacts.ts; then
              echo "Cleaning the repository"
              git clean -fdx
              exit 1
            fi
          when: always
      - store_test_results:
          path: packages/amplify-e2e-tests/
      - store_artifacts:
          path: ~/repo/packages/amplify-e2e-tests/amplify-e2e-reports
    environment:
      TEST_SUITE: src/__tests__/env.test.ts
      CLI_REGION: ap-southeast-1
      AMPLIFY_DIR: /home/circleci/repo/packages/amplify-cli/bin
      AMPLIFY_PATH: /home/circleci/repo/packages/amplify-cli/bin/amplify
  auth_2-amplify_e2e_tests:
    working_directory: ~/repo
    parameters:
      os:
        type: executor
        default: linux
    executor: << parameters.os >>
    steps:
      - attach_workspace:
          at: ./
      - restore_cache:
          key: >-
            amplify-cli-yarn-deps-{{ .Branch }}-{{ checksum "yarn.lock" }}-{{
            arch }}
      - restore_cache:
          key: amplify-verdaccio-cache-{{ .Branch }}-{{ .Revision }}
      - restore_cache:
          key: amplify-pkg-binaries-{{ .Branch }}-{{ .Revision }}
      - run:
          name: Start verdaccio, install node CLI and amplify-app
          command: |
            source .circleci/local_publish_helpers.sh
            startLocalRegistry "$(pwd)/.circleci/verdaccio.yaml"
            setNpmRegistryUrlToLocal
            changeNpmGlobalPath
            npm install -g @aws-amplify/cli
            npm install -g amplify-app
            unsetNpmRegistryUrl
      - run:
          name: Run E2e Tests
          command: |
            source .circleci/local_publish_helpers.sh
            retry runE2eTest
          no_output_timeout: 90m
      - run:
          name: Scan And Cleanup E2E Test Artifacts
          command: |
            if ! yarn ts-node .circleci/scan_artifacts.ts; then
              echo "Cleaning the repository"
              git clean -fdx
              exit 1
            fi
          when: always
      - store_test_results:
          path: packages/amplify-e2e-tests/
      - store_artifacts:
          path: ~/repo/packages/amplify-e2e-tests/amplify-e2e-reports
    environment:
      TEST_SUITE: src/__tests__/auth_2.test.ts
      CLI_REGION: ap-southeast-2
      USE_PARENT_ACCOUNT: 1
      AMPLIFY_DIR: /home/circleci/repo/packages/amplify-cli/bin
      AMPLIFY_PATH: /home/circleci/repo/packages/amplify-cli/bin/amplify
  schema-auth-9-amplify_e2e_tests:
    working_directory: ~/repo
    parameters:
      os:
        type: executor
        default: linux
    executor: << parameters.os >>
    steps:
      - attach_workspace:
          at: ./
      - restore_cache:
          key: >-
            amplify-cli-yarn-deps-{{ .Branch }}-{{ checksum "yarn.lock" }}-{{
            arch }}
      - restore_cache:
          key: amplify-verdaccio-cache-{{ .Branch }}-{{ .Revision }}
      - restore_cache:
          key: amplify-pkg-binaries-{{ .Branch }}-{{ .Revision }}
      - run:
          name: Start verdaccio, install node CLI and amplify-app
          command: |
            source .circleci/local_publish_helpers.sh
            startLocalRegistry "$(pwd)/.circleci/verdaccio.yaml"
            setNpmRegistryUrlToLocal
            changeNpmGlobalPath
            npm install -g @aws-amplify/cli
            npm install -g amplify-app
            unsetNpmRegistryUrl
      - run:
          name: Run E2e Tests
          command: |
            source .circleci/local_publish_helpers.sh
            retry runE2eTest
          no_output_timeout: 90m
      - run:
          name: Scan And Cleanup E2E Test Artifacts
          command: |
            if ! yarn ts-node .circleci/scan_artifacts.ts; then
              echo "Cleaning the repository"
              git clean -fdx
              exit 1
            fi
          when: always
      - store_test_results:
          path: packages/amplify-e2e-tests/
      - store_artifacts:
          path: ~/repo/packages/amplify-e2e-tests/amplify-e2e-reports
    environment:
      TEST_SUITE: src/__tests__/schema-auth-9.test.ts
      CLI_REGION: us-east-2
      AMPLIFY_DIR: /home/circleci/repo/packages/amplify-cli/bin
      AMPLIFY_PATH: /home/circleci/repo/packages/amplify-cli/bin/amplify
  schema-auth-11-amplify_e2e_tests:
    working_directory: ~/repo
    parameters:
      os:
        type: executor
        default: linux
    executor: << parameters.os >>
    steps:
      - attach_workspace:
          at: ./
      - restore_cache:
          key: >-
            amplify-cli-yarn-deps-{{ .Branch }}-{{ checksum "yarn.lock" }}-{{
            arch }}
      - restore_cache:
          key: amplify-verdaccio-cache-{{ .Branch }}-{{ .Revision }}
      - restore_cache:
          key: amplify-pkg-binaries-{{ .Branch }}-{{ .Revision }}
      - run:
          name: Start verdaccio, install node CLI and amplify-app
          command: |
            source .circleci/local_publish_helpers.sh
            startLocalRegistry "$(pwd)/.circleci/verdaccio.yaml"
            setNpmRegistryUrlToLocal
            changeNpmGlobalPath
            npm install -g @aws-amplify/cli
            npm install -g amplify-app
            unsetNpmRegistryUrl
      - run:
          name: Run E2e Tests
          command: |
            source .circleci/local_publish_helpers.sh
            retry runE2eTest
          no_output_timeout: 90m
      - run:
          name: Scan And Cleanup E2E Test Artifacts
          command: |
            if ! yarn ts-node .circleci/scan_artifacts.ts; then
              echo "Cleaning the repository"
              git clean -fdx
              exit 1
            fi
          when: always
      - store_test_results:
          path: packages/amplify-e2e-tests/
      - store_artifacts:
          path: ~/repo/packages/amplify-e2e-tests/amplify-e2e-reports
    environment:
      TEST_SUITE: src/__tests__/schema-auth-11.test.ts
      CLI_REGION: us-west-2
      AMPLIFY_DIR: /home/circleci/repo/packages/amplify-cli/bin
      AMPLIFY_PATH: /home/circleci/repo/packages/amplify-cli/bin/amplify
  migration-api-key-migration2-amplify_e2e_tests:
    working_directory: ~/repo
    parameters:
      os:
        type: executor
        default: linux
    executor: << parameters.os >>
    steps:
      - attach_workspace:
          at: ./
      - restore_cache:
          key: >-
            amplify-cli-yarn-deps-{{ .Branch }}-{{ checksum "yarn.lock" }}-{{
            arch }}
      - restore_cache:
          key: amplify-verdaccio-cache-{{ .Branch }}-{{ .Revision }}
      - restore_cache:
          key: amplify-pkg-binaries-{{ .Branch }}-{{ .Revision }}
      - run:
          name: Start verdaccio, install node CLI and amplify-app
          command: |
            source .circleci/local_publish_helpers.sh
            startLocalRegistry "$(pwd)/.circleci/verdaccio.yaml"
            setNpmRegistryUrlToLocal
            changeNpmGlobalPath
            npm install -g @aws-amplify/cli
            npm install -g amplify-app
            unsetNpmRegistryUrl
      - run:
          name: Run E2e Tests
          command: |
            source .circleci/local_publish_helpers.sh
            retry runE2eTest
          no_output_timeout: 90m
      - run:
          name: Scan And Cleanup E2E Test Artifacts
          command: |
            if ! yarn ts-node .circleci/scan_artifacts.ts; then
              echo "Cleaning the repository"
              git clean -fdx
              exit 1
            fi
          when: always
      - store_test_results:
          path: packages/amplify-e2e-tests/
      - store_artifacts:
          path: ~/repo/packages/amplify-e2e-tests/amplify-e2e-reports
    environment:
      TEST_SUITE: src/__tests__/migration/api.key.migration2.test.ts
      CLI_REGION: eu-west-2
      USE_PARENT_ACCOUNT: 1
      AMPLIFY_DIR: /home/circleci/repo/packages/amplify-cli/bin
      AMPLIFY_PATH: /home/circleci/repo/packages/amplify-cli/bin/amplify
  function_1-amplify_e2e_tests:
    working_directory: ~/repo
    parameters:
      os:
        type: executor
        default: linux
    executor: << parameters.os >>
    steps:
      - attach_workspace:
          at: ./
      - restore_cache:
          key: >-
            amplify-cli-yarn-deps-{{ .Branch }}-{{ checksum "yarn.lock" }}-{{
            arch }}
      - restore_cache:
          key: amplify-verdaccio-cache-{{ .Branch }}-{{ .Revision }}
      - restore_cache:
          key: amplify-pkg-binaries-{{ .Branch }}-{{ .Revision }}
      - run:
          name: Start verdaccio, install node CLI and amplify-app
          command: |
            source .circleci/local_publish_helpers.sh
            startLocalRegistry "$(pwd)/.circleci/verdaccio.yaml"
            setNpmRegistryUrlToLocal
            changeNpmGlobalPath
            npm install -g @aws-amplify/cli
            npm install -g amplify-app
            unsetNpmRegistryUrl
      - run:
          name: Run E2e Tests
          command: |
            source .circleci/local_publish_helpers.sh
            retry runE2eTest
          no_output_timeout: 90m
      - run:
          name: Scan And Cleanup E2E Test Artifacts
          command: |
            if ! yarn ts-node .circleci/scan_artifacts.ts; then
              echo "Cleaning the repository"
              git clean -fdx
              exit 1
            fi
          when: always
      - store_test_results:
          path: packages/amplify-e2e-tests/
      - store_artifacts:
          path: ~/repo/packages/amplify-e2e-tests/amplify-e2e-reports
    environment:
      TEST_SUITE: src/__tests__/function_1.test.ts
      CLI_REGION: eu-central-1
      AMPLIFY_DIR: /home/circleci/repo/packages/amplify-cli/bin
      AMPLIFY_PATH: /home/circleci/repo/packages/amplify-cli/bin/amplify
  schema-auth-1-amplify_e2e_tests:
    working_directory: ~/repo
    parameters:
      os:
        type: executor
        default: linux
    executor: << parameters.os >>
    steps:
      - attach_workspace:
          at: ./
      - restore_cache:
          key: >-
            amplify-cli-yarn-deps-{{ .Branch }}-{{ checksum "yarn.lock" }}-{{
            arch }}
      - restore_cache:
          key: amplify-verdaccio-cache-{{ .Branch }}-{{ .Revision }}
      - restore_cache:
          key: amplify-pkg-binaries-{{ .Branch }}-{{ .Revision }}
      - run:
          name: Start verdaccio, install node CLI and amplify-app
          command: |
            source .circleci/local_publish_helpers.sh
            startLocalRegistry "$(pwd)/.circleci/verdaccio.yaml"
            setNpmRegistryUrlToLocal
            changeNpmGlobalPath
            npm install -g @aws-amplify/cli
            npm install -g amplify-app
            unsetNpmRegistryUrl
      - run:
          name: Run E2e Tests
          command: |
            source .circleci/local_publish_helpers.sh
            retry runE2eTest
          no_output_timeout: 90m
      - run:
          name: Scan And Cleanup E2E Test Artifacts
          command: |
            if ! yarn ts-node .circleci/scan_artifacts.ts; then
              echo "Cleaning the repository"
              git clean -fdx
              exit 1
            fi
          when: always
      - store_test_results:
          path: packages/amplify-e2e-tests/
      - store_artifacts:
          path: ~/repo/packages/amplify-e2e-tests/amplify-e2e-reports
    environment:
      TEST_SUITE: src/__tests__/schema-auth-1.test.ts
      CLI_REGION: ap-northeast-1
      AMPLIFY_DIR: /home/circleci/repo/packages/amplify-cli/bin
      AMPLIFY_PATH: /home/circleci/repo/packages/amplify-cli/bin/amplify
  function_4-amplify_e2e_tests:
    working_directory: ~/repo
    parameters:
      os:
        type: executor
        default: linux
    executor: << parameters.os >>
    steps:
      - attach_workspace:
          at: ./
      - restore_cache:
          key: >-
            amplify-cli-yarn-deps-{{ .Branch }}-{{ checksum "yarn.lock" }}-{{
            arch }}
      - restore_cache:
          key: amplify-verdaccio-cache-{{ .Branch }}-{{ .Revision }}
      - restore_cache:
          key: amplify-pkg-binaries-{{ .Branch }}-{{ .Revision }}
      - run:
          name: Start verdaccio, install node CLI and amplify-app
          command: |
            source .circleci/local_publish_helpers.sh
            startLocalRegistry "$(pwd)/.circleci/verdaccio.yaml"
            setNpmRegistryUrlToLocal
            changeNpmGlobalPath
            npm install -g @aws-amplify/cli
            npm install -g amplify-app
            unsetNpmRegistryUrl
      - run:
          name: Run E2e Tests
          command: |
            source .circleci/local_publish_helpers.sh
            retry runE2eTest
          no_output_timeout: 90m
      - run:
          name: Scan And Cleanup E2E Test Artifacts
          command: |
            if ! yarn ts-node .circleci/scan_artifacts.ts; then
              echo "Cleaning the repository"
              git clean -fdx
              exit 1
            fi
          when: always
      - store_test_results:
          path: packages/amplify-e2e-tests/
      - store_artifacts:
          path: ~/repo/packages/amplify-e2e-tests/amplify-e2e-reports
    environment:
      TEST_SUITE: src/__tests__/function_4.test.ts
      CLI_REGION: ap-southeast-1
      AMPLIFY_DIR: /home/circleci/repo/packages/amplify-cli/bin
      AMPLIFY_PATH: /home/circleci/repo/packages/amplify-cli/bin/amplify
  schema-function-amplify_e2e_tests:
    working_directory: ~/repo
    parameters:
      os:
        type: executor
        default: linux
    executor: << parameters.os >>
    steps:
      - attach_workspace:
          at: ./
      - restore_cache:
          key: >-
            amplify-cli-yarn-deps-{{ .Branch }}-{{ checksum "yarn.lock" }}-{{
            arch }}
      - restore_cache:
          key: amplify-verdaccio-cache-{{ .Branch }}-{{ .Revision }}
      - restore_cache:
          key: amplify-pkg-binaries-{{ .Branch }}-{{ .Revision }}
      - run:
          name: Start verdaccio, install node CLI and amplify-app
          command: |
            source .circleci/local_publish_helpers.sh
            startLocalRegistry "$(pwd)/.circleci/verdaccio.yaml"
            setNpmRegistryUrlToLocal
            changeNpmGlobalPath
            npm install -g @aws-amplify/cli
            npm install -g amplify-app
            unsetNpmRegistryUrl
      - run:
          name: Run E2e Tests
          command: |
            source .circleci/local_publish_helpers.sh
            retry runE2eTest
          no_output_timeout: 90m
      - run:
          name: Scan And Cleanup E2E Test Artifacts
          command: |
            if ! yarn ts-node .circleci/scan_artifacts.ts; then
              echo "Cleaning the repository"
              git clean -fdx
              exit 1
            fi
          when: always
      - store_test_results:
          path: packages/amplify-e2e-tests/
      - store_artifacts:
          path: ~/repo/packages/amplify-e2e-tests/amplify-e2e-reports
    environment:
      TEST_SUITE: src/__tests__/schema-function.test.ts
      CLI_REGION: ap-southeast-2
      AMPLIFY_DIR: /home/circleci/repo/packages/amplify-cli/bin
      AMPLIFY_PATH: /home/circleci/repo/packages/amplify-cli/bin/amplify
  schema-model-amplify_e2e_tests:
    working_directory: ~/repo
    parameters:
      os:
        type: executor
        default: linux
    executor: << parameters.os >>
    steps:
      - attach_workspace:
          at: ./
      - restore_cache:
          key: >-
            amplify-cli-yarn-deps-{{ .Branch }}-{{ checksum "yarn.lock" }}-{{
            arch }}
      - restore_cache:
          key: amplify-verdaccio-cache-{{ .Branch }}-{{ .Revision }}
      - restore_cache:
          key: amplify-pkg-binaries-{{ .Branch }}-{{ .Revision }}
      - run:
          name: Start verdaccio, install node CLI and amplify-app
          command: |
            source .circleci/local_publish_helpers.sh
            startLocalRegistry "$(pwd)/.circleci/verdaccio.yaml"
            setNpmRegistryUrlToLocal
            changeNpmGlobalPath
            npm install -g @aws-amplify/cli
            npm install -g amplify-app
            unsetNpmRegistryUrl
      - run:
          name: Run E2e Tests
          command: |
            source .circleci/local_publish_helpers.sh
            retry runE2eTest
          no_output_timeout: 90m
      - run:
          name: Scan And Cleanup E2E Test Artifacts
          command: |
            if ! yarn ts-node .circleci/scan_artifacts.ts; then
              echo "Cleaning the repository"
              git clean -fdx
              exit 1
            fi
          when: always
      - store_test_results:
          path: packages/amplify-e2e-tests/
      - store_artifacts:
          path: ~/repo/packages/amplify-e2e-tests/amplify-e2e-reports
    environment:
      TEST_SUITE: src/__tests__/schema-model.test.ts
      CLI_REGION: us-east-2
      AMPLIFY_DIR: /home/circleci/repo/packages/amplify-cli/bin
      AMPLIFY_PATH: /home/circleci/repo/packages/amplify-cli/bin/amplify
  migration-api-connection-migration-amplify_e2e_tests:
    working_directory: ~/repo
    parameters:
      os:
        type: executor
        default: linux
    executor: << parameters.os >>
    steps:
      - attach_workspace:
          at: ./
      - restore_cache:
          key: >-
            amplify-cli-yarn-deps-{{ .Branch }}-{{ checksum "yarn.lock" }}-{{
            arch }}
      - restore_cache:
          key: amplify-verdaccio-cache-{{ .Branch }}-{{ .Revision }}
      - restore_cache:
          key: amplify-pkg-binaries-{{ .Branch }}-{{ .Revision }}
      - run:
          name: Start verdaccio, install node CLI and amplify-app
          command: |
            source .circleci/local_publish_helpers.sh
            startLocalRegistry "$(pwd)/.circleci/verdaccio.yaml"
            setNpmRegistryUrlToLocal
            changeNpmGlobalPath
            npm install -g @aws-amplify/cli
            npm install -g amplify-app
            unsetNpmRegistryUrl
      - run:
          name: Run E2e Tests
          command: |
            source .circleci/local_publish_helpers.sh
            retry runE2eTest
          no_output_timeout: 90m
      - run:
          name: Scan And Cleanup E2E Test Artifacts
          command: |
            if ! yarn ts-node .circleci/scan_artifacts.ts; then
              echo "Cleaning the repository"
              git clean -fdx
              exit 1
            fi
          when: always
      - store_test_results:
          path: packages/amplify-e2e-tests/
      - store_artifacts:
          path: ~/repo/packages/amplify-e2e-tests/amplify-e2e-reports
    environment:
      TEST_SUITE: src/__tests__/migration/api.connection.migration.test.ts
      CLI_REGION: us-west-2
      AMPLIFY_DIR: /home/circleci/repo/packages/amplify-cli/bin
      AMPLIFY_PATH: /home/circleci/repo/packages/amplify-cli/bin/amplify
  schema-connection-amplify_e2e_tests:
    working_directory: ~/repo
    parameters:
      os:
        type: executor
        default: linux
    executor: << parameters.os >>
    steps:
      - attach_workspace:
          at: ./
      - restore_cache:
          key: >-
            amplify-cli-yarn-deps-{{ .Branch }}-{{ checksum "yarn.lock" }}-{{
            arch }}
      - restore_cache:
          key: amplify-verdaccio-cache-{{ .Branch }}-{{ .Revision }}
      - restore_cache:
          key: amplify-pkg-binaries-{{ .Branch }}-{{ .Revision }}
      - run:
          name: Start verdaccio, install node CLI and amplify-app
          command: |
            source .circleci/local_publish_helpers.sh
            startLocalRegistry "$(pwd)/.circleci/verdaccio.yaml"
            setNpmRegistryUrlToLocal
            changeNpmGlobalPath
            npm install -g @aws-amplify/cli
            npm install -g amplify-app
            unsetNpmRegistryUrl
      - run:
          name: Run E2e Tests
          command: |
            source .circleci/local_publish_helpers.sh
            retry runE2eTest
          no_output_timeout: 90m
      - run:
          name: Scan And Cleanup E2E Test Artifacts
          command: |
            if ! yarn ts-node .circleci/scan_artifacts.ts; then
              echo "Cleaning the repository"
              git clean -fdx
              exit 1
            fi
          when: always
      - store_test_results:
          path: packages/amplify-e2e-tests/
      - store_artifacts:
          path: ~/repo/packages/amplify-e2e-tests/amplify-e2e-reports
    environment:
      TEST_SUITE: src/__tests__/schema-connection.test.ts
      CLI_REGION: eu-west-2
      AMPLIFY_DIR: /home/circleci/repo/packages/amplify-cli/bin
      AMPLIFY_PATH: /home/circleci/repo/packages/amplify-cli/bin/amplify
  schema-auth-6-amplify_e2e_tests:
    working_directory: ~/repo
    parameters:
      os:
        type: executor
        default: linux
    executor: << parameters.os >>
    steps:
      - attach_workspace:
          at: ./
      - restore_cache:
          key: >-
            amplify-cli-yarn-deps-{{ .Branch }}-{{ checksum "yarn.lock" }}-{{
            arch }}
      - restore_cache:
          key: amplify-verdaccio-cache-{{ .Branch }}-{{ .Revision }}
      - restore_cache:
          key: amplify-pkg-binaries-{{ .Branch }}-{{ .Revision }}
      - run:
          name: Start verdaccio, install node CLI and amplify-app
          command: |
            source .circleci/local_publish_helpers.sh
            startLocalRegistry "$(pwd)/.circleci/verdaccio.yaml"
            setNpmRegistryUrlToLocal
            changeNpmGlobalPath
            npm install -g @aws-amplify/cli
            npm install -g amplify-app
            unsetNpmRegistryUrl
      - run:
          name: Run E2e Tests
          command: |
            source .circleci/local_publish_helpers.sh
            retry runE2eTest
          no_output_timeout: 90m
      - run:
          name: Scan And Cleanup E2E Test Artifacts
          command: |
            if ! yarn ts-node .circleci/scan_artifacts.ts; then
              echo "Cleaning the repository"
              git clean -fdx
              exit 1
            fi
          when: always
      - store_test_results:
          path: packages/amplify-e2e-tests/
      - store_artifacts:
          path: ~/repo/packages/amplify-e2e-tests/amplify-e2e-reports
    environment:
      TEST_SUITE: src/__tests__/schema-auth-6.test.ts
      CLI_REGION: eu-central-1
      AMPLIFY_DIR: /home/circleci/repo/packages/amplify-cli/bin
      AMPLIFY_PATH: /home/circleci/repo/packages/amplify-cli/bin/amplify
  schema-iterative-update-3-amplify_e2e_tests:
    working_directory: ~/repo
    parameters:
      os:
        type: executor
        default: linux
    executor: << parameters.os >>
    steps:
      - attach_workspace:
          at: ./
      - restore_cache:
          key: >-
            amplify-cli-yarn-deps-{{ .Branch }}-{{ checksum "yarn.lock" }}-{{
            arch }}
      - restore_cache:
          key: amplify-verdaccio-cache-{{ .Branch }}-{{ .Revision }}
      - restore_cache:
          key: amplify-pkg-binaries-{{ .Branch }}-{{ .Revision }}
      - run:
          name: Start verdaccio, install node CLI and amplify-app
          command: |
            source .circleci/local_publish_helpers.sh
            startLocalRegistry "$(pwd)/.circleci/verdaccio.yaml"
            setNpmRegistryUrlToLocal
            changeNpmGlobalPath
            npm install -g @aws-amplify/cli
            npm install -g amplify-app
            unsetNpmRegistryUrl
      - run:
          name: Run E2e Tests
          command: |
            source .circleci/local_publish_helpers.sh
            retry runE2eTest
          no_output_timeout: 90m
      - run:
          name: Scan And Cleanup E2E Test Artifacts
          command: |
            if ! yarn ts-node .circleci/scan_artifacts.ts; then
              echo "Cleaning the repository"
              git clean -fdx
              exit 1
            fi
          when: always
      - store_test_results:
          path: packages/amplify-e2e-tests/
      - store_artifacts:
          path: ~/repo/packages/amplify-e2e-tests/amplify-e2e-reports
    environment:
      TEST_SUITE: src/__tests__/schema-iterative-update-3.test.ts
      CLI_REGION: ap-northeast-1
      AMPLIFY_DIR: /home/circleci/repo/packages/amplify-cli/bin
      AMPLIFY_PATH: /home/circleci/repo/packages/amplify-cli/bin/amplify
  schema-auth-2-amplify_e2e_tests:
    working_directory: ~/repo
    parameters:
      os:
        type: executor
        default: linux
    executor: << parameters.os >>
    steps:
      - attach_workspace:
          at: ./
      - restore_cache:
          key: >-
            amplify-cli-yarn-deps-{{ .Branch }}-{{ checksum "yarn.lock" }}-{{
            arch }}
      - restore_cache:
          key: amplify-verdaccio-cache-{{ .Branch }}-{{ .Revision }}
      - restore_cache:
          key: amplify-pkg-binaries-{{ .Branch }}-{{ .Revision }}
      - run:
          name: Start verdaccio, install node CLI and amplify-app
          command: |
            source .circleci/local_publish_helpers.sh
            startLocalRegistry "$(pwd)/.circleci/verdaccio.yaml"
            setNpmRegistryUrlToLocal
            changeNpmGlobalPath
            npm install -g @aws-amplify/cli
            npm install -g amplify-app
            unsetNpmRegistryUrl
      - run:
          name: Run E2e Tests
          command: |
            source .circleci/local_publish_helpers.sh
            retry runE2eTest
          no_output_timeout: 90m
      - run:
          name: Scan And Cleanup E2E Test Artifacts
          command: |
            if ! yarn ts-node .circleci/scan_artifacts.ts; then
              echo "Cleaning the repository"
              git clean -fdx
              exit 1
            fi
          when: always
      - store_test_results:
          path: packages/amplify-e2e-tests/
      - store_artifacts:
          path: ~/repo/packages/amplify-e2e-tests/amplify-e2e-reports
    environment:
      TEST_SUITE: src/__tests__/schema-auth-2.test.ts
      CLI_REGION: ap-southeast-1
      AMPLIFY_DIR: /home/circleci/repo/packages/amplify-cli/bin
      AMPLIFY_PATH: /home/circleci/repo/packages/amplify-cli/bin/amplify
  api_1-amplify_e2e_tests:
    working_directory: ~/repo
    parameters:
      os:
        type: executor
        default: linux
    executor: << parameters.os >>
    steps:
      - attach_workspace:
          at: ./
      - restore_cache:
          key: >-
            amplify-cli-yarn-deps-{{ .Branch }}-{{ checksum "yarn.lock" }}-{{
            arch }}
      - restore_cache:
          key: amplify-verdaccio-cache-{{ .Branch }}-{{ .Revision }}
      - restore_cache:
          key: amplify-pkg-binaries-{{ .Branch }}-{{ .Revision }}
      - run:
          name: Start verdaccio, install node CLI and amplify-app
          command: |
            source .circleci/local_publish_helpers.sh
            startLocalRegistry "$(pwd)/.circleci/verdaccio.yaml"
            setNpmRegistryUrlToLocal
            changeNpmGlobalPath
            npm install -g @aws-amplify/cli
            npm install -g amplify-app
            unsetNpmRegistryUrl
      - run:
          name: Run E2e Tests
          command: |
            source .circleci/local_publish_helpers.sh
            retry runE2eTest
          no_output_timeout: 90m
      - run:
          name: Scan And Cleanup E2E Test Artifacts
          command: |
            if ! yarn ts-node .circleci/scan_artifacts.ts; then
              echo "Cleaning the repository"
              git clean -fdx
              exit 1
            fi
          when: always
      - store_test_results:
          path: packages/amplify-e2e-tests/
      - store_artifacts:
          path: ~/repo/packages/amplify-e2e-tests/amplify-e2e-reports
    environment:
      TEST_SUITE: src/__tests__/api_1.test.ts
      CLI_REGION: ap-southeast-2
      USE_PARENT_ACCOUNT: 1
      AMPLIFY_DIR: /home/circleci/repo/packages/amplify-cli/bin
      AMPLIFY_PATH: /home/circleci/repo/packages/amplify-cli/bin/amplify
  schema-auth-5-amplify_e2e_tests:
    working_directory: ~/repo
    parameters:
      os:
        type: executor
        default: linux
    executor: << parameters.os >>
    steps:
      - attach_workspace:
          at: ./
      - restore_cache:
          key: >-
            amplify-cli-yarn-deps-{{ .Branch }}-{{ checksum "yarn.lock" }}-{{
            arch }}
      - restore_cache:
          key: amplify-verdaccio-cache-{{ .Branch }}-{{ .Revision }}
      - restore_cache:
          key: amplify-pkg-binaries-{{ .Branch }}-{{ .Revision }}
      - run:
          name: Start verdaccio, install node CLI and amplify-app
          command: |
            source .circleci/local_publish_helpers.sh
            startLocalRegistry "$(pwd)/.circleci/verdaccio.yaml"
            setNpmRegistryUrlToLocal
            changeNpmGlobalPath
            npm install -g @aws-amplify/cli
            npm install -g amplify-app
            unsetNpmRegistryUrl
      - run:
          name: Run E2e Tests
          command: |
            source .circleci/local_publish_helpers.sh
            retry runE2eTest
          no_output_timeout: 90m
      - run:
          name: Scan And Cleanup E2E Test Artifacts
          command: |
            if ! yarn ts-node .circleci/scan_artifacts.ts; then
              echo "Cleaning the repository"
              git clean -fdx
              exit 1
            fi
          when: always
      - store_test_results:
          path: packages/amplify-e2e-tests/
      - store_artifacts:
          path: ~/repo/packages/amplify-e2e-tests/amplify-e2e-reports
    environment:
      TEST_SUITE: src/__tests__/schema-auth-5.test.ts
      CLI_REGION: us-east-2
      AMPLIFY_DIR: /home/circleci/repo/packages/amplify-cli/bin
      AMPLIFY_PATH: /home/circleci/repo/packages/amplify-cli/bin/amplify
  storage-amplify_e2e_tests:
    working_directory: ~/repo
    parameters:
      os:
        type: executor
        default: linux
    executor: << parameters.os >>
    steps:
      - attach_workspace:
          at: ./
      - restore_cache:
          key: >-
            amplify-cli-yarn-deps-{{ .Branch }}-{{ checksum "yarn.lock" }}-{{
            arch }}
      - restore_cache:
          key: amplify-verdaccio-cache-{{ .Branch }}-{{ .Revision }}
      - restore_cache:
          key: amplify-pkg-binaries-{{ .Branch }}-{{ .Revision }}
      - run:
          name: Start verdaccio, install node CLI and amplify-app
          command: |
            source .circleci/local_publish_helpers.sh
            startLocalRegistry "$(pwd)/.circleci/verdaccio.yaml"
            setNpmRegistryUrlToLocal
            changeNpmGlobalPath
            npm install -g @aws-amplify/cli
            npm install -g amplify-app
            unsetNpmRegistryUrl
      - run:
          name: Run E2e Tests
          command: |
            source .circleci/local_publish_helpers.sh
            retry runE2eTest
          no_output_timeout: 90m
      - run:
          name: Scan And Cleanup E2E Test Artifacts
          command: |
            if ! yarn ts-node .circleci/scan_artifacts.ts; then
              echo "Cleaning the repository"
              git clean -fdx
              exit 1
            fi
          when: always
      - store_test_results:
          path: packages/amplify-e2e-tests/
      - store_artifacts:
          path: ~/repo/packages/amplify-e2e-tests/amplify-e2e-reports
    environment:
      TEST_SUITE: src/__tests__/storage.test.ts
      CLI_REGION: us-west-2
      USE_PARENT_ACCOUNT: 1
      AMPLIFY_DIR: /home/circleci/repo/packages/amplify-cli/bin
      AMPLIFY_PATH: /home/circleci/repo/packages/amplify-cli/bin/amplify
  api_2-amplify_e2e_tests:
    working_directory: ~/repo
    parameters:
      os:
        type: executor
        default: linux
    executor: << parameters.os >>
    steps:
      - attach_workspace:
          at: ./
      - restore_cache:
          key: >-
            amplify-cli-yarn-deps-{{ .Branch }}-{{ checksum "yarn.lock" }}-{{
            arch }}
      - restore_cache:
          key: amplify-verdaccio-cache-{{ .Branch }}-{{ .Revision }}
      - restore_cache:
          key: amplify-pkg-binaries-{{ .Branch }}-{{ .Revision }}
      - run:
          name: Start verdaccio, install node CLI and amplify-app
          command: |
            source .circleci/local_publish_helpers.sh
            startLocalRegistry "$(pwd)/.circleci/verdaccio.yaml"
            setNpmRegistryUrlToLocal
            changeNpmGlobalPath
            npm install -g @aws-amplify/cli
            npm install -g amplify-app
            unsetNpmRegistryUrl
      - run:
          name: Run E2e Tests
          command: |
            source .circleci/local_publish_helpers.sh
            retry runE2eTest
          no_output_timeout: 90m
      - run:
          name: Scan And Cleanup E2E Test Artifacts
          command: |
            if ! yarn ts-node .circleci/scan_artifacts.ts; then
              echo "Cleaning the repository"
              git clean -fdx
              exit 1
            fi
          when: always
      - store_test_results:
          path: packages/amplify-e2e-tests/
      - store_artifacts:
          path: ~/repo/packages/amplify-e2e-tests/amplify-e2e-reports
    environment:
      TEST_SUITE: src/__tests__/api_2.test.ts
      CLI_REGION: eu-west-2
      USE_PARENT_ACCOUNT: 1
      AMPLIFY_DIR: /home/circleci/repo/packages/amplify-cli/bin
      AMPLIFY_PATH: /home/circleci/repo/packages/amplify-cli/bin/amplify
  schema-iterative-update-4-amplify_e2e_tests:
    working_directory: ~/repo
    parameters:
      os:
        type: executor
        default: linux
    executor: << parameters.os >>
    steps:
      - attach_workspace:
          at: ./
      - restore_cache:
          key: >-
            amplify-cli-yarn-deps-{{ .Branch }}-{{ checksum "yarn.lock" }}-{{
            arch }}
      - restore_cache:
          key: amplify-verdaccio-cache-{{ .Branch }}-{{ .Revision }}
      - restore_cache:
          key: amplify-pkg-binaries-{{ .Branch }}-{{ .Revision }}
      - run:
          name: Start verdaccio, install node CLI and amplify-app
          command: |
            source .circleci/local_publish_helpers.sh
            startLocalRegistry "$(pwd)/.circleci/verdaccio.yaml"
            setNpmRegistryUrlToLocal
            changeNpmGlobalPath
            npm install -g @aws-amplify/cli
            npm install -g amplify-app
            unsetNpmRegistryUrl
      - run:
          name: Run E2e Tests
          command: |
            source .circleci/local_publish_helpers.sh
            retry runE2eTest
          no_output_timeout: 90m
      - run:
          name: Scan And Cleanup E2E Test Artifacts
          command: |
            if ! yarn ts-node .circleci/scan_artifacts.ts; then
              echo "Cleaning the repository"
              git clean -fdx
              exit 1
            fi
          when: always
      - store_test_results:
          path: packages/amplify-e2e-tests/
      - store_artifacts:
          path: ~/repo/packages/amplify-e2e-tests/amplify-e2e-reports
    environment:
      TEST_SUITE: src/__tests__/schema-iterative-update-4.test.ts
      CLI_REGION: eu-central-1
      AMPLIFY_DIR: /home/circleci/repo/packages/amplify-cli/bin
      AMPLIFY_PATH: /home/circleci/repo/packages/amplify-cli/bin/amplify
  api_4-amplify_e2e_tests_pkg:
    parameters:
      os:
        type: executor
        default: os.linux
    executor: << parameters.os >>
    working_directory: ~/repo
    steps:
      - attach_workspace:
          at: ./
      - restore_cache:
          key: >-
            amplify-cli-yarn-deps-{{ .Branch }}-{{ checksum "yarn.lock" }}-{{
            arch }}
      - restore_cache:
          key: amplify-verdaccio-cache-{{ .Branch }}-{{ .Revision }}
      - restore_cache:
          key: amplify-build-artifact-{{ .Revision }}-{{ arch }}
      - restore_cache:
          key: amplify-pkg-binaries-{{ .Branch }}-{{ .Revision }}
      - install_yarn:
          os: << parameters.os >>
      - install_packaged_cli:
          os: << parameters.os >>
      - run_e2e_tests:
          os: << parameters.os >>
      - scan_e2e_test_artifacts:
          os: << parameters.os >>
      - store_test_results:
          path: packages/amplify-e2e-tests/
      - store_artifacts:
          path: packages/amplify-e2e-tests/amplify-e2e-reports
      - clean_e2e_resources:
          os: << parameters.os >>
    environment:
      TEST_SUITE: src/__tests__/api_4.test.ts
      CLI_REGION: us-east-2
  auth_6-amplify_e2e_tests_pkg:
    parameters:
      os:
        type: executor
        default: os.linux
    executor: << parameters.os >>
    working_directory: ~/repo
    steps:
      - attach_workspace:
          at: ./
      - restore_cache:
          key: >-
            amplify-cli-yarn-deps-{{ .Branch }}-{{ checksum "yarn.lock" }}-{{
            arch }}
      - restore_cache:
          key: amplify-verdaccio-cache-{{ .Branch }}-{{ .Revision }}
      - restore_cache:
          key: amplify-build-artifact-{{ .Revision }}-{{ arch }}
      - restore_cache:
          key: amplify-pkg-binaries-{{ .Branch }}-{{ .Revision }}
      - install_yarn:
          os: << parameters.os >>
      - install_packaged_cli:
          os: << parameters.os >>
      - run_e2e_tests:
          os: << parameters.os >>
      - scan_e2e_test_artifacts:
          os: << parameters.os >>
      - store_test_results:
          path: packages/amplify-e2e-tests/
      - store_artifacts:
          path: packages/amplify-e2e-tests/amplify-e2e-reports
      - clean_e2e_resources:
          os: << parameters.os >>
    environment:
      TEST_SUITE: src/__tests__/auth_6.test.ts
      CLI_REGION: us-west-2
  configure-project-amplify_e2e_tests_pkg:
    parameters:
      os:
        type: executor
        default: os.linux
    executor: << parameters.os >>
    working_directory: ~/repo
    steps:
      - attach_workspace:
          at: ./
      - restore_cache:
          key: >-
            amplify-cli-yarn-deps-{{ .Branch }}-{{ checksum "yarn.lock" }}-{{
            arch }}
      - restore_cache:
          key: amplify-verdaccio-cache-{{ .Branch }}-{{ .Revision }}
      - restore_cache:
          key: amplify-build-artifact-{{ .Revision }}-{{ arch }}
      - restore_cache:
          key: amplify-pkg-binaries-{{ .Branch }}-{{ .Revision }}
      - install_yarn:
          os: << parameters.os >>
      - install_packaged_cli:
          os: << parameters.os >>
      - run_e2e_tests:
          os: << parameters.os >>
      - scan_e2e_test_artifacts:
          os: << parameters.os >>
      - store_test_results:
          path: packages/amplify-e2e-tests/
      - store_artifacts:
          path: packages/amplify-e2e-tests/amplify-e2e-reports
      - clean_e2e_resources:
          os: << parameters.os >>
    environment:
      TEST_SUITE: src/__tests__/configure-project.test.ts
      CLI_REGION: eu-west-2
  container-hosting-amplify_e2e_tests_pkg:
    parameters:
      os:
        type: executor
        default: os.linux
    executor: << parameters.os >>
    working_directory: ~/repo
    steps:
      - attach_workspace:
          at: ./
      - restore_cache:
          key: >-
            amplify-cli-yarn-deps-{{ .Branch }}-{{ checksum "yarn.lock" }}-{{
            arch }}
      - restore_cache:
          key: amplify-verdaccio-cache-{{ .Branch }}-{{ .Revision }}
      - restore_cache:
          key: amplify-build-artifact-{{ .Revision }}-{{ arch }}
      - restore_cache:
          key: amplify-pkg-binaries-{{ .Branch }}-{{ .Revision }}
      - install_yarn:
          os: << parameters.os >>
      - install_packaged_cli:
          os: << parameters.os >>
      - run_e2e_tests:
          os: << parameters.os >>
      - scan_e2e_test_artifacts:
          os: << parameters.os >>
      - store_test_results:
          path: packages/amplify-e2e-tests/
      - store_artifacts:
          path: packages/amplify-e2e-tests/amplify-e2e-reports
      - clean_e2e_resources:
          os: << parameters.os >>
    environment:
      TEST_SUITE: src/__tests__/container-hosting.test.ts
      CLI_REGION: eu-central-1
  frontend_config_drift-amplify_e2e_tests_pkg:
    parameters:
      os:
        type: executor
        default: os.linux
    executor: << parameters.os >>
    working_directory: ~/repo
    steps:
      - attach_workspace:
          at: ./
      - restore_cache:
          key: >-
            amplify-cli-yarn-deps-{{ .Branch }}-{{ checksum "yarn.lock" }}-{{
            arch }}
      - restore_cache:
          key: amplify-verdaccio-cache-{{ .Branch }}-{{ .Revision }}
      - restore_cache:
          key: amplify-build-artifact-{{ .Revision }}-{{ arch }}
      - restore_cache:
          key: amplify-pkg-binaries-{{ .Branch }}-{{ .Revision }}
      - install_yarn:
          os: << parameters.os >>
      - install_packaged_cli:
          os: << parameters.os >>
      - run_e2e_tests:
          os: << parameters.os >>
      - scan_e2e_test_artifacts:
          os: << parameters.os >>
      - store_test_results:
          path: packages/amplify-e2e-tests/
      - store_artifacts:
          path: packages/amplify-e2e-tests/amplify-e2e-reports
      - clean_e2e_resources:
          os: << parameters.os >>
    environment:
      TEST_SUITE: src/__tests__/frontend_config_drift.test.ts
      CLI_REGION: ap-northeast-1
  function_5-amplify_e2e_tests_pkg:
    parameters:
      os:
        type: executor
        default: os.linux
    executor: << parameters.os >>
    working_directory: ~/repo
    steps:
      - attach_workspace:
          at: ./
      - restore_cache:
          key: >-
            amplify-cli-yarn-deps-{{ .Branch }}-{{ checksum "yarn.lock" }}-{{
            arch }}
      - restore_cache:
          key: amplify-verdaccio-cache-{{ .Branch }}-{{ .Revision }}
      - restore_cache:
          key: amplify-build-artifact-{{ .Revision }}-{{ arch }}
      - restore_cache:
          key: amplify-pkg-binaries-{{ .Branch }}-{{ .Revision }}
      - install_yarn:
          os: << parameters.os >>
      - install_packaged_cli:
          os: << parameters.os >>
      - run_e2e_tests:
          os: << parameters.os >>
      - scan_e2e_test_artifacts:
          os: << parameters.os >>
      - store_test_results:
          path: packages/amplify-e2e-tests/
      - store_artifacts:
          path: packages/amplify-e2e-tests/amplify-e2e-reports
      - clean_e2e_resources:
          os: << parameters.os >>
    environment:
      TEST_SUITE: src/__tests__/function_5.test.ts
      CLI_REGION: ap-southeast-1
  function_6-amplify_e2e_tests_pkg:
    parameters:
      os:
        type: executor
        default: os.linux
    executor: << parameters.os >>
    working_directory: ~/repo
    steps:
      - attach_workspace:
          at: ./
      - restore_cache:
          key: >-
            amplify-cli-yarn-deps-{{ .Branch }}-{{ checksum "yarn.lock" }}-{{
            arch }}
      - restore_cache:
          key: amplify-verdaccio-cache-{{ .Branch }}-{{ .Revision }}
      - restore_cache:
          key: amplify-build-artifact-{{ .Revision }}-{{ arch }}
      - restore_cache:
          key: amplify-pkg-binaries-{{ .Branch }}-{{ .Revision }}
      - install_yarn:
          os: << parameters.os >>
      - install_packaged_cli:
          os: << parameters.os >>
      - run_e2e_tests:
          os: << parameters.os >>
      - scan_e2e_test_artifacts:
          os: << parameters.os >>
      - store_test_results:
          path: packages/amplify-e2e-tests/
      - store_artifacts:
          path: packages/amplify-e2e-tests/amplify-e2e-reports
      - clean_e2e_resources:
          os: << parameters.os >>
    environment:
      TEST_SUITE: src/__tests__/function_6.test.ts
      CLI_REGION: ap-southeast-2
  function_7-amplify_e2e_tests_pkg:
    parameters:
      os:
        type: executor
        default: os.linux
    executor: << parameters.os >>
    working_directory: ~/repo
    steps:
      - attach_workspace:
          at: ./
      - restore_cache:
          key: >-
            amplify-cli-yarn-deps-{{ .Branch }}-{{ checksum "yarn.lock" }}-{{
            arch }}
      - restore_cache:
          key: amplify-verdaccio-cache-{{ .Branch }}-{{ .Revision }}
      - restore_cache:
          key: amplify-build-artifact-{{ .Revision }}-{{ arch }}
      - restore_cache:
          key: amplify-pkg-binaries-{{ .Branch }}-{{ .Revision }}
      - install_yarn:
          os: << parameters.os >>
      - install_packaged_cli:
          os: << parameters.os >>
      - run_e2e_tests:
          os: << parameters.os >>
      - scan_e2e_test_artifacts:
          os: << parameters.os >>
      - store_test_results:
          path: packages/amplify-e2e-tests/
      - store_artifacts:
          path: packages/amplify-e2e-tests/amplify-e2e-reports
      - clean_e2e_resources:
          os: << parameters.os >>
    environment:
      TEST_SUITE: src/__tests__/function_7.test.ts
      CLI_REGION: us-east-2
  hooks-amplify_e2e_tests_pkg:
    parameters:
      os:
        type: executor
        default: os.linux
    executor: << parameters.os >>
    working_directory: ~/repo
    steps:
      - attach_workspace:
          at: ./
      - restore_cache:
          key: >-
            amplify-cli-yarn-deps-{{ .Branch }}-{{ checksum "yarn.lock" }}-{{
            arch }}
      - restore_cache:
          key: amplify-verdaccio-cache-{{ .Branch }}-{{ .Revision }}
      - restore_cache:
          key: amplify-build-artifact-{{ .Revision }}-{{ arch }}
      - restore_cache:
          key: amplify-pkg-binaries-{{ .Branch }}-{{ .Revision }}
      - install_yarn:
          os: << parameters.os >>
      - install_packaged_cli:
          os: << parameters.os >>
      - run_e2e_tests:
          os: << parameters.os >>
      - scan_e2e_test_artifacts:
          os: << parameters.os >>
      - store_test_results:
          path: packages/amplify-e2e-tests/
      - store_artifacts:
          path: packages/amplify-e2e-tests/amplify-e2e-reports
      - clean_e2e_resources:
          os: << parameters.os >>
    environment:
      TEST_SUITE: src/__tests__/hooks.test.ts
      CLI_REGION: us-west-2
  iam-permissions-boundary-amplify_e2e_tests_pkg:
    parameters:
      os:
        type: executor
        default: os.linux
    executor: << parameters.os >>
    working_directory: ~/repo
    steps:
      - attach_workspace:
          at: ./
      - restore_cache:
          key: >-
            amplify-cli-yarn-deps-{{ .Branch }}-{{ checksum "yarn.lock" }}-{{
            arch }}
      - restore_cache:
          key: amplify-verdaccio-cache-{{ .Branch }}-{{ .Revision }}
      - restore_cache:
          key: amplify-build-artifact-{{ .Revision }}-{{ arch }}
      - restore_cache:
          key: amplify-pkg-binaries-{{ .Branch }}-{{ .Revision }}
      - install_yarn:
          os: << parameters.os >>
      - install_packaged_cli:
          os: << parameters.os >>
      - run_e2e_tests:
          os: << parameters.os >>
      - scan_e2e_test_artifacts:
          os: << parameters.os >>
      - store_test_results:
          path: packages/amplify-e2e-tests/
      - store_artifacts:
          path: packages/amplify-e2e-tests/amplify-e2e-reports
      - clean_e2e_resources:
          os: << parameters.os >>
    environment:
      TEST_SUITE: src/__tests__/iam-permissions-boundary.test.ts
      CLI_REGION: eu-west-2
  layer-2-amplify_e2e_tests_pkg:
    parameters:
      os:
        type: executor
        default: os.linux
    executor: << parameters.os >>
    working_directory: ~/repo
    steps:
      - attach_workspace:
          at: ./
      - restore_cache:
          key: >-
            amplify-cli-yarn-deps-{{ .Branch }}-{{ checksum "yarn.lock" }}-{{
            arch }}
      - restore_cache:
          key: amplify-verdaccio-cache-{{ .Branch }}-{{ .Revision }}
      - restore_cache:
          key: amplify-build-artifact-{{ .Revision }}-{{ arch }}
      - restore_cache:
          key: amplify-pkg-binaries-{{ .Branch }}-{{ .Revision }}
      - install_yarn:
          os: << parameters.os >>
      - install_packaged_cli:
          os: << parameters.os >>
      - run_e2e_tests:
          os: << parameters.os >>
      - scan_e2e_test_artifacts:
          os: << parameters.os >>
      - store_test_results:
          path: packages/amplify-e2e-tests/
      - store_artifacts:
          path: packages/amplify-e2e-tests/amplify-e2e-reports
      - clean_e2e_resources:
          os: << parameters.os >>
    environment:
      TEST_SUITE: src/__tests__/layer-2.test.ts
      CLI_REGION: eu-central-1
  migration-node-function-amplify_e2e_tests_pkg:
    parameters:
      os:
        type: executor
        default: os.linux
    executor: << parameters.os >>
    working_directory: ~/repo
    steps:
      - attach_workspace:
          at: ./
      - restore_cache:
          key: >-
            amplify-cli-yarn-deps-{{ .Branch }}-{{ checksum "yarn.lock" }}-{{
            arch }}
      - restore_cache:
          key: amplify-verdaccio-cache-{{ .Branch }}-{{ .Revision }}
      - restore_cache:
          key: amplify-build-artifact-{{ .Revision }}-{{ arch }}
      - restore_cache:
          key: amplify-pkg-binaries-{{ .Branch }}-{{ .Revision }}
      - install_yarn:
          os: << parameters.os >>
      - install_packaged_cli:
          os: << parameters.os >>
      - run_e2e_tests:
          os: << parameters.os >>
      - scan_e2e_test_artifacts:
          os: << parameters.os >>
      - store_test_results:
          path: packages/amplify-e2e-tests/
      - store_artifacts:
          path: packages/amplify-e2e-tests/amplify-e2e-reports
      - clean_e2e_resources:
          os: << parameters.os >>
    environment:
      TEST_SUITE: src/__tests__/migration/node.function.test.ts
      CLI_REGION: ap-northeast-1
  pull-amplify_e2e_tests_pkg:
    parameters:
      os:
        type: executor
        default: os.linux
    executor: << parameters.os >>
    working_directory: ~/repo
    steps:
      - attach_workspace:
          at: ./
      - restore_cache:
          key: >-
            amplify-cli-yarn-deps-{{ .Branch }}-{{ checksum "yarn.lock" }}-{{
            arch }}
      - restore_cache:
          key: amplify-verdaccio-cache-{{ .Branch }}-{{ .Revision }}
      - restore_cache:
          key: amplify-build-artifact-{{ .Revision }}-{{ arch }}
      - restore_cache:
          key: amplify-pkg-binaries-{{ .Branch }}-{{ .Revision }}
      - install_yarn:
          os: << parameters.os >>
      - install_packaged_cli:
          os: << parameters.os >>
      - run_e2e_tests:
          os: << parameters.os >>
      - scan_e2e_test_artifacts:
          os: << parameters.os >>
      - store_test_results:
          path: packages/amplify-e2e-tests/
      - store_artifacts:
          path: packages/amplify-e2e-tests/amplify-e2e-reports
      - clean_e2e_resources:
          os: << parameters.os >>
    environment:
      TEST_SUITE: src/__tests__/pull.test.ts
      CLI_REGION: ap-southeast-1
  s3-sse-amplify_e2e_tests_pkg:
    parameters:
      os:
        type: executor
        default: os.linux
    executor: << parameters.os >>
    working_directory: ~/repo
    steps:
      - attach_workspace:
          at: ./
      - restore_cache:
          key: >-
            amplify-cli-yarn-deps-{{ .Branch }}-{{ checksum "yarn.lock" }}-{{
            arch }}
      - restore_cache:
          key: amplify-verdaccio-cache-{{ .Branch }}-{{ .Revision }}
      - restore_cache:
          key: amplify-build-artifact-{{ .Revision }}-{{ arch }}
      - restore_cache:
          key: amplify-pkg-binaries-{{ .Branch }}-{{ .Revision }}
      - install_yarn:
          os: << parameters.os >>
      - install_packaged_cli:
          os: << parameters.os >>
      - run_e2e_tests:
          os: << parameters.os >>
      - scan_e2e_test_artifacts:
          os: << parameters.os >>
      - store_test_results:
          path: packages/amplify-e2e-tests/
      - store_artifacts:
          path: packages/amplify-e2e-tests/amplify-e2e-reports
      - clean_e2e_resources:
          os: << parameters.os >>
    environment:
      TEST_SUITE: src/__tests__/s3-sse.test.ts
      CLI_REGION: ap-southeast-2
  schema-iterative-update-locking-amplify_e2e_tests_pkg:
    parameters:
      os:
        type: executor
        default: os.linux
    executor: << parameters.os >>
    working_directory: ~/repo
    steps:
      - attach_workspace:
          at: ./
      - restore_cache:
          key: >-
            amplify-cli-yarn-deps-{{ .Branch }}-{{ checksum "yarn.lock" }}-{{
            arch }}
      - restore_cache:
          key: amplify-verdaccio-cache-{{ .Branch }}-{{ .Revision }}
      - restore_cache:
          key: amplify-build-artifact-{{ .Revision }}-{{ arch }}
      - restore_cache:
          key: amplify-pkg-binaries-{{ .Branch }}-{{ .Revision }}
      - install_yarn:
          os: << parameters.os >>
      - install_packaged_cli:
          os: << parameters.os >>
      - run_e2e_tests:
          os: << parameters.os >>
      - scan_e2e_test_artifacts:
          os: << parameters.os >>
      - store_test_results:
          path: packages/amplify-e2e-tests/
      - store_artifacts:
          path: packages/amplify-e2e-tests/amplify-e2e-reports
      - clean_e2e_resources:
          os: << parameters.os >>
    environment:
      TEST_SUITE: src/__tests__/schema-iterative-update-locking.test.ts
      CLI_REGION: us-east-2
  plugin-amplify_e2e_tests_pkg:
    parameters:
      os:
        type: executor
        default: os.linux
    executor: << parameters.os >>
    working_directory: ~/repo
    steps:
      - attach_workspace:
          at: ./
      - restore_cache:
          key: >-
            amplify-cli-yarn-deps-{{ .Branch }}-{{ checksum "yarn.lock" }}-{{
            arch }}
      - restore_cache:
          key: amplify-verdaccio-cache-{{ .Branch }}-{{ .Revision }}
      - restore_cache:
          key: amplify-build-artifact-{{ .Revision }}-{{ arch }}
      - restore_cache:
          key: amplify-pkg-binaries-{{ .Branch }}-{{ .Revision }}
      - install_yarn:
          os: << parameters.os >>
      - install_packaged_cli:
          os: << parameters.os >>
      - run_e2e_tests:
          os: << parameters.os >>
      - scan_e2e_test_artifacts:
          os: << parameters.os >>
      - store_test_results:
          path: packages/amplify-e2e-tests/
      - store_artifacts:
          path: packages/amplify-e2e-tests/amplify-e2e-reports
      - clean_e2e_resources:
          os: << parameters.os >>
    environment:
      TEST_SUITE: src/__tests__/plugin.test.ts
      CLI_REGION: us-west-2
  init-special-case-amplify_e2e_tests_pkg:
    parameters:
      os:
        type: executor
        default: os.linux
    executor: << parameters.os >>
    working_directory: ~/repo
    steps:
      - attach_workspace:
          at: ./
      - restore_cache:
          key: >-
            amplify-cli-yarn-deps-{{ .Branch }}-{{ checksum "yarn.lock" }}-{{
            arch }}
      - restore_cache:
          key: amplify-verdaccio-cache-{{ .Branch }}-{{ .Revision }}
      - restore_cache:
          key: amplify-build-artifact-{{ .Revision }}-{{ arch }}
      - restore_cache:
          key: amplify-pkg-binaries-{{ .Branch }}-{{ .Revision }}
      - install_yarn:
          os: << parameters.os >>
      - install_packaged_cli:
          os: << parameters.os >>
      - run_e2e_tests:
          os: << parameters.os >>
      - scan_e2e_test_artifacts:
          os: << parameters.os >>
      - store_test_results:
          path: packages/amplify-e2e-tests/
      - store_artifacts:
          path: packages/amplify-e2e-tests/amplify-e2e-reports
      - clean_e2e_resources:
          os: << parameters.os >>
    environment:
      TEST_SUITE: src/__tests__/init-special-case.test.ts
      CLI_REGION: eu-west-2
  datastore-modelgen-amplify_e2e_tests_pkg:
    parameters:
      os:
        type: executor
        default: os.linux
    executor: << parameters.os >>
    working_directory: ~/repo
    steps:
      - attach_workspace:
          at: ./
      - restore_cache:
          key: >-
            amplify-cli-yarn-deps-{{ .Branch }}-{{ checksum "yarn.lock" }}-{{
            arch }}
      - restore_cache:
          key: amplify-verdaccio-cache-{{ .Branch }}-{{ .Revision }}
      - restore_cache:
          key: amplify-build-artifact-{{ .Revision }}-{{ arch }}
      - restore_cache:
          key: amplify-pkg-binaries-{{ .Branch }}-{{ .Revision }}
      - install_yarn:
          os: << parameters.os >>
      - install_packaged_cli:
          os: << parameters.os >>
      - run_e2e_tests:
          os: << parameters.os >>
      - scan_e2e_test_artifacts:
          os: << parameters.os >>
      - store_test_results:
          path: packages/amplify-e2e-tests/
      - store_artifacts:
          path: packages/amplify-e2e-tests/amplify-e2e-reports
      - clean_e2e_resources:
          os: << parameters.os >>
    environment:
      TEST_SUITE: src/__tests__/datastore-modelgen.test.ts
      CLI_REGION: eu-central-1
  amplify-configure-amplify_e2e_tests_pkg:
    parameters:
      os:
        type: executor
        default: os.linux
    executor: << parameters.os >>
    working_directory: ~/repo
    steps:
      - attach_workspace:
          at: ./
      - restore_cache:
          key: >-
            amplify-cli-yarn-deps-{{ .Branch }}-{{ checksum "yarn.lock" }}-{{
            arch }}
      - restore_cache:
          key: amplify-verdaccio-cache-{{ .Branch }}-{{ .Revision }}
      - restore_cache:
          key: amplify-build-artifact-{{ .Revision }}-{{ arch }}
      - restore_cache:
          key: amplify-pkg-binaries-{{ .Branch }}-{{ .Revision }}
      - install_yarn:
          os: << parameters.os >>
      - install_packaged_cli:
          os: << parameters.os >>
      - run_e2e_tests:
          os: << parameters.os >>
      - scan_e2e_test_artifacts:
          os: << parameters.os >>
      - store_test_results:
          path: packages/amplify-e2e-tests/
      - store_artifacts:
          path: packages/amplify-e2e-tests/amplify-e2e-reports
      - clean_e2e_resources:
          os: << parameters.os >>
    environment:
      TEST_SUITE: src/__tests__/amplify-configure.test.ts
      CLI_REGION: ap-northeast-1
  init-amplify_e2e_tests_pkg:
    parameters:
      os:
        type: executor
        default: os.linux
    executor: << parameters.os >>
    working_directory: ~/repo
    steps:
      - attach_workspace:
          at: ./
      - restore_cache:
          key: >-
            amplify-cli-yarn-deps-{{ .Branch }}-{{ checksum "yarn.lock" }}-{{
            arch }}
      - restore_cache:
          key: amplify-verdaccio-cache-{{ .Branch }}-{{ .Revision }}
      - restore_cache:
          key: amplify-build-artifact-{{ .Revision }}-{{ arch }}
      - restore_cache:
          key: amplify-pkg-binaries-{{ .Branch }}-{{ .Revision }}
      - install_yarn:
          os: << parameters.os >>
      - install_packaged_cli:
          os: << parameters.os >>
      - run_e2e_tests:
          os: << parameters.os >>
      - scan_e2e_test_artifacts:
          os: << parameters.os >>
      - store_test_results:
          path: packages/amplify-e2e-tests/
      - store_artifacts:
          path: packages/amplify-e2e-tests/amplify-e2e-reports
      - clean_e2e_resources:
          os: << parameters.os >>
    environment:
      TEST_SUITE: src/__tests__/init.test.ts
      CLI_REGION: ap-southeast-1
  tags-amplify_e2e_tests_pkg:
    parameters:
      os:
        type: executor
        default: os.linux
    executor: << parameters.os >>
    working_directory: ~/repo
    steps:
      - attach_workspace:
          at: ./
      - restore_cache:
          key: >-
            amplify-cli-yarn-deps-{{ .Branch }}-{{ checksum "yarn.lock" }}-{{
            arch }}
      - restore_cache:
          key: amplify-verdaccio-cache-{{ .Branch }}-{{ .Revision }}
      - restore_cache:
          key: amplify-build-artifact-{{ .Revision }}-{{ arch }}
      - restore_cache:
          key: amplify-pkg-binaries-{{ .Branch }}-{{ .Revision }}
      - install_yarn:
          os: << parameters.os >>
      - install_packaged_cli:
          os: << parameters.os >>
      - run_e2e_tests:
          os: << parameters.os >>
      - scan_e2e_test_artifacts:
          os: << parameters.os >>
      - store_test_results:
          path: packages/amplify-e2e-tests/
      - store_artifacts:
          path: packages/amplify-e2e-tests/amplify-e2e-reports
      - clean_e2e_resources:
          os: << parameters.os >>
    environment:
      TEST_SUITE: src/__tests__/tags.test.ts
      CLI_REGION: ap-southeast-2
  notifications-amplify_e2e_tests_pkg:
    parameters:
      os:
        type: executor
        default: os.linux
    executor: << parameters.os >>
    working_directory: ~/repo
    steps:
      - attach_workspace:
          at: ./
      - restore_cache:
          key: >-
            amplify-cli-yarn-deps-{{ .Branch }}-{{ checksum "yarn.lock" }}-{{
            arch }}
      - restore_cache:
          key: amplify-verdaccio-cache-{{ .Branch }}-{{ .Revision }}
      - restore_cache:
          key: amplify-build-artifact-{{ .Revision }}-{{ arch }}
      - restore_cache:
          key: amplify-pkg-binaries-{{ .Branch }}-{{ .Revision }}
      - install_yarn:
          os: << parameters.os >>
      - install_packaged_cli:
          os: << parameters.os >>
      - run_e2e_tests:
          os: << parameters.os >>
      - scan_e2e_test_artifacts:
          os: << parameters.os >>
      - store_test_results:
          path: packages/amplify-e2e-tests/
      - store_artifacts:
          path: packages/amplify-e2e-tests/amplify-e2e-reports
      - clean_e2e_resources:
          os: << parameters.os >>
    environment:
      TEST_SUITE: src/__tests__/notifications.test.ts
      CLI_REGION: us-east-2
  schema-versioned-amplify_e2e_tests_pkg:
    parameters:
      os:
        type: executor
        default: os.linux
    executor: << parameters.os >>
    working_directory: ~/repo
    steps:
      - attach_workspace:
          at: ./
      - restore_cache:
          key: >-
            amplify-cli-yarn-deps-{{ .Branch }}-{{ checksum "yarn.lock" }}-{{
            arch }}
      - restore_cache:
          key: amplify-verdaccio-cache-{{ .Branch }}-{{ .Revision }}
      - restore_cache:
          key: amplify-build-artifact-{{ .Revision }}-{{ arch }}
      - restore_cache:
          key: amplify-pkg-binaries-{{ .Branch }}-{{ .Revision }}
      - install_yarn:
          os: << parameters.os >>
      - install_packaged_cli:
          os: << parameters.os >>
      - run_e2e_tests:
          os: << parameters.os >>
      - scan_e2e_test_artifacts:
          os: << parameters.os >>
      - store_test_results:
          path: packages/amplify-e2e-tests/
      - store_artifacts:
          path: packages/amplify-e2e-tests/amplify-e2e-reports
      - clean_e2e_resources:
          os: << parameters.os >>
    environment:
      TEST_SUITE: src/__tests__/schema-versioned.test.ts
      CLI_REGION: us-west-2
  schema-data-access-patterns-amplify_e2e_tests_pkg:
    parameters:
      os:
        type: executor
        default: os.linux
    executor: << parameters.os >>
    working_directory: ~/repo
    steps:
      - attach_workspace:
          at: ./
      - restore_cache:
          key: >-
            amplify-cli-yarn-deps-{{ .Branch }}-{{ checksum "yarn.lock" }}-{{
            arch }}
      - restore_cache:
          key: amplify-verdaccio-cache-{{ .Branch }}-{{ .Revision }}
      - restore_cache:
          key: amplify-build-artifact-{{ .Revision }}-{{ arch }}
      - restore_cache:
          key: amplify-pkg-binaries-{{ .Branch }}-{{ .Revision }}
      - install_yarn:
          os: << parameters.os >>
      - install_packaged_cli:
          os: << parameters.os >>
      - run_e2e_tests:
          os: << parameters.os >>
      - scan_e2e_test_artifacts:
          os: << parameters.os >>
      - store_test_results:
          path: packages/amplify-e2e-tests/
      - store_artifacts:
          path: packages/amplify-e2e-tests/amplify-e2e-reports
      - clean_e2e_resources:
          os: << parameters.os >>
    environment:
      TEST_SUITE: src/__tests__/schema-data-access-patterns.test.ts
      CLI_REGION: eu-west-2
  interactions-amplify_e2e_tests_pkg:
    parameters:
      os:
        type: executor
        default: os.linux
    executor: << parameters.os >>
    working_directory: ~/repo
    steps:
      - attach_workspace:
          at: ./
      - restore_cache:
          key: >-
            amplify-cli-yarn-deps-{{ .Branch }}-{{ checksum "yarn.lock" }}-{{
            arch }}
      - restore_cache:
          key: amplify-verdaccio-cache-{{ .Branch }}-{{ .Revision }}
      - restore_cache:
          key: amplify-build-artifact-{{ .Revision }}-{{ arch }}
      - restore_cache:
          key: amplify-pkg-binaries-{{ .Branch }}-{{ .Revision }}
      - install_yarn:
          os: << parameters.os >>
      - install_packaged_cli:
          os: << parameters.os >>
      - run_e2e_tests:
          os: << parameters.os >>
      - scan_e2e_test_artifacts:
          os: << parameters.os >>
      - store_test_results:
          path: packages/amplify-e2e-tests/
      - store_artifacts:
          path: packages/amplify-e2e-tests/amplify-e2e-reports
      - clean_e2e_resources:
          os: << parameters.os >>
    environment:
      TEST_SUITE: src/__tests__/interactions.test.ts
      CLI_REGION: us-west-2
  schema-predictions-amplify_e2e_tests_pkg:
    parameters:
      os:
        type: executor
        default: os.linux
    executor: << parameters.os >>
    working_directory: ~/repo
    steps:
      - attach_workspace:
          at: ./
      - restore_cache:
          key: >-
            amplify-cli-yarn-deps-{{ .Branch }}-{{ checksum "yarn.lock" }}-{{
            arch }}
      - restore_cache:
          key: amplify-verdaccio-cache-{{ .Branch }}-{{ .Revision }}
      - restore_cache:
          key: amplify-build-artifact-{{ .Revision }}-{{ arch }}
      - restore_cache:
          key: amplify-pkg-binaries-{{ .Branch }}-{{ .Revision }}
      - install_yarn:
          os: << parameters.os >>
      - install_packaged_cli:
          os: << parameters.os >>
      - run_e2e_tests:
          os: << parameters.os >>
      - scan_e2e_test_artifacts:
          os: << parameters.os >>
      - store_test_results:
          path: packages/amplify-e2e-tests/
      - store_artifacts:
          path: packages/amplify-e2e-tests/amplify-e2e-reports
      - clean_e2e_resources:
          os: << parameters.os >>
    environment:
      TEST_SUITE: src/__tests__/schema-predictions.test.ts
      CLI_REGION: ap-northeast-1
  amplify-app-amplify_e2e_tests_pkg:
    parameters:
      os:
        type: executor
        default: os.linux
    executor: << parameters.os >>
    working_directory: ~/repo
    steps:
      - attach_workspace:
          at: ./
      - restore_cache:
          key: >-
            amplify-cli-yarn-deps-{{ .Branch }}-{{ checksum "yarn.lock" }}-{{
            arch }}
      - restore_cache:
          key: amplify-verdaccio-cache-{{ .Branch }}-{{ .Revision }}
      - restore_cache:
          key: amplify-build-artifact-{{ .Revision }}-{{ arch }}
      - restore_cache:
          key: amplify-pkg-binaries-{{ .Branch }}-{{ .Revision }}
      - install_yarn:
          os: << parameters.os >>
      - install_packaged_cli:
          os: << parameters.os >>
      - run_e2e_tests:
          os: << parameters.os >>
      - scan_e2e_test_artifacts:
          os: << parameters.os >>
      - store_test_results:
          path: packages/amplify-e2e-tests/
      - store_artifacts:
          path: packages/amplify-e2e-tests/amplify-e2e-reports
      - clean_e2e_resources:
          os: << parameters.os >>
    environment:
      TEST_SUITE: src/__tests__/amplify-app.test.ts
      CLI_REGION: ap-southeast-1
  hosting-amplify_e2e_tests_pkg:
    parameters:
      os:
        type: executor
        default: os.linux
    executor: << parameters.os >>
    working_directory: ~/repo
    steps:
      - attach_workspace:
          at: ./
      - restore_cache:
          key: >-
            amplify-cli-yarn-deps-{{ .Branch }}-{{ checksum "yarn.lock" }}-{{
            arch }}
      - restore_cache:
          key: amplify-verdaccio-cache-{{ .Branch }}-{{ .Revision }}
      - restore_cache:
          key: amplify-build-artifact-{{ .Revision }}-{{ arch }}
      - restore_cache:
          key: amplify-pkg-binaries-{{ .Branch }}-{{ .Revision }}
      - install_yarn:
          os: << parameters.os >>
      - install_packaged_cli:
          os: << parameters.os >>
      - run_e2e_tests:
          os: << parameters.os >>
      - scan_e2e_test_artifacts:
          os: << parameters.os >>
      - store_test_results:
          path: packages/amplify-e2e-tests/
      - store_artifacts:
          path: packages/amplify-e2e-tests/amplify-e2e-reports
      - clean_e2e_resources:
          os: << parameters.os >>
    environment:
      TEST_SUITE: src/__tests__/hosting.test.ts
      CLI_REGION: ap-southeast-2
  analytics-amplify_e2e_tests_pkg:
    parameters:
      os:
        type: executor
        default: os.linux
    executor: << parameters.os >>
    working_directory: ~/repo
    steps:
      - attach_workspace:
          at: ./
      - restore_cache:
          key: >-
            amplify-cli-yarn-deps-{{ .Branch }}-{{ checksum "yarn.lock" }}-{{
            arch }}
      - restore_cache:
          key: amplify-verdaccio-cache-{{ .Branch }}-{{ .Revision }}
      - restore_cache:
          key: amplify-build-artifact-{{ .Revision }}-{{ arch }}
      - restore_cache:
          key: amplify-pkg-binaries-{{ .Branch }}-{{ .Revision }}
      - install_yarn:
          os: << parameters.os >>
      - install_packaged_cli:
          os: << parameters.os >>
      - run_e2e_tests:
          os: << parameters.os >>
      - scan_e2e_test_artifacts:
          os: << parameters.os >>
      - store_test_results:
          path: packages/amplify-e2e-tests/
      - store_artifacts:
          path: packages/amplify-e2e-tests/amplify-e2e-reports
      - clean_e2e_resources:
          os: << parameters.os >>
    environment:
      TEST_SUITE: src/__tests__/analytics.test.ts
      CLI_REGION: us-east-2
  feature-flags-amplify_e2e_tests_pkg:
    parameters:
      os:
        type: executor
        default: os.linux
    executor: << parameters.os >>
    working_directory: ~/repo
    steps:
      - attach_workspace:
          at: ./
      - restore_cache:
          key: >-
            amplify-cli-yarn-deps-{{ .Branch }}-{{ checksum "yarn.lock" }}-{{
            arch }}
      - restore_cache:
          key: amplify-verdaccio-cache-{{ .Branch }}-{{ .Revision }}
      - restore_cache:
          key: amplify-build-artifact-{{ .Revision }}-{{ arch }}
      - restore_cache:
          key: amplify-pkg-binaries-{{ .Branch }}-{{ .Revision }}
      - install_yarn:
          os: << parameters.os >>
      - install_packaged_cli:
          os: << parameters.os >>
      - run_e2e_tests:
          os: << parameters.os >>
      - scan_e2e_test_artifacts:
          os: << parameters.os >>
      - store_test_results:
          path: packages/amplify-e2e-tests/
      - store_artifacts:
          path: packages/amplify-e2e-tests/amplify-e2e-reports
      - clean_e2e_resources:
          os: << parameters.os >>
    environment:
      TEST_SUITE: src/__tests__/feature-flags.test.ts
      CLI_REGION: us-west-2
  schema-iterative-update-2-amplify_e2e_tests_pkg:
    parameters:
      os:
        type: executor
        default: os.linux
    executor: << parameters.os >>
    working_directory: ~/repo
    steps:
      - attach_workspace:
          at: ./
      - restore_cache:
          key: >-
            amplify-cli-yarn-deps-{{ .Branch }}-{{ checksum "yarn.lock" }}-{{
            arch }}
      - restore_cache:
          key: amplify-verdaccio-cache-{{ .Branch }}-{{ .Revision }}
      - restore_cache:
          key: amplify-build-artifact-{{ .Revision }}-{{ arch }}
      - restore_cache:
          key: amplify-pkg-binaries-{{ .Branch }}-{{ .Revision }}
      - install_yarn:
          os: << parameters.os >>
      - install_packaged_cli:
          os: << parameters.os >>
      - run_e2e_tests:
          os: << parameters.os >>
      - scan_e2e_test_artifacts:
          os: << parameters.os >>
      - store_test_results:
          path: packages/amplify-e2e-tests/
      - store_artifacts:
          path: packages/amplify-e2e-tests/amplify-e2e-reports
      - clean_e2e_resources:
          os: << parameters.os >>
    environment:
      TEST_SUITE: src/__tests__/schema-iterative-update-2.test.ts
      CLI_REGION: eu-west-2
  containers-api-amplify_e2e_tests_pkg:
    parameters:
      os:
        type: executor
        default: os.linux
    executor: << parameters.os >>
    working_directory: ~/repo
    steps:
      - attach_workspace:
          at: ./
      - restore_cache:
          key: >-
            amplify-cli-yarn-deps-{{ .Branch }}-{{ checksum "yarn.lock" }}-{{
            arch }}
      - restore_cache:
          key: amplify-verdaccio-cache-{{ .Branch }}-{{ .Revision }}
      - restore_cache:
          key: amplify-build-artifact-{{ .Revision }}-{{ arch }}
      - restore_cache:
          key: amplify-pkg-binaries-{{ .Branch }}-{{ .Revision }}
      - install_yarn:
          os: << parameters.os >>
      - install_packaged_cli:
          os: << parameters.os >>
      - run_e2e_tests:
          os: << parameters.os >>
      - scan_e2e_test_artifacts:
          os: << parameters.os >>
      - store_test_results:
          path: packages/amplify-e2e-tests/
      - store_artifacts:
          path: packages/amplify-e2e-tests/amplify-e2e-reports
      - clean_e2e_resources:
          os: << parameters.os >>
    environment:
      TEST_SUITE: src/__tests__/containers-api.test.ts
      CLI_REGION: eu-central-1
  predictions-amplify_e2e_tests_pkg:
    parameters:
      os:
        type: executor
        default: os.linux
    executor: << parameters.os >>
    working_directory: ~/repo
    steps:
      - attach_workspace:
          at: ./
      - restore_cache:
          key: >-
            amplify-cli-yarn-deps-{{ .Branch }}-{{ checksum "yarn.lock" }}-{{
            arch }}
      - restore_cache:
          key: amplify-verdaccio-cache-{{ .Branch }}-{{ .Revision }}
      - restore_cache:
          key: amplify-build-artifact-{{ .Revision }}-{{ arch }}
      - restore_cache:
          key: amplify-pkg-binaries-{{ .Branch }}-{{ .Revision }}
      - install_yarn:
          os: << parameters.os >>
      - install_packaged_cli:
          os: << parameters.os >>
      - run_e2e_tests:
          os: << parameters.os >>
      - scan_e2e_test_artifacts:
          os: << parameters.os >>
      - store_test_results:
          path: packages/amplify-e2e-tests/
      - store_artifacts:
          path: packages/amplify-e2e-tests/amplify-e2e-reports
      - clean_e2e_resources:
          os: << parameters.os >>
    environment:
      TEST_SUITE: src/__tests__/predictions.test.ts
      CLI_REGION: ap-northeast-1
  hostingPROD-amplify_e2e_tests_pkg:
    parameters:
      os:
        type: executor
        default: os.linux
    executor: << parameters.os >>
    working_directory: ~/repo
    steps:
      - attach_workspace:
          at: ./
      - restore_cache:
          key: >-
            amplify-cli-yarn-deps-{{ .Branch }}-{{ checksum "yarn.lock" }}-{{
            arch }}
      - restore_cache:
          key: amplify-verdaccio-cache-{{ .Branch }}-{{ .Revision }}
      - restore_cache:
          key: amplify-build-artifact-{{ .Revision }}-{{ arch }}
      - restore_cache:
          key: amplify-pkg-binaries-{{ .Branch }}-{{ .Revision }}
      - install_yarn:
          os: << parameters.os >>
      - install_packaged_cli:
          os: << parameters.os >>
      - run_e2e_tests:
          os: << parameters.os >>
      - scan_e2e_test_artifacts:
          os: << parameters.os >>
      - store_test_results:
          path: packages/amplify-e2e-tests/
      - store_artifacts:
          path: packages/amplify-e2e-tests/amplify-e2e-reports
      - clean_e2e_resources:
          os: << parameters.os >>
    environment:
      TEST_SUITE: src/__tests__/hostingPROD.test.ts
      CLI_REGION: ap-southeast-1
  geo-add-amplify_e2e_tests_pkg:
    parameters:
      os:
        type: executor
        default: os.linux
    executor: << parameters.os >>
    working_directory: ~/repo
    steps:
      - attach_workspace:
          at: ./
      - restore_cache:
          key: >-
            amplify-cli-yarn-deps-{{ .Branch }}-{{ checksum "yarn.lock" }}-{{
            arch }}
      - restore_cache:
          key: amplify-verdaccio-cache-{{ .Branch }}-{{ .Revision }}
      - restore_cache:
          key: amplify-build-artifact-{{ .Revision }}-{{ arch }}
      - restore_cache:
          key: amplify-pkg-binaries-{{ .Branch }}-{{ .Revision }}
      - install_yarn:
          os: << parameters.os >>
      - install_packaged_cli:
          os: << parameters.os >>
      - run_e2e_tests:
          os: << parameters.os >>
      - scan_e2e_test_artifacts:
          os: << parameters.os >>
      - store_test_results:
          path: packages/amplify-e2e-tests/
      - store_artifacts:
          path: packages/amplify-e2e-tests/amplify-e2e-reports
      - clean_e2e_resources:
          os: << parameters.os >>
    environment:
      TEST_SUITE: src/__tests__/geo-add.test.ts
      CLI_REGION: ap-southeast-1
  geo-update-amplify_e2e_tests_pkg:
    parameters:
      os:
        type: executor
        default: os.linux
    executor: << parameters.os >>
    working_directory: ~/repo
    steps:
      - attach_workspace:
          at: ./
      - restore_cache:
          key: >-
            amplify-cli-yarn-deps-{{ .Branch }}-{{ checksum "yarn.lock" }}-{{
            arch }}
      - restore_cache:
          key: amplify-verdaccio-cache-{{ .Branch }}-{{ .Revision }}
      - restore_cache:
          key: amplify-build-artifact-{{ .Revision }}-{{ arch }}
      - restore_cache:
          key: amplify-pkg-binaries-{{ .Branch }}-{{ .Revision }}
      - install_yarn:
          os: << parameters.os >>
      - install_packaged_cli:
          os: << parameters.os >>
      - run_e2e_tests:
          os: << parameters.os >>
      - scan_e2e_test_artifacts:
          os: << parameters.os >>
      - store_test_results:
          path: packages/amplify-e2e-tests/
      - store_artifacts:
          path: packages/amplify-e2e-tests/amplify-e2e-reports
      - clean_e2e_resources:
          os: << parameters.os >>
    environment:
      TEST_SUITE: src/__tests__/geo-update.test.ts
      CLI_REGION: ap-southeast-2
  geo-remove-amplify_e2e_tests_pkg:
    parameters:
      os:
        type: executor
        default: os.linux
    executor: << parameters.os >>
    working_directory: ~/repo
    steps:
      - attach_workspace:
          at: ./
      - restore_cache:
          key: >-
            amplify-cli-yarn-deps-{{ .Branch }}-{{ checksum "yarn.lock" }}-{{
            arch }}
      - restore_cache:
          key: amplify-verdaccio-cache-{{ .Branch }}-{{ .Revision }}
      - restore_cache:
          key: amplify-build-artifact-{{ .Revision }}-{{ arch }}
      - restore_cache:
          key: amplify-pkg-binaries-{{ .Branch }}-{{ .Revision }}
      - install_yarn:
          os: << parameters.os >>
      - install_packaged_cli:
          os: << parameters.os >>
      - run_e2e_tests:
          os: << parameters.os >>
      - scan_e2e_test_artifacts:
          os: << parameters.os >>
      - store_test_results:
          path: packages/amplify-e2e-tests/
      - store_artifacts:
          path: packages/amplify-e2e-tests/amplify-e2e-reports
      - clean_e2e_resources:
          os: << parameters.os >>
    environment:
      TEST_SUITE: src/__tests__/geo-remove.test.ts
      CLI_REGION: us-east-2
  schema-auth-10-amplify_e2e_tests_pkg:
    parameters:
      os:
        type: executor
        default: os.linux
    executor: << parameters.os >>
    working_directory: ~/repo
    steps:
      - attach_workspace:
          at: ./
      - restore_cache:
          key: >-
            amplify-cli-yarn-deps-{{ .Branch }}-{{ checksum "yarn.lock" }}-{{
            arch }}
      - restore_cache:
          key: amplify-verdaccio-cache-{{ .Branch }}-{{ .Revision }}
      - restore_cache:
          key: amplify-build-artifact-{{ .Revision }}-{{ arch }}
      - restore_cache:
          key: amplify-pkg-binaries-{{ .Branch }}-{{ .Revision }}
      - install_yarn:
          os: << parameters.os >>
      - install_packaged_cli:
          os: << parameters.os >>
      - run_e2e_tests:
          os: << parameters.os >>
      - scan_e2e_test_artifacts:
          os: << parameters.os >>
      - store_test_results:
          path: packages/amplify-e2e-tests/
      - store_artifacts:
          path: packages/amplify-e2e-tests/amplify-e2e-reports
      - clean_e2e_resources:
          os: << parameters.os >>
    environment:
      TEST_SUITE: src/__tests__/schema-auth-10.test.ts
      CLI_REGION: eu-west-2
  schema-key-amplify_e2e_tests_pkg:
    parameters:
      os:
        type: executor
        default: os.linux
    executor: << parameters.os >>
    working_directory: ~/repo
    steps:
      - attach_workspace:
          at: ./
      - restore_cache:
          key: >-
            amplify-cli-yarn-deps-{{ .Branch }}-{{ checksum "yarn.lock" }}-{{
            arch }}
      - restore_cache:
          key: amplify-verdaccio-cache-{{ .Branch }}-{{ .Revision }}
      - restore_cache:
          key: amplify-build-artifact-{{ .Revision }}-{{ arch }}
      - restore_cache:
          key: amplify-pkg-binaries-{{ .Branch }}-{{ .Revision }}
      - install_yarn:
          os: << parameters.os >>
      - install_packaged_cli:
          os: << parameters.os >>
      - run_e2e_tests:
          os: << parameters.os >>
      - scan_e2e_test_artifacts:
          os: << parameters.os >>
      - store_test_results:
          path: packages/amplify-e2e-tests/
      - store_artifacts:
          path: packages/amplify-e2e-tests/amplify-e2e-reports
      - clean_e2e_resources:
          os: << parameters.os >>
    environment:
      TEST_SUITE: src/__tests__/schema-key.test.ts
      CLI_REGION: eu-central-1
  auth_1-amplify_e2e_tests_pkg:
    parameters:
      os:
        type: executor
        default: os.linux
    executor: << parameters.os >>
    working_directory: ~/repo
    steps:
      - attach_workspace:
          at: ./
      - restore_cache:
          key: >-
            amplify-cli-yarn-deps-{{ .Branch }}-{{ checksum "yarn.lock" }}-{{
            arch }}
      - restore_cache:
          key: amplify-verdaccio-cache-{{ .Branch }}-{{ .Revision }}
      - restore_cache:
          key: amplify-build-artifact-{{ .Revision }}-{{ arch }}
      - restore_cache:
          key: amplify-pkg-binaries-{{ .Branch }}-{{ .Revision }}
      - install_yarn:
          os: << parameters.os >>
      - install_packaged_cli:
          os: << parameters.os >>
      - run_e2e_tests:
          os: << parameters.os >>
      - scan_e2e_test_artifacts:
          os: << parameters.os >>
      - store_test_results:
          path: packages/amplify-e2e-tests/
      - store_artifacts:
          path: packages/amplify-e2e-tests/amplify-e2e-reports
      - clean_e2e_resources:
          os: << parameters.os >>
    environment:
      TEST_SUITE: src/__tests__/auth_1.test.ts
      CLI_REGION: ap-northeast-1
  auth_5-amplify_e2e_tests_pkg:
    parameters:
      os:
        type: executor
        default: os.linux
    executor: << parameters.os >>
    working_directory: ~/repo
    steps:
      - attach_workspace:
          at: ./
      - restore_cache:
          key: >-
            amplify-cli-yarn-deps-{{ .Branch }}-{{ checksum "yarn.lock" }}-{{
            arch }}
      - restore_cache:
          key: amplify-verdaccio-cache-{{ .Branch }}-{{ .Revision }}
      - restore_cache:
          key: amplify-build-artifact-{{ .Revision }}-{{ arch }}
      - restore_cache:
          key: amplify-pkg-binaries-{{ .Branch }}-{{ .Revision }}
      - install_yarn:
          os: << parameters.os >>
      - install_packaged_cli:
          os: << parameters.os >>
      - run_e2e_tests:
          os: << parameters.os >>
      - scan_e2e_test_artifacts:
          os: << parameters.os >>
      - store_test_results:
          path: packages/amplify-e2e-tests/
      - store_artifacts:
          path: packages/amplify-e2e-tests/amplify-e2e-reports
      - clean_e2e_resources:
          os: << parameters.os >>
    environment:
      TEST_SUITE: src/__tests__/auth_5.test.ts
      CLI_REGION: ap-southeast-1
  function_3-amplify_e2e_tests_pkg:
    parameters:
      os:
        type: executor
        default: os.linux
    executor: << parameters.os >>
    working_directory: ~/repo
    steps:
      - attach_workspace:
          at: ./
      - restore_cache:
          key: >-
            amplify-cli-yarn-deps-{{ .Branch }}-{{ checksum "yarn.lock" }}-{{
            arch }}
      - restore_cache:
          key: amplify-verdaccio-cache-{{ .Branch }}-{{ .Revision }}
      - restore_cache:
          key: amplify-build-artifact-{{ .Revision }}-{{ arch }}
      - restore_cache:
          key: amplify-pkg-binaries-{{ .Branch }}-{{ .Revision }}
      - install_yarn:
          os: << parameters.os >>
      - install_packaged_cli:
          os: << parameters.os >>
      - run_e2e_tests:
          os: << parameters.os >>
      - scan_e2e_test_artifacts:
          os: << parameters.os >>
      - store_test_results:
          path: packages/amplify-e2e-tests/
      - store_artifacts:
          path: packages/amplify-e2e-tests/amplify-e2e-reports
      - clean_e2e_resources:
          os: << parameters.os >>
    environment:
      TEST_SUITE: src/__tests__/function_3.test.ts
      CLI_REGION: ap-southeast-2
  schema-iterative-update-1-amplify_e2e_tests_pkg:
    parameters:
      os:
        type: executor
        default: os.linux
    executor: << parameters.os >>
    working_directory: ~/repo
    steps:
      - attach_workspace:
          at: ./
      - restore_cache:
          key: >-
            amplify-cli-yarn-deps-{{ .Branch }}-{{ checksum "yarn.lock" }}-{{
            arch }}
      - restore_cache:
          key: amplify-verdaccio-cache-{{ .Branch }}-{{ .Revision }}
      - restore_cache:
          key: amplify-build-artifact-{{ .Revision }}-{{ arch }}
      - restore_cache:
          key: amplify-pkg-binaries-{{ .Branch }}-{{ .Revision }}
      - install_yarn:
          os: << parameters.os >>
      - install_packaged_cli:
          os: << parameters.os >>
      - run_e2e_tests:
          os: << parameters.os >>
      - scan_e2e_test_artifacts:
          os: << parameters.os >>
      - store_test_results:
          path: packages/amplify-e2e-tests/
      - store_artifacts:
          path: packages/amplify-e2e-tests/amplify-e2e-reports
      - clean_e2e_resources:
          os: << parameters.os >>
    environment:
      TEST_SUITE: src/__tests__/schema-iterative-update-1.test.ts
      CLI_REGION: us-east-2
  schema-auth-3-amplify_e2e_tests_pkg:
    parameters:
      os:
        type: executor
        default: os.linux
    executor: << parameters.os >>
    working_directory: ~/repo
    steps:
      - attach_workspace:
          at: ./
      - restore_cache:
          key: >-
            amplify-cli-yarn-deps-{{ .Branch }}-{{ checksum "yarn.lock" }}-{{
            arch }}
      - restore_cache:
          key: amplify-verdaccio-cache-{{ .Branch }}-{{ .Revision }}
      - restore_cache:
          key: amplify-build-artifact-{{ .Revision }}-{{ arch }}
      - restore_cache:
          key: amplify-pkg-binaries-{{ .Branch }}-{{ .Revision }}
      - install_yarn:
          os: << parameters.os >>
      - install_packaged_cli:
          os: << parameters.os >>
      - run_e2e_tests:
          os: << parameters.os >>
      - scan_e2e_test_artifacts:
          os: << parameters.os >>
      - store_test_results:
          path: packages/amplify-e2e-tests/
      - store_artifacts:
          path: packages/amplify-e2e-tests/amplify-e2e-reports
      - clean_e2e_resources:
          os: << parameters.os >>
    environment:
      TEST_SUITE: src/__tests__/schema-auth-3.test.ts
      CLI_REGION: us-west-2
  delete-amplify_e2e_tests_pkg:
    parameters:
      os:
        type: executor
        default: os.linux
    executor: << parameters.os >>
    working_directory: ~/repo
    steps:
      - attach_workspace:
          at: ./
      - restore_cache:
          key: >-
            amplify-cli-yarn-deps-{{ .Branch }}-{{ checksum "yarn.lock" }}-{{
            arch }}
      - restore_cache:
          key: amplify-verdaccio-cache-{{ .Branch }}-{{ .Revision }}
      - restore_cache:
          key: amplify-build-artifact-{{ .Revision }}-{{ arch }}
      - restore_cache:
          key: amplify-pkg-binaries-{{ .Branch }}-{{ .Revision }}
      - install_yarn:
          os: << parameters.os >>
      - install_packaged_cli:
          os: << parameters.os >>
      - run_e2e_tests:
          os: << parameters.os >>
      - scan_e2e_test_artifacts:
          os: << parameters.os >>
      - store_test_results:
          path: packages/amplify-e2e-tests/
      - store_artifacts:
          path: packages/amplify-e2e-tests/amplify-e2e-reports
      - clean_e2e_resources:
          os: << parameters.os >>
    environment:
      TEST_SUITE: src/__tests__/delete.test.ts
      CLI_REGION: eu-west-2
  function_2-amplify_e2e_tests_pkg:
    parameters:
      os:
        type: executor
        default: os.linux
    executor: << parameters.os >>
    working_directory: ~/repo
    steps:
      - attach_workspace:
          at: ./
      - restore_cache:
          key: >-
            amplify-cli-yarn-deps-{{ .Branch }}-{{ checksum "yarn.lock" }}-{{
            arch }}
      - restore_cache:
          key: amplify-verdaccio-cache-{{ .Branch }}-{{ .Revision }}
      - restore_cache:
          key: amplify-build-artifact-{{ .Revision }}-{{ arch }}
      - restore_cache:
          key: amplify-pkg-binaries-{{ .Branch }}-{{ .Revision }}
      - install_yarn:
          os: << parameters.os >>
      - install_packaged_cli:
          os: << parameters.os >>
      - run_e2e_tests:
          os: << parameters.os >>
      - scan_e2e_test_artifacts:
          os: << parameters.os >>
      - store_test_results:
          path: packages/amplify-e2e-tests/
      - store_artifacts:
          path: packages/amplify-e2e-tests/amplify-e2e-reports
      - clean_e2e_resources:
          os: << parameters.os >>
    environment:
      TEST_SUITE: src/__tests__/function_2.test.ts
      CLI_REGION: eu-central-1
  auth_3-amplify_e2e_tests_pkg:
    parameters:
      os:
        type: executor
        default: os.linux
    executor: << parameters.os >>
    working_directory: ~/repo
    steps:
      - attach_workspace:
          at: ./
      - restore_cache:
          key: >-
            amplify-cli-yarn-deps-{{ .Branch }}-{{ checksum "yarn.lock" }}-{{
            arch }}
      - restore_cache:
          key: amplify-verdaccio-cache-{{ .Branch }}-{{ .Revision }}
      - restore_cache:
          key: amplify-build-artifact-{{ .Revision }}-{{ arch }}
      - restore_cache:
          key: amplify-pkg-binaries-{{ .Branch }}-{{ .Revision }}
      - install_yarn:
          os: << parameters.os >>
      - install_packaged_cli:
          os: << parameters.os >>
      - run_e2e_tests:
          os: << parameters.os >>
      - scan_e2e_test_artifacts:
          os: << parameters.os >>
      - store_test_results:
          path: packages/amplify-e2e-tests/
      - store_artifacts:
          path: packages/amplify-e2e-tests/amplify-e2e-reports
      - clean_e2e_resources:
          os: << parameters.os >>
    environment:
      TEST_SUITE: src/__tests__/auth_3.test.ts
      CLI_REGION: ap-northeast-1
  layer-amplify_e2e_tests_pkg:
    parameters:
      os:
        type: executor
        default: os.linux
    executor: << parameters.os >>
    working_directory: ~/repo
    steps:
      - attach_workspace:
          at: ./
      - restore_cache:
          key: >-
            amplify-cli-yarn-deps-{{ .Branch }}-{{ checksum "yarn.lock" }}-{{
            arch }}
      - restore_cache:
          key: amplify-verdaccio-cache-{{ .Branch }}-{{ .Revision }}
      - restore_cache:
          key: amplify-build-artifact-{{ .Revision }}-{{ arch }}
      - restore_cache:
          key: amplify-pkg-binaries-{{ .Branch }}-{{ .Revision }}
      - install_yarn:
          os: << parameters.os >>
      - install_packaged_cli:
          os: << parameters.os >>
      - run_e2e_tests:
          os: << parameters.os >>
      - scan_e2e_test_artifacts:
          os: << parameters.os >>
      - store_test_results:
          path: packages/amplify-e2e-tests/
      - store_artifacts:
          path: packages/amplify-e2e-tests/amplify-e2e-reports
      - clean_e2e_resources:
          os: << parameters.os >>
    environment:
      TEST_SUITE: src/__tests__/layer.test.ts
      CLI_REGION: ap-southeast-1
  migration-api-key-migration1-amplify_e2e_tests_pkg:
    parameters:
      os:
        type: executor
        default: os.linux
    executor: << parameters.os >>
    working_directory: ~/repo
    steps:
      - attach_workspace:
          at: ./
      - restore_cache:
          key: >-
            amplify-cli-yarn-deps-{{ .Branch }}-{{ checksum "yarn.lock" }}-{{
            arch }}
      - restore_cache:
          key: amplify-verdaccio-cache-{{ .Branch }}-{{ .Revision }}
      - restore_cache:
          key: amplify-build-artifact-{{ .Revision }}-{{ arch }}
      - restore_cache:
          key: amplify-pkg-binaries-{{ .Branch }}-{{ .Revision }}
      - install_yarn:
          os: << parameters.os >>
      - install_packaged_cli:
          os: << parameters.os >>
      - run_e2e_tests:
          os: << parameters.os >>
      - scan_e2e_test_artifacts:
          os: << parameters.os >>
      - store_test_results:
          path: packages/amplify-e2e-tests/
      - store_artifacts:
          path: packages/amplify-e2e-tests/amplify-e2e-reports
      - clean_e2e_resources:
          os: << parameters.os >>
    environment:
      TEST_SUITE: src/__tests__/migration/api.key.migration1.test.ts
      CLI_REGION: ap-southeast-2
  auth_4-amplify_e2e_tests_pkg:
    parameters:
      os:
        type: executor
        default: os.linux
    executor: << parameters.os >>
    working_directory: ~/repo
    steps:
      - attach_workspace:
          at: ./
      - restore_cache:
          key: >-
            amplify-cli-yarn-deps-{{ .Branch }}-{{ checksum "yarn.lock" }}-{{
            arch }}
      - restore_cache:
          key: amplify-verdaccio-cache-{{ .Branch }}-{{ .Revision }}
      - restore_cache:
          key: amplify-build-artifact-{{ .Revision }}-{{ arch }}
      - restore_cache:
          key: amplify-pkg-binaries-{{ .Branch }}-{{ .Revision }}
      - install_yarn:
          os: << parameters.os >>
      - install_packaged_cli:
          os: << parameters.os >>
      - run_e2e_tests:
          os: << parameters.os >>
      - scan_e2e_test_artifacts:
          os: << parameters.os >>
      - store_test_results:
          path: packages/amplify-e2e-tests/
      - store_artifacts:
          path: packages/amplify-e2e-tests/amplify-e2e-reports
      - clean_e2e_resources:
          os: << parameters.os >>
    environment:
      TEST_SUITE: src/__tests__/auth_4.test.ts
      CLI_REGION: us-east-2
  schema-auth-7-amplify_e2e_tests_pkg:
    parameters:
      os:
        type: executor
        default: os.linux
    executor: << parameters.os >>
    working_directory: ~/repo
    steps:
      - attach_workspace:
          at: ./
      - restore_cache:
          key: >-
            amplify-cli-yarn-deps-{{ .Branch }}-{{ checksum "yarn.lock" }}-{{
            arch }}
      - restore_cache:
          key: amplify-verdaccio-cache-{{ .Branch }}-{{ .Revision }}
      - restore_cache:
          key: amplify-build-artifact-{{ .Revision }}-{{ arch }}
      - restore_cache:
          key: amplify-pkg-binaries-{{ .Branch }}-{{ .Revision }}
      - install_yarn:
          os: << parameters.os >>
      - install_packaged_cli:
          os: << parameters.os >>
      - run_e2e_tests:
          os: << parameters.os >>
      - scan_e2e_test_artifacts:
          os: << parameters.os >>
      - store_test_results:
          path: packages/amplify-e2e-tests/
      - store_artifacts:
          path: packages/amplify-e2e-tests/amplify-e2e-reports
      - clean_e2e_resources:
          os: << parameters.os >>
    environment:
      TEST_SUITE: src/__tests__/schema-auth-7.test.ts
      CLI_REGION: us-west-2
  schema-auth-8-amplify_e2e_tests_pkg:
    parameters:
      os:
        type: executor
        default: os.linux
    executor: << parameters.os >>
    working_directory: ~/repo
    steps:
      - attach_workspace:
          at: ./
      - restore_cache:
          key: >-
            amplify-cli-yarn-deps-{{ .Branch }}-{{ checksum "yarn.lock" }}-{{
            arch }}
      - restore_cache:
          key: amplify-verdaccio-cache-{{ .Branch }}-{{ .Revision }}
      - restore_cache:
          key: amplify-build-artifact-{{ .Revision }}-{{ arch }}
      - restore_cache:
          key: amplify-pkg-binaries-{{ .Branch }}-{{ .Revision }}
      - install_yarn:
          os: << parameters.os >>
      - install_packaged_cli:
          os: << parameters.os >>
      - run_e2e_tests:
          os: << parameters.os >>
      - scan_e2e_test_artifacts:
          os: << parameters.os >>
      - store_test_results:
          path: packages/amplify-e2e-tests/
      - store_artifacts:
          path: packages/amplify-e2e-tests/amplify-e2e-reports
      - clean_e2e_resources:
          os: << parameters.os >>
    environment:
      TEST_SUITE: src/__tests__/schema-auth-8.test.ts
      CLI_REGION: eu-west-2
  schema-searchable-amplify_e2e_tests_pkg:
    parameters:
      os:
        type: executor
        default: os.linux
    executor: << parameters.os >>
    working_directory: ~/repo
    steps:
      - attach_workspace:
          at: ./
      - restore_cache:
          key: >-
            amplify-cli-yarn-deps-{{ .Branch }}-{{ checksum "yarn.lock" }}-{{
            arch }}
      - restore_cache:
          key: amplify-verdaccio-cache-{{ .Branch }}-{{ .Revision }}
      - restore_cache:
          key: amplify-build-artifact-{{ .Revision }}-{{ arch }}
      - restore_cache:
          key: amplify-pkg-binaries-{{ .Branch }}-{{ .Revision }}
      - install_yarn:
          os: << parameters.os >>
      - install_packaged_cli:
          os: << parameters.os >>
      - run_e2e_tests:
          os: << parameters.os >>
      - scan_e2e_test_artifacts:
          os: << parameters.os >>
      - store_test_results:
          path: packages/amplify-e2e-tests/
      - store_artifacts:
          path: packages/amplify-e2e-tests/amplify-e2e-reports
      - clean_e2e_resources:
          os: << parameters.os >>
    environment:
      TEST_SUITE: src/__tests__/schema-searchable.test.ts
      CLI_REGION: eu-central-1
  schema-auth-4-amplify_e2e_tests_pkg:
    parameters:
      os:
        type: executor
        default: os.linux
    executor: << parameters.os >>
    working_directory: ~/repo
    steps:
      - attach_workspace:
          at: ./
      - restore_cache:
          key: >-
            amplify-cli-yarn-deps-{{ .Branch }}-{{ checksum "yarn.lock" }}-{{
            arch }}
      - restore_cache:
          key: amplify-verdaccio-cache-{{ .Branch }}-{{ .Revision }}
      - restore_cache:
          key: amplify-build-artifact-{{ .Revision }}-{{ arch }}
      - restore_cache:
          key: amplify-pkg-binaries-{{ .Branch }}-{{ .Revision }}
      - install_yarn:
          os: << parameters.os >>
      - install_packaged_cli:
          os: << parameters.os >>
      - run_e2e_tests:
          os: << parameters.os >>
      - scan_e2e_test_artifacts:
          os: << parameters.os >>
      - store_test_results:
          path: packages/amplify-e2e-tests/
      - store_artifacts:
          path: packages/amplify-e2e-tests/amplify-e2e-reports
      - clean_e2e_resources:
          os: << parameters.os >>
    environment:
      TEST_SUITE: src/__tests__/schema-auth-4.test.ts
      CLI_REGION: ap-northeast-1
  api_3-amplify_e2e_tests_pkg:
    parameters:
      os:
        type: executor
        default: os.linux
    executor: << parameters.os >>
    working_directory: ~/repo
    steps:
      - attach_workspace:
          at: ./
      - restore_cache:
          key: >-
            amplify-cli-yarn-deps-{{ .Branch }}-{{ checksum "yarn.lock" }}-{{
            arch }}
      - restore_cache:
          key: amplify-verdaccio-cache-{{ .Branch }}-{{ .Revision }}
      - restore_cache:
          key: amplify-build-artifact-{{ .Revision }}-{{ arch }}
      - restore_cache:
          key: amplify-pkg-binaries-{{ .Branch }}-{{ .Revision }}
      - install_yarn:
          os: << parameters.os >>
      - install_packaged_cli:
          os: << parameters.os >>
      - run_e2e_tests:
          os: << parameters.os >>
      - scan_e2e_test_artifacts:
          os: << parameters.os >>
      - store_test_results:
          path: packages/amplify-e2e-tests/
      - store_artifacts:
          path: packages/amplify-e2e-tests/amplify-e2e-reports
      - clean_e2e_resources:
          os: << parameters.os >>
    environment:
      TEST_SUITE: src/__tests__/api_3.test.ts
      CLI_REGION: ap-southeast-1
  import_auth_1-amplify_e2e_tests_pkg:
    parameters:
      os:
        type: executor
        default: os.linux
    executor: << parameters.os >>
    working_directory: ~/repo
    steps:
      - attach_workspace:
          at: ./
      - restore_cache:
          key: >-
            amplify-cli-yarn-deps-{{ .Branch }}-{{ checksum "yarn.lock" }}-{{
            arch }}
      - restore_cache:
          key: amplify-verdaccio-cache-{{ .Branch }}-{{ .Revision }}
      - restore_cache:
          key: amplify-build-artifact-{{ .Revision }}-{{ arch }}
      - restore_cache:
          key: amplify-pkg-binaries-{{ .Branch }}-{{ .Revision }}
      - install_yarn:
          os: << parameters.os >>
      - install_packaged_cli:
          os: << parameters.os >>
      - run_e2e_tests:
          os: << parameters.os >>
      - scan_e2e_test_artifacts:
          os: << parameters.os >>
      - store_test_results:
          path: packages/amplify-e2e-tests/
      - store_artifacts:
          path: packages/amplify-e2e-tests/amplify-e2e-reports
      - clean_e2e_resources:
          os: << parameters.os >>
    environment:
      TEST_SUITE: src/__tests__/import_auth_1.test.ts
      CLI_REGION: ap-southeast-2
  import_auth_2-amplify_e2e_tests_pkg:
    parameters:
      os:
        type: executor
        default: os.linux
    executor: << parameters.os >>
    working_directory: ~/repo
    steps:
      - attach_workspace:
          at: ./
      - restore_cache:
          key: >-
            amplify-cli-yarn-deps-{{ .Branch }}-{{ checksum "yarn.lock" }}-{{
            arch }}
      - restore_cache:
          key: amplify-verdaccio-cache-{{ .Branch }}-{{ .Revision }}
      - restore_cache:
          key: amplify-build-artifact-{{ .Revision }}-{{ arch }}
      - restore_cache:
          key: amplify-pkg-binaries-{{ .Branch }}-{{ .Revision }}
      - install_yarn:
          os: << parameters.os >>
      - install_packaged_cli:
          os: << parameters.os >>
      - run_e2e_tests:
          os: << parameters.os >>
      - scan_e2e_test_artifacts:
          os: << parameters.os >>
      - store_test_results:
          path: packages/amplify-e2e-tests/
      - store_artifacts:
          path: packages/amplify-e2e-tests/amplify-e2e-reports
      - clean_e2e_resources:
          os: << parameters.os >>
    environment:
      TEST_SUITE: src/__tests__/import_auth_2.test.ts
      CLI_REGION: us-east-2
  import_s3_1-amplify_e2e_tests_pkg:
    parameters:
      os:
        type: executor
        default: os.linux
    executor: << parameters.os >>
    working_directory: ~/repo
    steps:
      - attach_workspace:
          at: ./
      - restore_cache:
          key: >-
            amplify-cli-yarn-deps-{{ .Branch }}-{{ checksum "yarn.lock" }}-{{
            arch }}
      - restore_cache:
          key: amplify-verdaccio-cache-{{ .Branch }}-{{ .Revision }}
      - restore_cache:
          key: amplify-build-artifact-{{ .Revision }}-{{ arch }}
      - restore_cache:
          key: amplify-pkg-binaries-{{ .Branch }}-{{ .Revision }}
      - install_yarn:
          os: << parameters.os >>
      - install_packaged_cli:
          os: << parameters.os >>
      - run_e2e_tests:
          os: << parameters.os >>
      - scan_e2e_test_artifacts:
          os: << parameters.os >>
      - store_test_results:
          path: packages/amplify-e2e-tests/
      - store_artifacts:
          path: packages/amplify-e2e-tests/amplify-e2e-reports
      - clean_e2e_resources:
          os: << parameters.os >>
    environment:
      TEST_SUITE: src/__tests__/import_s3_1.test.ts
      CLI_REGION: us-west-2
      USE_PARENT_ACCOUNT: 1
  import_dynamodb_1-amplify_e2e_tests_pkg:
    parameters:
      os:
        type: executor
        default: os.linux
    executor: << parameters.os >>
    working_directory: ~/repo
    steps:
      - attach_workspace:
          at: ./
      - restore_cache:
          key: >-
            amplify-cli-yarn-deps-{{ .Branch }}-{{ checksum "yarn.lock" }}-{{
            arch }}
      - restore_cache:
          key: amplify-verdaccio-cache-{{ .Branch }}-{{ .Revision }}
      - restore_cache:
          key: amplify-build-artifact-{{ .Revision }}-{{ arch }}
      - restore_cache:
          key: amplify-pkg-binaries-{{ .Branch }}-{{ .Revision }}
      - install_yarn:
          os: << parameters.os >>
      - install_packaged_cli:
          os: << parameters.os >>
      - run_e2e_tests:
          os: << parameters.os >>
      - scan_e2e_test_artifacts:
          os: << parameters.os >>
      - store_test_results:
          path: packages/amplify-e2e-tests/
      - store_artifacts:
          path: packages/amplify-e2e-tests/amplify-e2e-reports
      - clean_e2e_resources:
          os: << parameters.os >>
    environment:
      TEST_SUITE: src/__tests__/import_dynamodb_1.test.ts
      CLI_REGION: eu-west-2
      USE_PARENT_ACCOUNT: 1
  schema-iterative-rollback-1-amplify_e2e_tests_pkg:
    parameters:
      os:
        type: executor
        default: os.linux
    executor: << parameters.os >>
    working_directory: ~/repo
    steps:
      - attach_workspace:
          at: ./
      - restore_cache:
          key: >-
            amplify-cli-yarn-deps-{{ .Branch }}-{{ checksum "yarn.lock" }}-{{
            arch }}
      - restore_cache:
          key: amplify-verdaccio-cache-{{ .Branch }}-{{ .Revision }}
      - restore_cache:
          key: amplify-build-artifact-{{ .Revision }}-{{ arch }}
      - restore_cache:
          key: amplify-pkg-binaries-{{ .Branch }}-{{ .Revision }}
      - install_yarn:
          os: << parameters.os >>
      - install_packaged_cli:
          os: << parameters.os >>
      - run_e2e_tests:
          os: << parameters.os >>
      - scan_e2e_test_artifacts:
          os: << parameters.os >>
      - store_test_results:
          path: packages/amplify-e2e-tests/
      - store_artifacts:
          path: packages/amplify-e2e-tests/amplify-e2e-reports
      - clean_e2e_resources:
          os: << parameters.os >>
    environment:
      TEST_SUITE: src/__tests__/schema-iterative-rollback-1.test.ts
      CLI_REGION: eu-central-1
  schema-iterative-rollback-2-amplify_e2e_tests_pkg:
    parameters:
      os:
        type: executor
        default: os.linux
    executor: << parameters.os >>
    working_directory: ~/repo
    steps:
      - attach_workspace:
          at: ./
      - restore_cache:
          key: >-
            amplify-cli-yarn-deps-{{ .Branch }}-{{ checksum "yarn.lock" }}-{{
            arch }}
      - restore_cache:
          key: amplify-verdaccio-cache-{{ .Branch }}-{{ .Revision }}
      - restore_cache:
          key: amplify-build-artifact-{{ .Revision }}-{{ arch }}
      - restore_cache:
          key: amplify-pkg-binaries-{{ .Branch }}-{{ .Revision }}
      - install_yarn:
          os: << parameters.os >>
      - install_packaged_cli:
          os: << parameters.os >>
      - run_e2e_tests:
          os: << parameters.os >>
      - scan_e2e_test_artifacts:
          os: << parameters.os >>
      - store_test_results:
          path: packages/amplify-e2e-tests/
      - store_artifacts:
          path: packages/amplify-e2e-tests/amplify-e2e-reports
      - clean_e2e_resources:
          os: << parameters.os >>
    environment:
      TEST_SUITE: src/__tests__/schema-iterative-rollback-2.test.ts
      CLI_REGION: ap-northeast-1
  env-amplify_e2e_tests_pkg:
    parameters:
      os:
        type: executor
        default: os.linux
    executor: << parameters.os >>
    working_directory: ~/repo
    steps:
      - attach_workspace:
          at: ./
      - restore_cache:
          key: >-
            amplify-cli-yarn-deps-{{ .Branch }}-{{ checksum "yarn.lock" }}-{{
            arch }}
      - restore_cache:
          key: amplify-verdaccio-cache-{{ .Branch }}-{{ .Revision }}
      - restore_cache:
          key: amplify-build-artifact-{{ .Revision }}-{{ arch }}
      - restore_cache:
          key: amplify-pkg-binaries-{{ .Branch }}-{{ .Revision }}
      - install_yarn:
          os: << parameters.os >>
      - install_packaged_cli:
          os: << parameters.os >>
      - run_e2e_tests:
          os: << parameters.os >>
      - scan_e2e_test_artifacts:
          os: << parameters.os >>
      - store_test_results:
          path: packages/amplify-e2e-tests/
      - store_artifacts:
          path: packages/amplify-e2e-tests/amplify-e2e-reports
      - clean_e2e_resources:
          os: << parameters.os >>
    environment:
      TEST_SUITE: src/__tests__/env.test.ts
      CLI_REGION: ap-southeast-1
  auth_2-amplify_e2e_tests_pkg:
    parameters:
      os:
        type: executor
        default: os.linux
    executor: << parameters.os >>
    working_directory: ~/repo
    steps:
      - attach_workspace:
          at: ./
      - restore_cache:
          key: >-
            amplify-cli-yarn-deps-{{ .Branch }}-{{ checksum "yarn.lock" }}-{{
            arch }}
      - restore_cache:
          key: amplify-verdaccio-cache-{{ .Branch }}-{{ .Revision }}
      - restore_cache:
          key: amplify-build-artifact-{{ .Revision }}-{{ arch }}
      - restore_cache:
          key: amplify-pkg-binaries-{{ .Branch }}-{{ .Revision }}
      - install_yarn:
          os: << parameters.os >>
      - install_packaged_cli:
          os: << parameters.os >>
      - run_e2e_tests:
          os: << parameters.os >>
      - scan_e2e_test_artifacts:
          os: << parameters.os >>
      - store_test_results:
          path: packages/amplify-e2e-tests/
      - store_artifacts:
          path: packages/amplify-e2e-tests/amplify-e2e-reports
      - clean_e2e_resources:
          os: << parameters.os >>
    environment:
      TEST_SUITE: src/__tests__/auth_2.test.ts
      CLI_REGION: ap-southeast-2
      USE_PARENT_ACCOUNT: 1
  schema-auth-9-amplify_e2e_tests_pkg:
    parameters:
      os:
        type: executor
        default: os.linux
    executor: << parameters.os >>
    working_directory: ~/repo
    steps:
      - attach_workspace:
          at: ./
      - restore_cache:
          key: >-
            amplify-cli-yarn-deps-{{ .Branch }}-{{ checksum "yarn.lock" }}-{{
            arch }}
      - restore_cache:
          key: amplify-verdaccio-cache-{{ .Branch }}-{{ .Revision }}
      - restore_cache:
          key: amplify-build-artifact-{{ .Revision }}-{{ arch }}
      - restore_cache:
          key: amplify-pkg-binaries-{{ .Branch }}-{{ .Revision }}
      - install_yarn:
          os: << parameters.os >>
      - install_packaged_cli:
          os: << parameters.os >>
      - run_e2e_tests:
          os: << parameters.os >>
      - scan_e2e_test_artifacts:
          os: << parameters.os >>
      - store_test_results:
          path: packages/amplify-e2e-tests/
      - store_artifacts:
          path: packages/amplify-e2e-tests/amplify-e2e-reports
      - clean_e2e_resources:
          os: << parameters.os >>
    environment:
      TEST_SUITE: src/__tests__/schema-auth-9.test.ts
      CLI_REGION: us-east-2
  schema-auth-11-amplify_e2e_tests_pkg:
    parameters:
      os:
        type: executor
        default: os.linux
    executor: << parameters.os >>
    working_directory: ~/repo
    steps:
      - attach_workspace:
          at: ./
      - restore_cache:
          key: >-
            amplify-cli-yarn-deps-{{ .Branch }}-{{ checksum "yarn.lock" }}-{{
            arch }}
      - restore_cache:
          key: amplify-verdaccio-cache-{{ .Branch }}-{{ .Revision }}
      - restore_cache:
          key: amplify-build-artifact-{{ .Revision }}-{{ arch }}
      - restore_cache:
          key: amplify-pkg-binaries-{{ .Branch }}-{{ .Revision }}
      - install_yarn:
          os: << parameters.os >>
      - install_packaged_cli:
          os: << parameters.os >>
      - run_e2e_tests:
          os: << parameters.os >>
      - scan_e2e_test_artifacts:
          os: << parameters.os >>
      - store_test_results:
          path: packages/amplify-e2e-tests/
      - store_artifacts:
          path: packages/amplify-e2e-tests/amplify-e2e-reports
      - clean_e2e_resources:
          os: << parameters.os >>
    environment:
      TEST_SUITE: src/__tests__/schema-auth-11.test.ts
      CLI_REGION: us-west-2
  migration-api-key-migration2-amplify_e2e_tests_pkg:
    parameters:
      os:
        type: executor
        default: os.linux
    executor: << parameters.os >>
    working_directory: ~/repo
    steps:
      - attach_workspace:
          at: ./
      - restore_cache:
          key: >-
            amplify-cli-yarn-deps-{{ .Branch }}-{{ checksum "yarn.lock" }}-{{
            arch }}
      - restore_cache:
          key: amplify-verdaccio-cache-{{ .Branch }}-{{ .Revision }}
      - restore_cache:
          key: amplify-build-artifact-{{ .Revision }}-{{ arch }}
      - restore_cache:
          key: amplify-pkg-binaries-{{ .Branch }}-{{ .Revision }}
      - install_yarn:
          os: << parameters.os >>
      - install_packaged_cli:
          os: << parameters.os >>
      - run_e2e_tests:
          os: << parameters.os >>
      - scan_e2e_test_artifacts:
          os: << parameters.os >>
      - store_test_results:
          path: packages/amplify-e2e-tests/
      - store_artifacts:
          path: packages/amplify-e2e-tests/amplify-e2e-reports
      - clean_e2e_resources:
          os: << parameters.os >>
    environment:
      TEST_SUITE: src/__tests__/migration/api.key.migration2.test.ts
      CLI_REGION: eu-west-2
      USE_PARENT_ACCOUNT: 1
  function_1-amplify_e2e_tests_pkg:
    parameters:
      os:
        type: executor
        default: os.linux
    executor: << parameters.os >>
    working_directory: ~/repo
    steps:
      - attach_workspace:
          at: ./
      - restore_cache:
          key: >-
            amplify-cli-yarn-deps-{{ .Branch }}-{{ checksum "yarn.lock" }}-{{
            arch }}
      - restore_cache:
          key: amplify-verdaccio-cache-{{ .Branch }}-{{ .Revision }}
      - restore_cache:
          key: amplify-build-artifact-{{ .Revision }}-{{ arch }}
      - restore_cache:
          key: amplify-pkg-binaries-{{ .Branch }}-{{ .Revision }}
      - install_yarn:
          os: << parameters.os >>
      - install_packaged_cli:
          os: << parameters.os >>
      - run_e2e_tests:
          os: << parameters.os >>
      - scan_e2e_test_artifacts:
          os: << parameters.os >>
      - store_test_results:
          path: packages/amplify-e2e-tests/
      - store_artifacts:
          path: packages/amplify-e2e-tests/amplify-e2e-reports
      - clean_e2e_resources:
          os: << parameters.os >>
    environment:
      TEST_SUITE: src/__tests__/function_1.test.ts
      CLI_REGION: eu-central-1
  schema-auth-1-amplify_e2e_tests_pkg:
    parameters:
      os:
        type: executor
        default: os.linux
    executor: << parameters.os >>
    working_directory: ~/repo
    steps:
      - attach_workspace:
          at: ./
      - restore_cache:
          key: >-
            amplify-cli-yarn-deps-{{ .Branch }}-{{ checksum "yarn.lock" }}-{{
            arch }}
      - restore_cache:
          key: amplify-verdaccio-cache-{{ .Branch }}-{{ .Revision }}
      - restore_cache:
          key: amplify-build-artifact-{{ .Revision }}-{{ arch }}
      - restore_cache:
          key: amplify-pkg-binaries-{{ .Branch }}-{{ .Revision }}
      - install_yarn:
          os: << parameters.os >>
      - install_packaged_cli:
          os: << parameters.os >>
      - run_e2e_tests:
          os: << parameters.os >>
      - scan_e2e_test_artifacts:
          os: << parameters.os >>
      - store_test_results:
          path: packages/amplify-e2e-tests/
      - store_artifacts:
          path: packages/amplify-e2e-tests/amplify-e2e-reports
      - clean_e2e_resources:
          os: << parameters.os >>
    environment:
      TEST_SUITE: src/__tests__/schema-auth-1.test.ts
      CLI_REGION: ap-northeast-1
  function_4-amplify_e2e_tests_pkg:
    parameters:
      os:
        type: executor
        default: os.linux
    executor: << parameters.os >>
    working_directory: ~/repo
    steps:
      - attach_workspace:
          at: ./
      - restore_cache:
          key: >-
            amplify-cli-yarn-deps-{{ .Branch }}-{{ checksum "yarn.lock" }}-{{
            arch }}
      - restore_cache:
          key: amplify-verdaccio-cache-{{ .Branch }}-{{ .Revision }}
      - restore_cache:
          key: amplify-build-artifact-{{ .Revision }}-{{ arch }}
      - restore_cache:
          key: amplify-pkg-binaries-{{ .Branch }}-{{ .Revision }}
      - install_yarn:
          os: << parameters.os >>
      - install_packaged_cli:
          os: << parameters.os >>
      - run_e2e_tests:
          os: << parameters.os >>
      - scan_e2e_test_artifacts:
          os: << parameters.os >>
      - store_test_results:
          path: packages/amplify-e2e-tests/
      - store_artifacts:
          path: packages/amplify-e2e-tests/amplify-e2e-reports
      - clean_e2e_resources:
          os: << parameters.os >>
    environment:
      TEST_SUITE: src/__tests__/function_4.test.ts
      CLI_REGION: ap-southeast-1
  schema-function-amplify_e2e_tests_pkg:
    parameters:
      os:
        type: executor
        default: os.linux
    executor: << parameters.os >>
    working_directory: ~/repo
    steps:
      - attach_workspace:
          at: ./
      - restore_cache:
          key: >-
            amplify-cli-yarn-deps-{{ .Branch }}-{{ checksum "yarn.lock" }}-{{
            arch }}
      - restore_cache:
          key: amplify-verdaccio-cache-{{ .Branch }}-{{ .Revision }}
      - restore_cache:
          key: amplify-build-artifact-{{ .Revision }}-{{ arch }}
      - restore_cache:
          key: amplify-pkg-binaries-{{ .Branch }}-{{ .Revision }}
      - install_yarn:
          os: << parameters.os >>
      - install_packaged_cli:
          os: << parameters.os >>
      - run_e2e_tests:
          os: << parameters.os >>
      - scan_e2e_test_artifacts:
          os: << parameters.os >>
      - store_test_results:
          path: packages/amplify-e2e-tests/
      - store_artifacts:
          path: packages/amplify-e2e-tests/amplify-e2e-reports
      - clean_e2e_resources:
          os: << parameters.os >>
    environment:
      TEST_SUITE: src/__tests__/schema-function.test.ts
      CLI_REGION: ap-southeast-2
  schema-model-amplify_e2e_tests_pkg:
    parameters:
      os:
        type: executor
        default: os.linux
    executor: << parameters.os >>
    working_directory: ~/repo
    steps:
      - attach_workspace:
          at: ./
      - restore_cache:
          key: >-
            amplify-cli-yarn-deps-{{ .Branch }}-{{ checksum "yarn.lock" }}-{{
            arch }}
      - restore_cache:
          key: amplify-verdaccio-cache-{{ .Branch }}-{{ .Revision }}
      - restore_cache:
          key: amplify-build-artifact-{{ .Revision }}-{{ arch }}
      - restore_cache:
          key: amplify-pkg-binaries-{{ .Branch }}-{{ .Revision }}
      - install_yarn:
          os: << parameters.os >>
      - install_packaged_cli:
          os: << parameters.os >>
      - run_e2e_tests:
          os: << parameters.os >>
      - scan_e2e_test_artifacts:
          os: << parameters.os >>
      - store_test_results:
          path: packages/amplify-e2e-tests/
      - store_artifacts:
          path: packages/amplify-e2e-tests/amplify-e2e-reports
      - clean_e2e_resources:
          os: << parameters.os >>
    environment:
      TEST_SUITE: src/__tests__/schema-model.test.ts
      CLI_REGION: us-east-2
  migration-api-connection-migration-amplify_e2e_tests_pkg:
    parameters:
      os:
        type: executor
        default: os.linux
    executor: << parameters.os >>
    working_directory: ~/repo
    steps:
      - attach_workspace:
          at: ./
      - restore_cache:
          key: >-
            amplify-cli-yarn-deps-{{ .Branch }}-{{ checksum "yarn.lock" }}-{{
            arch }}
      - restore_cache:
          key: amplify-verdaccio-cache-{{ .Branch }}-{{ .Revision }}
      - restore_cache:
          key: amplify-build-artifact-{{ .Revision }}-{{ arch }}
      - restore_cache:
          key: amplify-pkg-binaries-{{ .Branch }}-{{ .Revision }}
      - install_yarn:
          os: << parameters.os >>
      - install_packaged_cli:
          os: << parameters.os >>
      - run_e2e_tests:
          os: << parameters.os >>
      - scan_e2e_test_artifacts:
          os: << parameters.os >>
      - store_test_results:
          path: packages/amplify-e2e-tests/
      - store_artifacts:
          path: packages/amplify-e2e-tests/amplify-e2e-reports
      - clean_e2e_resources:
          os: << parameters.os >>
    environment:
      TEST_SUITE: src/__tests__/migration/api.connection.migration.test.ts
      CLI_REGION: us-west-2
  schema-connection-amplify_e2e_tests_pkg:
    parameters:
      os:
        type: executor
        default: os.linux
    executor: << parameters.os >>
    working_directory: ~/repo
    steps:
      - attach_workspace:
          at: ./
      - restore_cache:
          key: >-
            amplify-cli-yarn-deps-{{ .Branch }}-{{ checksum "yarn.lock" }}-{{
            arch }}
      - restore_cache:
          key: amplify-verdaccio-cache-{{ .Branch }}-{{ .Revision }}
      - restore_cache:
          key: amplify-build-artifact-{{ .Revision }}-{{ arch }}
      - restore_cache:
          key: amplify-pkg-binaries-{{ .Branch }}-{{ .Revision }}
      - install_yarn:
          os: << parameters.os >>
      - install_packaged_cli:
          os: << parameters.os >>
      - run_e2e_tests:
          os: << parameters.os >>
      - scan_e2e_test_artifacts:
          os: << parameters.os >>
      - store_test_results:
          path: packages/amplify-e2e-tests/
      - store_artifacts:
          path: packages/amplify-e2e-tests/amplify-e2e-reports
      - clean_e2e_resources:
          os: << parameters.os >>
    environment:
      TEST_SUITE: src/__tests__/schema-connection.test.ts
      CLI_REGION: eu-west-2
  schema-auth-6-amplify_e2e_tests_pkg:
    parameters:
      os:
        type: executor
        default: os.linux
    executor: << parameters.os >>
    working_directory: ~/repo
    steps:
      - attach_workspace:
          at: ./
      - restore_cache:
          key: >-
            amplify-cli-yarn-deps-{{ .Branch }}-{{ checksum "yarn.lock" }}-{{
            arch }}
      - restore_cache:
          key: amplify-verdaccio-cache-{{ .Branch }}-{{ .Revision }}
      - restore_cache:
          key: amplify-build-artifact-{{ .Revision }}-{{ arch }}
      - restore_cache:
          key: amplify-pkg-binaries-{{ .Branch }}-{{ .Revision }}
      - install_yarn:
          os: << parameters.os >>
      - install_packaged_cli:
          os: << parameters.os >>
      - run_e2e_tests:
          os: << parameters.os >>
      - scan_e2e_test_artifacts:
          os: << parameters.os >>
      - store_test_results:
          path: packages/amplify-e2e-tests/
      - store_artifacts:
          path: packages/amplify-e2e-tests/amplify-e2e-reports
      - clean_e2e_resources:
          os: << parameters.os >>
    environment:
      TEST_SUITE: src/__tests__/schema-auth-6.test.ts
      CLI_REGION: eu-central-1
  schema-iterative-update-3-amplify_e2e_tests_pkg:
    parameters:
      os:
        type: executor
        default: os.linux
    executor: << parameters.os >>
    working_directory: ~/repo
    steps:
      - attach_workspace:
          at: ./
      - restore_cache:
          key: >-
            amplify-cli-yarn-deps-{{ .Branch }}-{{ checksum "yarn.lock" }}-{{
            arch }}
      - restore_cache:
          key: amplify-verdaccio-cache-{{ .Branch }}-{{ .Revision }}
      - restore_cache:
          key: amplify-build-artifact-{{ .Revision }}-{{ arch }}
      - restore_cache:
          key: amplify-pkg-binaries-{{ .Branch }}-{{ .Revision }}
      - install_yarn:
          os: << parameters.os >>
      - install_packaged_cli:
          os: << parameters.os >>
      - run_e2e_tests:
          os: << parameters.os >>
      - scan_e2e_test_artifacts:
          os: << parameters.os >>
      - store_test_results:
          path: packages/amplify-e2e-tests/
      - store_artifacts:
          path: packages/amplify-e2e-tests/amplify-e2e-reports
      - clean_e2e_resources:
          os: << parameters.os >>
    environment:
      TEST_SUITE: src/__tests__/schema-iterative-update-3.test.ts
      CLI_REGION: ap-northeast-1
  schema-auth-2-amplify_e2e_tests_pkg:
    parameters:
      os:
        type: executor
        default: os.linux
    executor: << parameters.os >>
    working_directory: ~/repo
    steps:
      - attach_workspace:
          at: ./
      - restore_cache:
          key: >-
            amplify-cli-yarn-deps-{{ .Branch }}-{{ checksum "yarn.lock" }}-{{
            arch }}
      - restore_cache:
          key: amplify-verdaccio-cache-{{ .Branch }}-{{ .Revision }}
      - restore_cache:
          key: amplify-build-artifact-{{ .Revision }}-{{ arch }}
      - restore_cache:
          key: amplify-pkg-binaries-{{ .Branch }}-{{ .Revision }}
      - install_yarn:
          os: << parameters.os >>
      - install_packaged_cli:
          os: << parameters.os >>
      - run_e2e_tests:
          os: << parameters.os >>
      - scan_e2e_test_artifacts:
          os: << parameters.os >>
      - store_test_results:
          path: packages/amplify-e2e-tests/
      - store_artifacts:
          path: packages/amplify-e2e-tests/amplify-e2e-reports
      - clean_e2e_resources:
          os: << parameters.os >>
    environment:
      TEST_SUITE: src/__tests__/schema-auth-2.test.ts
      CLI_REGION: ap-southeast-1
  api_1-amplify_e2e_tests_pkg:
    parameters:
      os:
        type: executor
        default: os.linux
    executor: << parameters.os >>
    working_directory: ~/repo
    steps:
      - attach_workspace:
          at: ./
      - restore_cache:
          key: >-
            amplify-cli-yarn-deps-{{ .Branch }}-{{ checksum "yarn.lock" }}-{{
            arch }}
      - restore_cache:
          key: amplify-verdaccio-cache-{{ .Branch }}-{{ .Revision }}
      - restore_cache:
          key: amplify-build-artifact-{{ .Revision }}-{{ arch }}
      - restore_cache:
          key: amplify-pkg-binaries-{{ .Branch }}-{{ .Revision }}
      - install_yarn:
          os: << parameters.os >>
      - install_packaged_cli:
          os: << parameters.os >>
      - run_e2e_tests:
          os: << parameters.os >>
      - scan_e2e_test_artifacts:
          os: << parameters.os >>
      - store_test_results:
          path: packages/amplify-e2e-tests/
      - store_artifacts:
          path: packages/amplify-e2e-tests/amplify-e2e-reports
      - clean_e2e_resources:
          os: << parameters.os >>
    environment:
      TEST_SUITE: src/__tests__/api_1.test.ts
      CLI_REGION: ap-southeast-2
      USE_PARENT_ACCOUNT: 1
  schema-auth-5-amplify_e2e_tests_pkg:
    parameters:
      os:
        type: executor
        default: os.linux
    executor: << parameters.os >>
    working_directory: ~/repo
    steps:
      - attach_workspace:
          at: ./
      - restore_cache:
          key: >-
            amplify-cli-yarn-deps-{{ .Branch }}-{{ checksum "yarn.lock" }}-{{
            arch }}
      - restore_cache:
          key: amplify-verdaccio-cache-{{ .Branch }}-{{ .Revision }}
      - restore_cache:
          key: amplify-build-artifact-{{ .Revision }}-{{ arch }}
      - restore_cache:
          key: amplify-pkg-binaries-{{ .Branch }}-{{ .Revision }}
      - install_yarn:
          os: << parameters.os >>
      - install_packaged_cli:
          os: << parameters.os >>
      - run_e2e_tests:
          os: << parameters.os >>
      - scan_e2e_test_artifacts:
          os: << parameters.os >>
      - store_test_results:
          path: packages/amplify-e2e-tests/
      - store_artifacts:
          path: packages/amplify-e2e-tests/amplify-e2e-reports
      - clean_e2e_resources:
          os: << parameters.os >>
    environment:
      TEST_SUITE: src/__tests__/schema-auth-5.test.ts
      CLI_REGION: us-east-2
  storage-amplify_e2e_tests_pkg:
    parameters:
      os:
        type: executor
        default: os.linux
    executor: << parameters.os >>
    working_directory: ~/repo
    steps:
      - attach_workspace:
          at: ./
      - restore_cache:
          key: >-
            amplify-cli-yarn-deps-{{ .Branch }}-{{ checksum "yarn.lock" }}-{{
            arch }}
      - restore_cache:
          key: amplify-verdaccio-cache-{{ .Branch }}-{{ .Revision }}
      - restore_cache:
          key: amplify-build-artifact-{{ .Revision }}-{{ arch }}
      - restore_cache:
          key: amplify-pkg-binaries-{{ .Branch }}-{{ .Revision }}
      - install_yarn:
          os: << parameters.os >>
      - install_packaged_cli:
          os: << parameters.os >>
      - run_e2e_tests:
          os: << parameters.os >>
      - scan_e2e_test_artifacts:
          os: << parameters.os >>
      - store_test_results:
          path: packages/amplify-e2e-tests/
      - store_artifacts:
          path: packages/amplify-e2e-tests/amplify-e2e-reports
      - clean_e2e_resources:
          os: << parameters.os >>
    environment:
      TEST_SUITE: src/__tests__/storage.test.ts
      CLI_REGION: us-west-2
      USE_PARENT_ACCOUNT: 1
  api_2-amplify_e2e_tests_pkg:
    parameters:
      os:
        type: executor
        default: os.linux
    executor: << parameters.os >>
    working_directory: ~/repo
    steps:
      - attach_workspace:
          at: ./
      - restore_cache:
          key: >-
            amplify-cli-yarn-deps-{{ .Branch }}-{{ checksum "yarn.lock" }}-{{
            arch }}
      - restore_cache:
          key: amplify-verdaccio-cache-{{ .Branch }}-{{ .Revision }}
      - restore_cache:
          key: amplify-build-artifact-{{ .Revision }}-{{ arch }}
      - restore_cache:
          key: amplify-pkg-binaries-{{ .Branch }}-{{ .Revision }}
      - install_yarn:
          os: << parameters.os >>
      - install_packaged_cli:
          os: << parameters.os >>
      - run_e2e_tests:
          os: << parameters.os >>
      - scan_e2e_test_artifacts:
          os: << parameters.os >>
      - store_test_results:
          path: packages/amplify-e2e-tests/
      - store_artifacts:
          path: packages/amplify-e2e-tests/amplify-e2e-reports
      - clean_e2e_resources:
          os: << parameters.os >>
    environment:
      TEST_SUITE: src/__tests__/api_2.test.ts
      CLI_REGION: eu-west-2
      USE_PARENT_ACCOUNT: 1
  schema-iterative-update-4-amplify_e2e_tests_pkg:
    parameters:
      os:
        type: executor
        default: os.linux
    executor: << parameters.os >>
    working_directory: ~/repo
    steps:
      - attach_workspace:
          at: ./
      - restore_cache:
          key: >-
            amplify-cli-yarn-deps-{{ .Branch }}-{{ checksum "yarn.lock" }}-{{
            arch }}
      - restore_cache:
          key: amplify-verdaccio-cache-{{ .Branch }}-{{ .Revision }}
      - restore_cache:
          key: amplify-build-artifact-{{ .Revision }}-{{ arch }}
      - restore_cache:
          key: amplify-pkg-binaries-{{ .Branch }}-{{ .Revision }}
      - install_yarn:
          os: << parameters.os >>
      - install_packaged_cli:
          os: << parameters.os >>
      - run_e2e_tests:
          os: << parameters.os >>
      - scan_e2e_test_artifacts:
          os: << parameters.os >>
      - store_test_results:
          path: packages/amplify-e2e-tests/
      - store_artifacts:
          path: packages/amplify-e2e-tests/amplify-e2e-reports
      - clean_e2e_resources:
          os: << parameters.os >>
    environment:
      TEST_SUITE: src/__tests__/schema-iterative-update-4.test.ts
      CLI_REGION: eu-central-1
workflows:
  version: 2
  nightly_console_integration_tests:
    triggers:
      - schedule:
          cron: 0 14 * * *
          filters:
            branches:
              only:
                - master
    jobs:
      - build
      - publish_to_local_registry:
          requires:
            - build
      - amplify_console_integration_tests:
          context:
            - amplify-ecr-image-pull
            - console-e2e-test
            - e2e-auth-credentials
            - e2e-test-context
          requires:
            - build
            - publish_to_local_registry
  e2e_resource_cleanup:
    triggers:
      - schedule:
          cron: 45 0,12 * * *
          filters:
            branches:
              only:
                - master
    jobs:
      - build
      - cleanup_resources:
          context:
            - cleanup-resources
            - e2e-test-context
          requires:
            - build
  build_test_deploy:
    jobs:
      - build:
          matrix:
            parameters:
              os:
                - linux
                - windows
      - test:
          requires:
            - build
      - mock_e2e_tests:
          requires:
            - build
      - graphql_e2e_tests:
          context:
            - amplify-ecr-image-pull
            - e2e-test-context
          filters:
            branches:
              only:
                - master
                - win-e2e
                - /tagged-release\/.*/
                - /run-e2e\/*./
          requires:
            - build
            - mock_e2e_tests
      - integration_test:
          context:
            - amplify-ecr-image-pull
            - e2e-test-context
          filters:
            branches:
              only:
                - master
                - win-e2e
                - beta
                - /tagged-release\/.*/
                - /run-e2e\/*./
          requires:
            - build
            - mock_e2e_tests
      - publish_to_local_registry:
          filters:
            branches:
              only:
                - master
                - win-e2e
                - beta
                - release
                - /tagged-release\/.*/
                - /run-e2e\/*./
          requires:
            - build
      - build_pkg_binaries:
          requires:
            - publish_to_local_registry
      - amplify_sudo_install_test:
          context: amplify-ecr-image-pull
          requires:
            - publish_to_local_registry
          filters:
            branches:
              only:
                - master
                - win-e2e
                - /tagged-release\/.*/
                - /run-e2e\/*./
      - done_with_node_e2e_tests:
          requires:
            - api_4-amplify_e2e_tests
            - function_7-amplify_e2e_tests
            - schema-iterative-update-locking-amplify_e2e_tests
            - notifications-amplify_e2e_tests
            - analytics-amplify_e2e_tests
            - geo-remove-amplify_e2e_tests
            - schema-iterative-update-1-amplify_e2e_tests
            - auth_4-amplify_e2e_tests
            - import_auth_2-amplify_e2e_tests
            - schema-auth-9-amplify_e2e_tests
            - schema-model-amplify_e2e_tests
            - schema-auth-5-amplify_e2e_tests
            - auth_6-amplify_e2e_tests
            - hooks-amplify_e2e_tests
            - plugin-amplify_e2e_tests
            - schema-versioned-amplify_e2e_tests
            - interactions-amplify_e2e_tests
            - feature-flags-amplify_e2e_tests
            - schema-auth-3-amplify_e2e_tests
            - schema-auth-7-amplify_e2e_tests
            - import_s3_1-amplify_e2e_tests
            - schema-auth-11-amplify_e2e_tests
            - migration-api-connection-migration-amplify_e2e_tests
            - storage-amplify_e2e_tests
            - configure-project-amplify_e2e_tests
            - iam-permissions-boundary-amplify_e2e_tests
            - init-special-case-amplify_e2e_tests
            - schema-data-access-patterns-amplify_e2e_tests
            - schema-iterative-update-2-amplify_e2e_tests
            - schema-auth-10-amplify_e2e_tests
            - delete-amplify_e2e_tests
            - schema-auth-8-amplify_e2e_tests
            - import_dynamodb_1-amplify_e2e_tests
            - migration-api-key-migration2-amplify_e2e_tests
            - schema-connection-amplify_e2e_tests
            - api_2-amplify_e2e_tests
            - container-hosting-amplify_e2e_tests
            - layer-2-amplify_e2e_tests
            - datastore-modelgen-amplify_e2e_tests
            - containers-api-amplify_e2e_tests
            - schema-key-amplify_e2e_tests
            - function_2-amplify_e2e_tests
            - schema-searchable-amplify_e2e_tests
            - schema-iterative-rollback-1-amplify_e2e_tests
            - function_1-amplify_e2e_tests
            - schema-auth-6-amplify_e2e_tests
            - schema-iterative-update-4-amplify_e2e_tests
            - frontend_config_drift-amplify_e2e_tests
            - migration-node-function-amplify_e2e_tests
            - amplify-configure-amplify_e2e_tests
            - schema-predictions-amplify_e2e_tests
            - predictions-amplify_e2e_tests
            - auth_1-amplify_e2e_tests
            - auth_3-amplify_e2e_tests
            - schema-auth-4-amplify_e2e_tests
            - schema-iterative-rollback-2-amplify_e2e_tests
            - schema-auth-1-amplify_e2e_tests
            - schema-iterative-update-3-amplify_e2e_tests
            - function_5-amplify_e2e_tests
            - pull-amplify_e2e_tests
            - init-amplify_e2e_tests
            - amplify-app-amplify_e2e_tests
            - hostingPROD-amplify_e2e_tests
            - geo-add-amplify_e2e_tests
            - auth_5-amplify_e2e_tests
            - layer-amplify_e2e_tests
            - api_3-amplify_e2e_tests
            - env-amplify_e2e_tests
            - function_4-amplify_e2e_tests
            - schema-auth-2-amplify_e2e_tests
            - function_6-amplify_e2e_tests
            - s3-sse-amplify_e2e_tests
            - tags-amplify_e2e_tests
            - hosting-amplify_e2e_tests
            - geo-update-amplify_e2e_tests
            - function_3-amplify_e2e_tests
            - migration-api-key-migration1-amplify_e2e_tests
            - import_auth_1-amplify_e2e_tests
            - auth_2-amplify_e2e_tests
            - schema-function-amplify_e2e_tests
            - api_1-amplify_e2e_tests
      - done_with_pkg_e2e_tests:
          requires:
            - api_4-amplify_e2e_tests_pkg
            - function_7-amplify_e2e_tests_pkg
            - schema-iterative-update-locking-amplify_e2e_tests_pkg
            - notifications-amplify_e2e_tests_pkg
            - analytics-amplify_e2e_tests_pkg
            - geo-remove-amplify_e2e_tests_pkg
            - schema-iterative-update-1-amplify_e2e_tests_pkg
            - auth_4-amplify_e2e_tests_pkg
            - import_auth_2-amplify_e2e_tests_pkg
            - schema-auth-9-amplify_e2e_tests_pkg
            - schema-model-amplify_e2e_tests_pkg
            - schema-auth-5-amplify_e2e_tests_pkg
            - auth_6-amplify_e2e_tests_pkg
            - hooks-amplify_e2e_tests_pkg
            - plugin-amplify_e2e_tests_pkg
            - schema-versioned-amplify_e2e_tests_pkg
            - interactions-amplify_e2e_tests_pkg
            - feature-flags-amplify_e2e_tests_pkg
            - schema-auth-3-amplify_e2e_tests_pkg
            - schema-auth-7-amplify_e2e_tests_pkg
            - import_s3_1-amplify_e2e_tests_pkg
            - schema-auth-11-amplify_e2e_tests_pkg
            - migration-api-connection-migration-amplify_e2e_tests_pkg
            - storage-amplify_e2e_tests_pkg
            - configure-project-amplify_e2e_tests_pkg
            - iam-permissions-boundary-amplify_e2e_tests_pkg
            - init-special-case-amplify_e2e_tests_pkg
            - schema-data-access-patterns-amplify_e2e_tests_pkg
            - schema-iterative-update-2-amplify_e2e_tests_pkg
            - schema-auth-10-amplify_e2e_tests_pkg
            - delete-amplify_e2e_tests_pkg
            - schema-auth-8-amplify_e2e_tests_pkg
            - import_dynamodb_1-amplify_e2e_tests_pkg
            - migration-api-key-migration2-amplify_e2e_tests_pkg
            - schema-connection-amplify_e2e_tests_pkg
            - api_2-amplify_e2e_tests_pkg
            - container-hosting-amplify_e2e_tests_pkg
            - layer-2-amplify_e2e_tests_pkg
            - datastore-modelgen-amplify_e2e_tests_pkg
            - containers-api-amplify_e2e_tests_pkg
            - schema-key-amplify_e2e_tests_pkg
            - function_2-amplify_e2e_tests_pkg
            - schema-searchable-amplify_e2e_tests_pkg
            - schema-iterative-rollback-1-amplify_e2e_tests_pkg
            - function_1-amplify_e2e_tests_pkg
            - schema-auth-6-amplify_e2e_tests_pkg
            - schema-iterative-update-4-amplify_e2e_tests_pkg
            - frontend_config_drift-amplify_e2e_tests_pkg
            - migration-node-function-amplify_e2e_tests_pkg
            - amplify-configure-amplify_e2e_tests_pkg
            - schema-predictions-amplify_e2e_tests_pkg
            - predictions-amplify_e2e_tests_pkg
            - auth_1-amplify_e2e_tests_pkg
            - auth_3-amplify_e2e_tests_pkg
            - schema-auth-4-amplify_e2e_tests_pkg
            - schema-iterative-rollback-2-amplify_e2e_tests_pkg
            - schema-auth-1-amplify_e2e_tests_pkg
            - schema-iterative-update-3-amplify_e2e_tests_pkg
            - function_5-amplify_e2e_tests_pkg
            - pull-amplify_e2e_tests_pkg
            - init-amplify_e2e_tests_pkg
            - amplify-app-amplify_e2e_tests_pkg
            - hostingPROD-amplify_e2e_tests_pkg
            - geo-add-amplify_e2e_tests_pkg
            - auth_5-amplify_e2e_tests_pkg
            - layer-amplify_e2e_tests_pkg
            - api_3-amplify_e2e_tests_pkg
            - env-amplify_e2e_tests_pkg
            - function_4-amplify_e2e_tests_pkg
            - schema-auth-2-amplify_e2e_tests_pkg
            - function_6-amplify_e2e_tests_pkg
            - s3-sse-amplify_e2e_tests_pkg
            - tags-amplify_e2e_tests_pkg
            - hosting-amplify_e2e_tests_pkg
            - geo-update-amplify_e2e_tests_pkg
            - function_3-amplify_e2e_tests_pkg
            - migration-api-key-migration1-amplify_e2e_tests_pkg
            - import_auth_1-amplify_e2e_tests_pkg
            - auth_2-amplify_e2e_tests_pkg
            - schema-function-amplify_e2e_tests_pkg
            - api_1-amplify_e2e_tests_pkg
      - amplify_migration_tests_latest:
          context:
            - amplify-ecr-image-pull
            - e2e-auth-credentials
            - clean_e2e_resources
            - e2e-test-context
          filters:
            branches:
              only:
                - master
                - win-e2e
                - /tagged-release\/.*/
                - /run-e2e\/*./
          requires:
            - build
            - build_pkg_binaries
      - amplify_migration_tests_v4:
          context:
            - amplify-ecr-image-pull
            - e2e-auth-credentials
            - clean_e2e_resources
            - e2e-test-context
          filters:
            branches:
              only:
                - master
                - win-e2e
                - /tagged-release\/.*/
                - /run-e2e\/*./
          requires:
            - build
            - build_pkg_binaries
      - amplify_migration_tests_v4_30_0:
          context:
            - amplify-ecr-image-pull
            - e2e-auth-credentials
            - clean_e2e_resources
            - e2e-test-context
          filters:
            branches:
              only:
                - master
                - win-e2e
                - /tagged-release\/.*/
                - /run-e2e\/*./
          requires:
            - build
            - build_pkg_binaries
      - amplify_migration_tests_non_multi_env_layers:
          context:
            - amplify-ecr-image-pull
            - e2e-auth-credentials
            - clean_e2e_resources
            - e2e-test-context
          filters:
            branches:
              only:
                - master
                - win-e2e
                - /tagged-release\/.*/
                - /run-e2e\/*./
          requires:
            - build
            - build_pkg_binaries
      - amplify_migration_tests_multi_env_layers:
          context:
            - amplify-ecr-image-pull
            - e2e-auth-credentials
            - clean_e2e_resources
            - e2e-test-context
          filters:
            branches:
              only:
                - master
                - win-e2e
                - /tagged-release\/.*/
                - /run-e2e\/*./
          requires:
            - build
            - build_pkg_binaries
      - amplify_console_integration_tests:
          context:
            - amplify-ecr-image-pull
            - e2e-auth-credentials
            - clean_e2e_resources
            - console-e2e-test
            - e2e-test-context
          post-steps:
            - run:
                name: Cleanup resources
                command: |
                  pwd
                  cd packages/amplify-e2e-tests
                  yarn clean-e2e-resources job ${CIRCLE_BUILD_NUM}
                working_directory: ~/repo
          filters:
            branches:
              only:
                - beta
          requires:
            - build
            - publish_to_local_registry
      - github_prerelease:
          context: github-publish
          requires:
            - build_pkg_binaries
          filters:
            branches:
              only:
                - release
      - github_prerelease_install_sanity_check:
          requires:
            - github_prerelease
          filters:
            branches:
              only:
                - release
      - cleanup_resources_after_e2e_runs:
          context:
            - cleanup-resources
            - e2e-test-context
          requires:
            - done_with_pkg_e2e_tests
            - amplify_migration_tests_latest
            - amplify_migration_tests_v4
            - amplify_migration_tests_v4_30_0
            - done_with_node_e2e_tests
      - deploy:
          context:
            - amplify-ecr-image-pull
            - npm-publish
          requires:
            - test
            - mock_e2e_tests
            - graphql_e2e_tests
            - integration_test
            - done_with_pkg_e2e_tests
            - done_with_node_e2e_tests
            - amplify_sudo_install_test
            - amplify_console_integration_tests
            - amplify_migration_tests_latest
            - amplify_migration_tests_v4
            - amplify_migration_tests_v4_30_0
            - amplify_migration_tests_non_multi_env_layers
            - amplify_migration_tests_multi_env_layers
            - github_prerelease_install_sanity_check
          filters:
            branches:
              only:
                - release
                - master
                - win-e2e
                - beta
                - /tagged-release\/.*/
                - /tagged-release-without-e2e-tests\/.*/
      - github_release:
          context: github-publish
          requires:
            - deploy
          filters:
            branches:
              only:
                - release
      - api_4-amplify_e2e_tests:
          context:
            - amplify-ecr-image-pull
            - clean_e2e_resources
            - e2e-auth-credentials
            - e2e-test-context
          post-steps:
            - run:
                name: Cleanup resources
                command: |
                  pwd
                  cd packages/amplify-e2e-tests
                  yarn clean-e2e-resources job ${CIRCLE_BUILD_NUM}
                working_directory: ~/repo
          filters:
            branches:
              only:
                - master
                - win-e2e
                - /tagged-release\/.*/
                - /run-e2e\/*./
          requires:
            - publish_to_local_registry
          matrix:
            parameters:
              os:
                - linux
      - function_7-amplify_e2e_tests:
          context:
            - amplify-ecr-image-pull
            - clean_e2e_resources
            - e2e-auth-credentials
            - e2e-test-context
          post-steps:
            - run:
                name: Cleanup resources
                command: |
                  pwd
                  cd packages/amplify-e2e-tests
                  yarn clean-e2e-resources job ${CIRCLE_BUILD_NUM}
                working_directory: ~/repo
          filters:
            branches:
              only:
                - master
                - win-e2e
                - /tagged-release\/.*/
                - /run-e2e\/*./
          requires:
            - publish_to_local_registry
          matrix:
            parameters:
              os:
                - linux
      - schema-iterative-update-locking-amplify_e2e_tests:
          context:
            - amplify-ecr-image-pull
            - clean_e2e_resources
            - e2e-auth-credentials
            - e2e-test-context
          post-steps:
            - run:
                name: Cleanup resources
                command: |
                  pwd
                  cd packages/amplify-e2e-tests
                  yarn clean-e2e-resources job ${CIRCLE_BUILD_NUM}
                working_directory: ~/repo
          filters:
            branches:
              only:
                - master
                - win-e2e
                - /tagged-release\/.*/
                - /run-e2e\/*./
          requires:
            - publish_to_local_registry
          matrix:
            parameters:
              os:
                - linux
      - notifications-amplify_e2e_tests:
          context:
            - amplify-ecr-image-pull
            - clean_e2e_resources
            - e2e-auth-credentials
            - e2e-test-context
          post-steps:
            - run:
                name: Cleanup resources
                command: |
                  pwd
                  cd packages/amplify-e2e-tests
                  yarn clean-e2e-resources job ${CIRCLE_BUILD_NUM}
                working_directory: ~/repo
          filters:
            branches:
              only:
                - master
                - win-e2e
                - /tagged-release\/.*/
                - /run-e2e\/*./
          requires:
            - publish_to_local_registry
          matrix:
            parameters:
              os:
                - linux
      - analytics-amplify_e2e_tests:
          context:
            - amplify-ecr-image-pull
            - clean_e2e_resources
            - e2e-auth-credentials
            - e2e-test-context
          post-steps:
            - run:
                name: Cleanup resources
                command: |
                  pwd
                  cd packages/amplify-e2e-tests
                  yarn clean-e2e-resources job ${CIRCLE_BUILD_NUM}
                working_directory: ~/repo
          filters:
            branches:
              only:
                - master
                - win-e2e
                - /tagged-release\/.*/
                - /run-e2e\/*./
          requires:
            - publish_to_local_registry
          matrix:
            parameters:
              os:
                - linux
      - geo-remove-amplify_e2e_tests:
          context:
            - amplify-ecr-image-pull
            - clean_e2e_resources
            - e2e-auth-credentials
            - e2e-test-context
          post-steps:
            - run:
                name: Cleanup resources
                command: |
                  pwd
                  cd packages/amplify-e2e-tests
                  yarn clean-e2e-resources job ${CIRCLE_BUILD_NUM}
                working_directory: ~/repo
          filters:
            branches:
              only:
                - master
                - win-e2e
                - /tagged-release\/.*/
                - /run-e2e\/*./
          requires:
            - publish_to_local_registry
          matrix:
            parameters:
              os:
                - linux
      - schema-iterative-update-1-amplify_e2e_tests:
          context:
            - amplify-ecr-image-pull
            - clean_e2e_resources
            - e2e-auth-credentials
            - e2e-test-context
          post-steps:
            - run:
                name: Cleanup resources
                command: |
                  pwd
                  cd packages/amplify-e2e-tests
                  yarn clean-e2e-resources job ${CIRCLE_BUILD_NUM}
                working_directory: ~/repo
          filters:
            branches:
              only:
                - master
                - win-e2e
                - /tagged-release\/.*/
                - /run-e2e\/*./
          requires:
            - publish_to_local_registry
          matrix:
            parameters:
              os:
                - linux
      - auth_4-amplify_e2e_tests:
          context:
            - amplify-ecr-image-pull
            - clean_e2e_resources
            - e2e-auth-credentials
            - e2e-test-context
          post-steps:
            - run:
                name: Cleanup resources
                command: |
                  pwd
                  cd packages/amplify-e2e-tests
                  yarn clean-e2e-resources job ${CIRCLE_BUILD_NUM}
                working_directory: ~/repo
          filters:
            branches:
              only:
                - master
                - win-e2e
                - /tagged-release\/.*/
                - /run-e2e\/*./
          requires:
            - publish_to_local_registry
          matrix:
            parameters:
              os:
                - linux
      - import_auth_2-amplify_e2e_tests:
          context:
            - amplify-ecr-image-pull
            - clean_e2e_resources
            - e2e-auth-credentials
            - e2e-test-context
          post-steps:
            - run:
                name: Cleanup resources
                command: |
                  pwd
                  cd packages/amplify-e2e-tests
                  yarn clean-e2e-resources job ${CIRCLE_BUILD_NUM}
                working_directory: ~/repo
          filters:
            branches:
              only:
                - master
                - win-e2e
                - /tagged-release\/.*/
                - /run-e2e\/*./
          requires:
            - publish_to_local_registry
          matrix:
            parameters:
              os:
                - linux
      - schema-auth-9-amplify_e2e_tests:
          context:
            - amplify-ecr-image-pull
            - clean_e2e_resources
            - e2e-auth-credentials
            - e2e-test-context
          post-steps:
            - run:
                name: Cleanup resources
                command: |
                  pwd
                  cd packages/amplify-e2e-tests
                  yarn clean-e2e-resources job ${CIRCLE_BUILD_NUM}
                working_directory: ~/repo
          filters:
            branches:
              only:
                - master
                - win-e2e
                - /tagged-release\/.*/
                - /run-e2e\/*./
          requires:
            - publish_to_local_registry
          matrix:
            parameters:
              os:
                - linux
      - schema-model-amplify_e2e_tests:
          context:
            - amplify-ecr-image-pull
            - clean_e2e_resources
            - e2e-auth-credentials
            - e2e-test-context
          post-steps:
            - run:
                name: Cleanup resources
                command: |
                  pwd
                  cd packages/amplify-e2e-tests
                  yarn clean-e2e-resources job ${CIRCLE_BUILD_NUM}
                working_directory: ~/repo
          filters:
            branches:
              only:
                - master
                - win-e2e
                - /tagged-release\/.*/
                - /run-e2e\/*./
          requires:
            - publish_to_local_registry
          matrix:
            parameters:
              os:
                - linux
      - schema-auth-5-amplify_e2e_tests:
          context:
            - amplify-ecr-image-pull
            - clean_e2e_resources
            - e2e-auth-credentials
            - e2e-test-context
          post-steps:
            - run:
                name: Cleanup resources
                command: |
                  pwd
                  cd packages/amplify-e2e-tests
                  yarn clean-e2e-resources job ${CIRCLE_BUILD_NUM}
                working_directory: ~/repo
          filters:
            branches:
              only:
                - master
                - win-e2e
                - /tagged-release\/.*/
                - /run-e2e\/*./
          requires:
            - publish_to_local_registry
          matrix:
            parameters:
              os:
                - linux
      - auth_6-amplify_e2e_tests:
          context:
            - amplify-ecr-image-pull
            - clean_e2e_resources
            - e2e-auth-credentials
            - e2e-test-context
          post-steps:
            - run:
                name: Cleanup resources
                command: |
                  pwd
                  cd packages/amplify-e2e-tests
                  yarn clean-e2e-resources job ${CIRCLE_BUILD_NUM}
                working_directory: ~/repo
          filters:
            branches:
              only:
                - master
                - win-e2e
                - /tagged-release\/.*/
                - /run-e2e\/*./
          requires:
            - publish_to_local_registry
          matrix:
            parameters:
              os:
                - linux
      - hooks-amplify_e2e_tests:
          context:
            - amplify-ecr-image-pull
            - clean_e2e_resources
            - e2e-auth-credentials
            - e2e-test-context
          post-steps:
            - run:
                name: Cleanup resources
                command: |
                  pwd
                  cd packages/amplify-e2e-tests
                  yarn clean-e2e-resources job ${CIRCLE_BUILD_NUM}
                working_directory: ~/repo
          filters:
            branches:
              only:
                - master
                - win-e2e
                - /tagged-release\/.*/
                - /run-e2e\/*./
          requires:
            - publish_to_local_registry
          matrix:
            parameters:
              os:
                - linux
      - plugin-amplify_e2e_tests:
          context:
            - amplify-ecr-image-pull
            - clean_e2e_resources
            - e2e-auth-credentials
            - e2e-test-context
          post-steps:
            - run:
                name: Cleanup resources
                command: |
                  pwd
                  cd packages/amplify-e2e-tests
                  yarn clean-e2e-resources job ${CIRCLE_BUILD_NUM}
                working_directory: ~/repo
          filters:
            branches:
              only:
                - master
                - win-e2e
                - /tagged-release\/.*/
                - /run-e2e\/*./
          requires:
            - publish_to_local_registry
          matrix:
            parameters:
              os:
                - linux
      - schema-versioned-amplify_e2e_tests:
          context:
            - amplify-ecr-image-pull
            - clean_e2e_resources
            - e2e-auth-credentials
            - e2e-test-context
          post-steps:
            - run:
                name: Cleanup resources
                command: |
                  pwd
                  cd packages/amplify-e2e-tests
                  yarn clean-e2e-resources job ${CIRCLE_BUILD_NUM}
                working_directory: ~/repo
          filters:
            branches:
              only:
                - master
                - win-e2e
                - /tagged-release\/.*/
                - /run-e2e\/*./
          requires:
            - publish_to_local_registry
          matrix:
            parameters:
              os:
                - linux
      - interactions-amplify_e2e_tests:
          context:
            - amplify-ecr-image-pull
            - clean_e2e_resources
            - e2e-auth-credentials
            - e2e-test-context
          post-steps:
            - run:
                name: Cleanup resources
                command: |
                  pwd
                  cd packages/amplify-e2e-tests
                  yarn clean-e2e-resources job ${CIRCLE_BUILD_NUM}
                working_directory: ~/repo
          filters:
            branches:
              only:
                - master
                - win-e2e
                - /tagged-release\/.*/
                - /run-e2e\/*./
          requires:
            - publish_to_local_registry
          matrix:
            parameters:
              os:
                - linux
      - feature-flags-amplify_e2e_tests:
          context:
            - amplify-ecr-image-pull
            - clean_e2e_resources
            - e2e-auth-credentials
            - e2e-test-context
          post-steps:
            - run:
                name: Cleanup resources
                command: |
                  pwd
                  cd packages/amplify-e2e-tests
                  yarn clean-e2e-resources job ${CIRCLE_BUILD_NUM}
                working_directory: ~/repo
          filters:
            branches:
              only:
                - master
                - win-e2e
                - /tagged-release\/.*/
                - /run-e2e\/*./
          requires:
            - publish_to_local_registry
          matrix:
            parameters:
              os:
                - linux
      - schema-auth-3-amplify_e2e_tests:
          context:
            - amplify-ecr-image-pull
            - clean_e2e_resources
            - e2e-auth-credentials
            - e2e-test-context
          post-steps:
            - run:
                name: Cleanup resources
                command: |
                  pwd
                  cd packages/amplify-e2e-tests
                  yarn clean-e2e-resources job ${CIRCLE_BUILD_NUM}
                working_directory: ~/repo
          filters:
            branches:
              only:
                - master
                - win-e2e
                - /tagged-release\/.*/
                - /run-e2e\/*./
          requires:
            - publish_to_local_registry
          matrix:
            parameters:
              os:
                - linux
      - schema-auth-7-amplify_e2e_tests:
          context:
            - amplify-ecr-image-pull
            - clean_e2e_resources
            - e2e-auth-credentials
            - e2e-test-context
          post-steps:
            - run:
                name: Cleanup resources
                command: |
                  pwd
                  cd packages/amplify-e2e-tests
                  yarn clean-e2e-resources job ${CIRCLE_BUILD_NUM}
                working_directory: ~/repo
          filters:
            branches:
              only:
                - master
                - win-e2e
                - /tagged-release\/.*/
                - /run-e2e\/*./
          requires:
            - publish_to_local_registry
          matrix:
            parameters:
              os:
                - linux
      - import_s3_1-amplify_e2e_tests:
          context:
            - amplify-ecr-image-pull
            - clean_e2e_resources
            - e2e-auth-credentials
            - e2e-test-context
          post-steps:
            - run:
                name: Cleanup resources
                command: |
                  pwd
                  cd packages/amplify-e2e-tests
                  yarn clean-e2e-resources job ${CIRCLE_BUILD_NUM}
                working_directory: ~/repo
          filters:
            branches:
              only:
                - master
                - win-e2e
                - /tagged-release\/.*/
                - /run-e2e\/*./
          requires:
            - publish_to_local_registry
          matrix:
            parameters:
              os:
                - linux
      - schema-auth-11-amplify_e2e_tests:
          context:
            - amplify-ecr-image-pull
            - clean_e2e_resources
            - e2e-auth-credentials
            - e2e-test-context
          post-steps:
            - run:
                name: Cleanup resources
                command: |
                  pwd
                  cd packages/amplify-e2e-tests
                  yarn clean-e2e-resources job ${CIRCLE_BUILD_NUM}
                working_directory: ~/repo
          filters:
            branches:
              only:
                - master
                - win-e2e
                - /tagged-release\/.*/
                - /run-e2e\/*./
          requires:
            - publish_to_local_registry
          matrix:
            parameters:
              os:
                - linux
      - migration-api-connection-migration-amplify_e2e_tests:
          context:
            - amplify-ecr-image-pull
            - clean_e2e_resources
            - e2e-auth-credentials
            - e2e-test-context
          post-steps:
            - run:
                name: Cleanup resources
                command: |
                  pwd
                  cd packages/amplify-e2e-tests
                  yarn clean-e2e-resources job ${CIRCLE_BUILD_NUM}
                working_directory: ~/repo
          filters:
            branches:
              only:
                - master
                - win-e2e
                - /tagged-release\/.*/
                - /run-e2e\/*./
          requires:
            - publish_to_local_registry
          matrix:
            parameters:
              os:
                - linux
      - storage-amplify_e2e_tests:
          context:
            - amplify-ecr-image-pull
            - clean_e2e_resources
            - e2e-auth-credentials
            - e2e-test-context
          post-steps:
            - run:
                name: Cleanup resources
                command: |
                  pwd
                  cd packages/amplify-e2e-tests
                  yarn clean-e2e-resources job ${CIRCLE_BUILD_NUM}
                working_directory: ~/repo
          filters:
            branches:
              only:
                - master
                - win-e2e
                - /tagged-release\/.*/
                - /run-e2e\/*./
          requires:
            - publish_to_local_registry
          matrix:
            parameters:
              os:
                - linux
      - configure-project-amplify_e2e_tests:
          context:
            - amplify-ecr-image-pull
            - clean_e2e_resources
            - e2e-auth-credentials
            - e2e-test-context
          post-steps:
            - run:
                name: Cleanup resources
                command: |
                  pwd
                  cd packages/amplify-e2e-tests
                  yarn clean-e2e-resources job ${CIRCLE_BUILD_NUM}
                working_directory: ~/repo
          filters:
            branches:
              only:
                - master
                - win-e2e
                - /tagged-release\/.*/
                - /run-e2e\/*./
          requires:
            - publish_to_local_registry
          matrix:
            parameters:
              os:
                - linux
      - iam-permissions-boundary-amplify_e2e_tests:
          context:
            - amplify-ecr-image-pull
            - clean_e2e_resources
            - e2e-auth-credentials
            - e2e-test-context
          post-steps:
            - run:
                name: Cleanup resources
                command: |
                  pwd
                  cd packages/amplify-e2e-tests
                  yarn clean-e2e-resources job ${CIRCLE_BUILD_NUM}
                working_directory: ~/repo
          filters:
            branches:
              only:
                - master
                - win-e2e
                - /tagged-release\/.*/
                - /run-e2e\/*./
          requires:
            - publish_to_local_registry
          matrix:
            parameters:
              os:
                - linux
      - init-special-case-amplify_e2e_tests:
          context:
            - amplify-ecr-image-pull
            - clean_e2e_resources
            - e2e-auth-credentials
            - e2e-test-context
          post-steps:
            - run:
                name: Cleanup resources
                command: |
                  pwd
                  cd packages/amplify-e2e-tests
                  yarn clean-e2e-resources job ${CIRCLE_BUILD_NUM}
                working_directory: ~/repo
          filters:
            branches:
              only:
                - master
                - win-e2e
                - /tagged-release\/.*/
                - /run-e2e\/*./
          requires:
            - publish_to_local_registry
          matrix:
            parameters:
              os:
                - linux
      - schema-data-access-patterns-amplify_e2e_tests:
          context:
            - amplify-ecr-image-pull
            - clean_e2e_resources
            - e2e-auth-credentials
            - e2e-test-context
          post-steps:
            - run:
                name: Cleanup resources
                command: |
                  pwd
                  cd packages/amplify-e2e-tests
                  yarn clean-e2e-resources job ${CIRCLE_BUILD_NUM}
                working_directory: ~/repo
          filters:
            branches:
              only:
                - master
                - win-e2e
                - /tagged-release\/.*/
                - /run-e2e\/*./
          requires:
            - publish_to_local_registry
          matrix:
            parameters:
              os:
                - linux
      - schema-iterative-update-2-amplify_e2e_tests:
          context:
            - amplify-ecr-image-pull
            - clean_e2e_resources
            - e2e-auth-credentials
            - e2e-test-context
          post-steps:
            - run:
                name: Cleanup resources
                command: |
                  pwd
                  cd packages/amplify-e2e-tests
                  yarn clean-e2e-resources job ${CIRCLE_BUILD_NUM}
                working_directory: ~/repo
          filters:
            branches:
              only:
                - master
                - win-e2e
                - /tagged-release\/.*/
                - /run-e2e\/*./
          requires:
            - publish_to_local_registry
          matrix:
            parameters:
              os:
                - linux
      - schema-auth-10-amplify_e2e_tests:
          context:
            - amplify-ecr-image-pull
            - clean_e2e_resources
            - e2e-auth-credentials
            - e2e-test-context
          post-steps:
            - run:
                name: Cleanup resources
                command: |
                  pwd
                  cd packages/amplify-e2e-tests
                  yarn clean-e2e-resources job ${CIRCLE_BUILD_NUM}
                working_directory: ~/repo
          filters:
            branches:
              only:
                - master
                - win-e2e
                - /tagged-release\/.*/
                - /run-e2e\/*./
          requires:
            - publish_to_local_registry
          matrix:
            parameters:
              os:
                - linux
      - delete-amplify_e2e_tests:
          context:
            - amplify-ecr-image-pull
            - clean_e2e_resources
            - e2e-auth-credentials
            - e2e-test-context
          post-steps:
            - run:
                name: Cleanup resources
                command: |
                  pwd
                  cd packages/amplify-e2e-tests
                  yarn clean-e2e-resources job ${CIRCLE_BUILD_NUM}
                working_directory: ~/repo
          filters:
            branches:
              only:
                - master
                - win-e2e
                - /tagged-release\/.*/
                - /run-e2e\/*./
          requires:
            - publish_to_local_registry
          matrix:
            parameters:
              os:
                - linux
      - schema-auth-8-amplify_e2e_tests:
          context:
            - amplify-ecr-image-pull
            - clean_e2e_resources
            - e2e-auth-credentials
            - e2e-test-context
          post-steps:
            - run:
                name: Cleanup resources
                command: |
                  pwd
                  cd packages/amplify-e2e-tests
                  yarn clean-e2e-resources job ${CIRCLE_BUILD_NUM}
                working_directory: ~/repo
          filters:
            branches:
              only:
                - master
                - win-e2e
                - /tagged-release\/.*/
                - /run-e2e\/*./
          requires:
            - publish_to_local_registry
          matrix:
            parameters:
              os:
                - linux
      - import_dynamodb_1-amplify_e2e_tests:
          context:
            - amplify-ecr-image-pull
            - clean_e2e_resources
            - e2e-auth-credentials
            - e2e-test-context
          post-steps:
            - run:
                name: Cleanup resources
                command: |
                  pwd
                  cd packages/amplify-e2e-tests
                  yarn clean-e2e-resources job ${CIRCLE_BUILD_NUM}
                working_directory: ~/repo
          filters:
            branches:
              only:
                - master
                - win-e2e
                - /tagged-release\/.*/
                - /run-e2e\/*./
          requires:
            - publish_to_local_registry
          matrix:
            parameters:
              os:
                - linux
      - migration-api-key-migration2-amplify_e2e_tests:
          context:
            - amplify-ecr-image-pull
            - clean_e2e_resources
            - e2e-auth-credentials
            - e2e-test-context
          post-steps:
            - run:
                name: Cleanup resources
                command: |
                  pwd
                  cd packages/amplify-e2e-tests
                  yarn clean-e2e-resources job ${CIRCLE_BUILD_NUM}
                working_directory: ~/repo
          filters:
            branches:
              only:
                - master
                - win-e2e
                - /tagged-release\/.*/
                - /run-e2e\/*./
          requires:
            - publish_to_local_registry
          matrix:
            parameters:
              os:
                - linux
      - schema-connection-amplify_e2e_tests:
          context:
            - amplify-ecr-image-pull
            - clean_e2e_resources
            - e2e-auth-credentials
            - e2e-test-context
          post-steps:
            - run:
                name: Cleanup resources
                command: |
                  pwd
                  cd packages/amplify-e2e-tests
                  yarn clean-e2e-resources job ${CIRCLE_BUILD_NUM}
                working_directory: ~/repo
          filters:
            branches:
              only:
                - master
                - win-e2e
                - /tagged-release\/.*/
                - /run-e2e\/*./
          requires:
            - publish_to_local_registry
          matrix:
            parameters:
              os:
                - linux
      - api_2-amplify_e2e_tests:
          context:
            - amplify-ecr-image-pull
            - clean_e2e_resources
            - e2e-auth-credentials
            - e2e-test-context
          post-steps:
            - run:
                name: Cleanup resources
                command: |
                  pwd
                  cd packages/amplify-e2e-tests
                  yarn clean-e2e-resources job ${CIRCLE_BUILD_NUM}
                working_directory: ~/repo
          filters:
            branches:
              only:
                - master
                - win-e2e
                - /tagged-release\/.*/
                - /run-e2e\/*./
          requires:
            - publish_to_local_registry
          matrix:
            parameters:
              os:
                - linux
      - container-hosting-amplify_e2e_tests:
          context:
            - amplify-ecr-image-pull
            - clean_e2e_resources
            - e2e-auth-credentials
            - e2e-test-context
          post-steps:
            - run:
                name: Cleanup resources
                command: |
                  pwd
                  cd packages/amplify-e2e-tests
                  yarn clean-e2e-resources job ${CIRCLE_BUILD_NUM}
                working_directory: ~/repo
          filters:
            branches:
              only:
                - master
                - win-e2e
                - /tagged-release\/.*/
                - /run-e2e\/*./
          requires:
            - publish_to_local_registry
          matrix:
            parameters:
              os:
                - linux
      - layer-2-amplify_e2e_tests:
          context:
            - amplify-ecr-image-pull
            - clean_e2e_resources
            - e2e-auth-credentials
            - e2e-test-context
          post-steps:
            - run:
                name: Cleanup resources
                command: |
                  pwd
                  cd packages/amplify-e2e-tests
                  yarn clean-e2e-resources job ${CIRCLE_BUILD_NUM}
                working_directory: ~/repo
          filters:
            branches:
              only:
                - master
                - win-e2e
                - /tagged-release\/.*/
                - /run-e2e\/*./
          requires:
            - publish_to_local_registry
          matrix:
            parameters:
              os:
                - linux
      - datastore-modelgen-amplify_e2e_tests:
          context:
            - amplify-ecr-image-pull
            - clean_e2e_resources
            - e2e-auth-credentials
            - e2e-test-context
          post-steps:
            - run:
                name: Cleanup resources
                command: |
                  pwd
                  cd packages/amplify-e2e-tests
                  yarn clean-e2e-resources job ${CIRCLE_BUILD_NUM}
                working_directory: ~/repo
          filters:
            branches:
              only:
                - master
                - win-e2e
                - /tagged-release\/.*/
                - /run-e2e\/*./
          requires:
            - publish_to_local_registry
          matrix:
            parameters:
              os:
                - linux
      - containers-api-amplify_e2e_tests:
          context:
            - amplify-ecr-image-pull
            - clean_e2e_resources
            - e2e-auth-credentials
            - e2e-test-context
          post-steps:
            - run:
                name: Cleanup resources
                command: |
                  pwd
                  cd packages/amplify-e2e-tests
                  yarn clean-e2e-resources job ${CIRCLE_BUILD_NUM}
                working_directory: ~/repo
          filters:
            branches:
              only:
                - master
                - win-e2e
                - /tagged-release\/.*/
                - /run-e2e\/*./
          requires:
            - publish_to_local_registry
          matrix:
            parameters:
              os:
                - linux
      - schema-key-amplify_e2e_tests:
          context:
            - amplify-ecr-image-pull
            - clean_e2e_resources
            - e2e-auth-credentials
            - e2e-test-context
          post-steps:
            - run:
                name: Cleanup resources
                command: |
                  pwd
                  cd packages/amplify-e2e-tests
                  yarn clean-e2e-resources job ${CIRCLE_BUILD_NUM}
                working_directory: ~/repo
          filters:
            branches:
              only:
                - master
                - win-e2e
                - /tagged-release\/.*/
                - /run-e2e\/*./
          requires:
            - publish_to_local_registry
          matrix:
            parameters:
              os:
                - linux
      - function_2-amplify_e2e_tests:
          context:
            - amplify-ecr-image-pull
            - clean_e2e_resources
            - e2e-auth-credentials
            - e2e-test-context
          post-steps:
            - run:
                name: Cleanup resources
                command: |
                  pwd
                  cd packages/amplify-e2e-tests
                  yarn clean-e2e-resources job ${CIRCLE_BUILD_NUM}
                working_directory: ~/repo
          filters:
            branches:
              only:
                - master
                - win-e2e
                - /tagged-release\/.*/
                - /run-e2e\/*./
          requires:
            - publish_to_local_registry
          matrix:
            parameters:
              os:
                - linux
      - schema-searchable-amplify_e2e_tests:
          context:
            - amplify-ecr-image-pull
            - clean_e2e_resources
            - e2e-auth-credentials
            - e2e-test-context
          post-steps:
            - run:
                name: Cleanup resources
                command: |
                  pwd
                  cd packages/amplify-e2e-tests
                  yarn clean-e2e-resources job ${CIRCLE_BUILD_NUM}
                working_directory: ~/repo
          filters:
            branches:
              only:
                - master
                - win-e2e
                - /tagged-release\/.*/
                - /run-e2e\/*./
          requires:
            - publish_to_local_registry
          matrix:
            parameters:
              os:
                - linux
      - schema-iterative-rollback-1-amplify_e2e_tests:
          context:
            - amplify-ecr-image-pull
            - clean_e2e_resources
            - e2e-auth-credentials
            - e2e-test-context
          post-steps:
            - run:
                name: Cleanup resources
                command: |
                  pwd
                  cd packages/amplify-e2e-tests
                  yarn clean-e2e-resources job ${CIRCLE_BUILD_NUM}
                working_directory: ~/repo
          filters:
            branches:
              only:
                - master
                - win-e2e
                - /tagged-release\/.*/
                - /run-e2e\/*./
          requires:
            - publish_to_local_registry
          matrix:
            parameters:
              os:
                - linux
      - function_1-amplify_e2e_tests:
          context:
            - amplify-ecr-image-pull
            - clean_e2e_resources
            - e2e-auth-credentials
            - e2e-test-context
          post-steps:
            - run:
                name: Cleanup resources
                command: |
                  pwd
                  cd packages/amplify-e2e-tests
                  yarn clean-e2e-resources job ${CIRCLE_BUILD_NUM}
                working_directory: ~/repo
          filters:
            branches:
              only:
                - master
                - win-e2e
                - /tagged-release\/.*/
                - /run-e2e\/*./
          requires:
            - publish_to_local_registry
          matrix:
            parameters:
              os:
                - linux
      - schema-auth-6-amplify_e2e_tests:
          context:
            - amplify-ecr-image-pull
            - clean_e2e_resources
            - e2e-auth-credentials
            - e2e-test-context
          post-steps:
            - run:
                name: Cleanup resources
                command: |
                  pwd
                  cd packages/amplify-e2e-tests
                  yarn clean-e2e-resources job ${CIRCLE_BUILD_NUM}
                working_directory: ~/repo
          filters:
            branches:
              only:
                - master
                - win-e2e
                - /tagged-release\/.*/
                - /run-e2e\/*./
          requires:
            - publish_to_local_registry
          matrix:
            parameters:
              os:
                - linux
      - schema-iterative-update-4-amplify_e2e_tests:
          context:
            - amplify-ecr-image-pull
            - clean_e2e_resources
            - e2e-auth-credentials
            - e2e-test-context
          post-steps:
            - run:
                name: Cleanup resources
                command: |
                  pwd
                  cd packages/amplify-e2e-tests
                  yarn clean-e2e-resources job ${CIRCLE_BUILD_NUM}
                working_directory: ~/repo
          filters:
            branches:
              only:
                - master
                - win-e2e
                - /tagged-release\/.*/
                - /run-e2e\/*./
          requires:
            - publish_to_local_registry
          matrix:
            parameters:
              os:
                - linux
      - frontend_config_drift-amplify_e2e_tests:
          context:
            - amplify-ecr-image-pull
            - clean_e2e_resources
            - e2e-auth-credentials
            - e2e-test-context
          post-steps:
            - run:
                name: Cleanup resources
                command: |
                  pwd
                  cd packages/amplify-e2e-tests
                  yarn clean-e2e-resources job ${CIRCLE_BUILD_NUM}
                working_directory: ~/repo
          filters:
            branches:
              only:
                - master
                - win-e2e
                - /tagged-release\/.*/
                - /run-e2e\/*./
          requires:
            - publish_to_local_registry
          matrix:
            parameters:
              os:
                - linux
      - migration-node-function-amplify_e2e_tests:
          context:
            - amplify-ecr-image-pull
            - clean_e2e_resources
            - e2e-auth-credentials
            - e2e-test-context
          post-steps:
            - run:
                name: Cleanup resources
                command: |
                  pwd
                  cd packages/amplify-e2e-tests
                  yarn clean-e2e-resources job ${CIRCLE_BUILD_NUM}
                working_directory: ~/repo
          filters:
            branches:
              only:
                - master
                - win-e2e
                - /tagged-release\/.*/
                - /run-e2e\/*./
          requires:
            - publish_to_local_registry
          matrix:
            parameters:
              os:
                - linux
      - amplify-configure-amplify_e2e_tests:
          context:
            - amplify-ecr-image-pull
            - clean_e2e_resources
            - e2e-auth-credentials
            - e2e-test-context
          post-steps:
            - run:
                name: Cleanup resources
                command: |
                  pwd
                  cd packages/amplify-e2e-tests
                  yarn clean-e2e-resources job ${CIRCLE_BUILD_NUM}
                working_directory: ~/repo
          filters:
            branches:
              only:
                - master
                - win-e2e
                - /tagged-release\/.*/
                - /run-e2e\/*./
          requires:
            - publish_to_local_registry
          matrix:
            parameters:
              os:
                - linux
      - schema-predictions-amplify_e2e_tests:
          context:
            - amplify-ecr-image-pull
            - clean_e2e_resources
            - e2e-auth-credentials
            - e2e-test-context
          post-steps:
            - run:
                name: Cleanup resources
                command: |
                  pwd
                  cd packages/amplify-e2e-tests
                  yarn clean-e2e-resources job ${CIRCLE_BUILD_NUM}
                working_directory: ~/repo
          filters:
            branches:
              only:
                - master
                - win-e2e
                - /tagged-release\/.*/
                - /run-e2e\/*./
          requires:
            - publish_to_local_registry
          matrix:
            parameters:
              os:
                - linux
      - predictions-amplify_e2e_tests:
          context:
            - amplify-ecr-image-pull
            - clean_e2e_resources
            - e2e-auth-credentials
            - e2e-test-context
          post-steps:
            - run:
                name: Cleanup resources
                command: |
                  pwd
                  cd packages/amplify-e2e-tests
                  yarn clean-e2e-resources job ${CIRCLE_BUILD_NUM}
                working_directory: ~/repo
          filters:
            branches:
              only:
                - master
                - win-e2e
                - /tagged-release\/.*/
                - /run-e2e\/*./
          requires:
            - publish_to_local_registry
          matrix:
            parameters:
              os:
                - linux
      - auth_1-amplify_e2e_tests:
          context:
            - amplify-ecr-image-pull
            - clean_e2e_resources
            - e2e-auth-credentials
            - e2e-test-context
          post-steps:
            - run:
                name: Cleanup resources
                command: |
                  pwd
                  cd packages/amplify-e2e-tests
                  yarn clean-e2e-resources job ${CIRCLE_BUILD_NUM}
                working_directory: ~/repo
          filters:
            branches:
              only:
                - master
                - win-e2e
                - /tagged-release\/.*/
                - /run-e2e\/*./
          requires:
            - publish_to_local_registry
          matrix:
            parameters:
              os:
                - linux
      - auth_3-amplify_e2e_tests:
          context:
            - amplify-ecr-image-pull
            - clean_e2e_resources
            - e2e-auth-credentials
            - e2e-test-context
          post-steps:
            - run:
                name: Cleanup resources
                command: |
                  pwd
                  cd packages/amplify-e2e-tests
                  yarn clean-e2e-resources job ${CIRCLE_BUILD_NUM}
                working_directory: ~/repo
          filters:
            branches:
              only:
                - master
                - win-e2e
                - /tagged-release\/.*/
                - /run-e2e\/*./
          requires:
            - publish_to_local_registry
          matrix:
            parameters:
              os:
                - linux
      - schema-auth-4-amplify_e2e_tests:
          context:
            - amplify-ecr-image-pull
            - clean_e2e_resources
            - e2e-auth-credentials
            - e2e-test-context
          post-steps:
            - run:
                name: Cleanup resources
                command: |
                  pwd
                  cd packages/amplify-e2e-tests
                  yarn clean-e2e-resources job ${CIRCLE_BUILD_NUM}
                working_directory: ~/repo
          filters:
            branches:
              only:
                - master
                - win-e2e
                - /tagged-release\/.*/
                - /run-e2e\/*./
          requires:
            - publish_to_local_registry
          matrix:
            parameters:
              os:
                - linux
      - schema-iterative-rollback-2-amplify_e2e_tests:
          context:
            - amplify-ecr-image-pull
            - clean_e2e_resources
            - e2e-auth-credentials
            - e2e-test-context
          post-steps:
            - run:
                name: Cleanup resources
                command: |
                  pwd
                  cd packages/amplify-e2e-tests
                  yarn clean-e2e-resources job ${CIRCLE_BUILD_NUM}
                working_directory: ~/repo
          filters:
            branches:
              only:
                - master
                - win-e2e
                - /tagged-release\/.*/
                - /run-e2e\/*./
          requires:
            - publish_to_local_registry
          matrix:
            parameters:
              os:
                - linux
      - schema-auth-1-amplify_e2e_tests:
          context:
            - amplify-ecr-image-pull
            - clean_e2e_resources
            - e2e-auth-credentials
            - e2e-test-context
          post-steps:
            - run:
                name: Cleanup resources
                command: |
                  pwd
                  cd packages/amplify-e2e-tests
                  yarn clean-e2e-resources job ${CIRCLE_BUILD_NUM}
                working_directory: ~/repo
          filters:
            branches:
              only:
                - master
                - win-e2e
                - /tagged-release\/.*/
                - /run-e2e\/*./
          requires:
            - publish_to_local_registry
          matrix:
            parameters:
              os:
                - linux
      - schema-iterative-update-3-amplify_e2e_tests:
          context:
            - amplify-ecr-image-pull
            - clean_e2e_resources
            - e2e-auth-credentials
            - e2e-test-context
          post-steps:
            - run:
                name: Cleanup resources
                command: |
                  pwd
                  cd packages/amplify-e2e-tests
                  yarn clean-e2e-resources job ${CIRCLE_BUILD_NUM}
                working_directory: ~/repo
          filters:
            branches:
              only:
                - master
                - win-e2e
                - /tagged-release\/.*/
                - /run-e2e\/*./
          requires:
            - publish_to_local_registry
          matrix:
            parameters:
              os:
                - linux
      - function_5-amplify_e2e_tests:
          context:
            - amplify-ecr-image-pull
            - clean_e2e_resources
            - e2e-auth-credentials
            - e2e-test-context
          post-steps:
            - run:
                name: Cleanup resources
                command: |
                  pwd
                  cd packages/amplify-e2e-tests
                  yarn clean-e2e-resources job ${CIRCLE_BUILD_NUM}
                working_directory: ~/repo
          filters:
            branches:
              only:
                - master
                - win-e2e
                - /tagged-release\/.*/
                - /run-e2e\/*./
          requires:
            - publish_to_local_registry
          matrix:
            parameters:
              os:
                - linux
      - pull-amplify_e2e_tests:
          context:
            - amplify-ecr-image-pull
            - clean_e2e_resources
            - e2e-auth-credentials
            - e2e-test-context
          post-steps:
            - run:
                name: Cleanup resources
                command: |
                  pwd
                  cd packages/amplify-e2e-tests
                  yarn clean-e2e-resources job ${CIRCLE_BUILD_NUM}
                working_directory: ~/repo
          filters:
            branches:
              only:
                - master
                - win-e2e
                - /tagged-release\/.*/
                - /run-e2e\/*./
          requires:
            - publish_to_local_registry
          matrix:
            parameters:
              os:
                - linux
      - init-amplify_e2e_tests:
          context:
            - amplify-ecr-image-pull
            - clean_e2e_resources
            - e2e-auth-credentials
            - e2e-test-context
          post-steps:
            - run:
                name: Cleanup resources
                command: |
                  pwd
                  cd packages/amplify-e2e-tests
                  yarn clean-e2e-resources job ${CIRCLE_BUILD_NUM}
                working_directory: ~/repo
          filters:
            branches:
              only:
                - master
                - win-e2e
                - /tagged-release\/.*/
                - /run-e2e\/*./
          requires:
            - publish_to_local_registry
          matrix:
            parameters:
              os:
                - linux
      - amplify-app-amplify_e2e_tests:
          context:
            - amplify-ecr-image-pull
            - clean_e2e_resources
            - e2e-auth-credentials
            - e2e-test-context
          post-steps:
            - run:
                name: Cleanup resources
                command: |
                  pwd
                  cd packages/amplify-e2e-tests
                  yarn clean-e2e-resources job ${CIRCLE_BUILD_NUM}
                working_directory: ~/repo
          filters:
            branches:
              only:
                - master
                - win-e2e
                - /tagged-release\/.*/
                - /run-e2e\/*./
          requires:
            - publish_to_local_registry
          matrix:
            parameters:
              os:
                - linux
      - hostingPROD-amplify_e2e_tests:
          context:
            - amplify-ecr-image-pull
            - clean_e2e_resources
            - e2e-auth-credentials
            - e2e-test-context
          post-steps:
            - run:
                name: Cleanup resources
                command: |
                  pwd
                  cd packages/amplify-e2e-tests
                  yarn clean-e2e-resources job ${CIRCLE_BUILD_NUM}
                working_directory: ~/repo
          filters:
            branches:
              only:
                - master
                - win-e2e
                - /tagged-release\/.*/
                - /run-e2e\/*./
          requires:
            - publish_to_local_registry
          matrix:
            parameters:
              os:
                - linux
      - geo-add-amplify_e2e_tests:
          context:
            - amplify-ecr-image-pull
            - clean_e2e_resources
            - e2e-auth-credentials
            - e2e-test-context
          post-steps:
            - run:
                name: Cleanup resources
                command: |
                  pwd
                  cd packages/amplify-e2e-tests
                  yarn clean-e2e-resources job ${CIRCLE_BUILD_NUM}
                working_directory: ~/repo
          filters:
            branches:
              only:
                - master
                - win-e2e
                - /tagged-release\/.*/
                - /run-e2e\/*./
          requires:
            - publish_to_local_registry
          matrix:
            parameters:
              os:
                - linux
      - auth_5-amplify_e2e_tests:
          context:
            - amplify-ecr-image-pull
            - clean_e2e_resources
            - e2e-auth-credentials
            - e2e-test-context
          post-steps:
            - run:
                name: Cleanup resources
                command: |
                  pwd
                  cd packages/amplify-e2e-tests
                  yarn clean-e2e-resources job ${CIRCLE_BUILD_NUM}
                working_directory: ~/repo
          filters:
            branches:
              only:
                - master
                - win-e2e
                - /tagged-release\/.*/
                - /run-e2e\/*./
          requires:
            - publish_to_local_registry
          matrix:
            parameters:
              os:
                - linux
      - layer-amplify_e2e_tests:
          context:
            - amplify-ecr-image-pull
            - clean_e2e_resources
            - e2e-auth-credentials
            - e2e-test-context
          post-steps:
            - run:
                name: Cleanup resources
                command: |
                  pwd
                  cd packages/amplify-e2e-tests
                  yarn clean-e2e-resources job ${CIRCLE_BUILD_NUM}
                working_directory: ~/repo
          filters:
            branches:
              only:
                - master
                - win-e2e
                - /tagged-release\/.*/
                - /run-e2e\/*./
          requires:
            - publish_to_local_registry
          matrix:
            parameters:
              os:
                - linux
      - api_3-amplify_e2e_tests:
          context:
            - amplify-ecr-image-pull
            - clean_e2e_resources
            - e2e-auth-credentials
            - e2e-test-context
          post-steps:
            - run:
                name: Cleanup resources
                command: |
                  pwd
                  cd packages/amplify-e2e-tests
                  yarn clean-e2e-resources job ${CIRCLE_BUILD_NUM}
                working_directory: ~/repo
          filters:
            branches:
              only:
                - master
                - win-e2e
                - /tagged-release\/.*/
                - /run-e2e\/*./
          requires:
            - publish_to_local_registry
          matrix:
            parameters:
              os:
                - linux
      - env-amplify_e2e_tests:
          context:
            - amplify-ecr-image-pull
            - clean_e2e_resources
            - e2e-auth-credentials
            - e2e-test-context
          post-steps:
            - run:
                name: Cleanup resources
                command: |
                  pwd
                  cd packages/amplify-e2e-tests
                  yarn clean-e2e-resources job ${CIRCLE_BUILD_NUM}
                working_directory: ~/repo
          filters:
            branches:
              only:
                - master
                - win-e2e
                - /tagged-release\/.*/
                - /run-e2e\/*./
          requires:
            - publish_to_local_registry
          matrix:
            parameters:
              os:
                - linux
      - function_4-amplify_e2e_tests:
          context:
            - amplify-ecr-image-pull
            - clean_e2e_resources
            - e2e-auth-credentials
            - e2e-test-context
          post-steps:
            - run:
                name: Cleanup resources
                command: |
                  pwd
                  cd packages/amplify-e2e-tests
                  yarn clean-e2e-resources job ${CIRCLE_BUILD_NUM}
                working_directory: ~/repo
          filters:
            branches:
              only:
                - master
                - win-e2e
                - /tagged-release\/.*/
                - /run-e2e\/*./
          requires:
            - publish_to_local_registry
          matrix:
            parameters:
              os:
                - linux
      - schema-auth-2-amplify_e2e_tests:
          context:
            - amplify-ecr-image-pull
            - clean_e2e_resources
            - e2e-auth-credentials
            - e2e-test-context
          post-steps:
            - run:
                name: Cleanup resources
                command: |
                  pwd
                  cd packages/amplify-e2e-tests
                  yarn clean-e2e-resources job ${CIRCLE_BUILD_NUM}
                working_directory: ~/repo
          filters:
            branches:
              only:
                - master
                - win-e2e
                - /tagged-release\/.*/
                - /run-e2e\/*./
          requires:
            - publish_to_local_registry
          matrix:
            parameters:
              os:
                - linux
      - function_6-amplify_e2e_tests:
          context:
            - amplify-ecr-image-pull
            - clean_e2e_resources
            - e2e-auth-credentials
            - e2e-test-context
          post-steps:
            - run:
                name: Cleanup resources
                command: |
                  pwd
                  cd packages/amplify-e2e-tests
                  yarn clean-e2e-resources job ${CIRCLE_BUILD_NUM}
                working_directory: ~/repo
          filters:
            branches:
              only:
                - master
                - win-e2e
                - /tagged-release\/.*/
                - /run-e2e\/*./
          requires:
            - publish_to_local_registry
          matrix:
            parameters:
              os:
                - linux
      - s3-sse-amplify_e2e_tests:
          context:
            - amplify-ecr-image-pull
            - clean_e2e_resources
            - e2e-auth-credentials
            - e2e-test-context
          post-steps:
            - run:
                name: Cleanup resources
                command: |
                  pwd
                  cd packages/amplify-e2e-tests
                  yarn clean-e2e-resources job ${CIRCLE_BUILD_NUM}
                working_directory: ~/repo
          filters:
            branches:
              only:
                - master
                - win-e2e
                - /tagged-release\/.*/
                - /run-e2e\/*./
          requires:
            - publish_to_local_registry
          matrix:
            parameters:
              os:
                - linux
      - tags-amplify_e2e_tests:
          context:
            - amplify-ecr-image-pull
            - clean_e2e_resources
            - e2e-auth-credentials
            - e2e-test-context
          post-steps:
            - run:
                name: Cleanup resources
                command: |
                  pwd
                  cd packages/amplify-e2e-tests
                  yarn clean-e2e-resources job ${CIRCLE_BUILD_NUM}
                working_directory: ~/repo
          filters:
            branches:
              only:
                - master
                - win-e2e
                - /tagged-release\/.*/
                - /run-e2e\/*./
          requires:
            - publish_to_local_registry
          matrix:
            parameters:
              os:
                - linux
      - hosting-amplify_e2e_tests:
          context:
            - amplify-ecr-image-pull
            - clean_e2e_resources
            - e2e-auth-credentials
            - e2e-test-context
          post-steps:
            - run:
                name: Cleanup resources
                command: |
                  pwd
                  cd packages/amplify-e2e-tests
                  yarn clean-e2e-resources job ${CIRCLE_BUILD_NUM}
                working_directory: ~/repo
          filters:
            branches:
              only:
                - master
                - win-e2e
                - /tagged-release\/.*/
                - /run-e2e\/*./
          requires:
            - publish_to_local_registry
          matrix:
            parameters:
              os:
                - linux
      - geo-update-amplify_e2e_tests:
          context:
            - amplify-ecr-image-pull
            - clean_e2e_resources
            - e2e-auth-credentials
            - e2e-test-context
          post-steps:
            - run:
                name: Cleanup resources
                command: |
                  pwd
                  cd packages/amplify-e2e-tests
                  yarn clean-e2e-resources job ${CIRCLE_BUILD_NUM}
                working_directory: ~/repo
          filters:
            branches:
              only:
                - master
                - win-e2e
                - /tagged-release\/.*/
                - /run-e2e\/*./
          requires:
            - publish_to_local_registry
          matrix:
            parameters:
              os:
                - linux
      - function_3-amplify_e2e_tests:
          context:
            - amplify-ecr-image-pull
            - clean_e2e_resources
            - e2e-auth-credentials
            - e2e-test-context
          post-steps:
            - run:
                name: Cleanup resources
                command: |
                  pwd
                  cd packages/amplify-e2e-tests
                  yarn clean-e2e-resources job ${CIRCLE_BUILD_NUM}
                working_directory: ~/repo
          filters:
            branches:
              only:
                - master
                - win-e2e
                - /tagged-release\/.*/
                - /run-e2e\/*./
          requires:
            - publish_to_local_registry
          matrix:
            parameters:
              os:
                - linux
      - migration-api-key-migration1-amplify_e2e_tests:
          context:
            - amplify-ecr-image-pull
            - clean_e2e_resources
            - e2e-auth-credentials
            - e2e-test-context
          post-steps:
            - run:
                name: Cleanup resources
                command: |
                  pwd
                  cd packages/amplify-e2e-tests
                  yarn clean-e2e-resources job ${CIRCLE_BUILD_NUM}
                working_directory: ~/repo
          filters:
            branches:
              only:
                - master
                - win-e2e
                - /tagged-release\/.*/
                - /run-e2e\/*./
          requires:
            - publish_to_local_registry
          matrix:
            parameters:
              os:
                - linux
      - import_auth_1-amplify_e2e_tests:
          context:
            - amplify-ecr-image-pull
            - clean_e2e_resources
            - e2e-auth-credentials
            - e2e-test-context
          post-steps:
            - run:
                name: Cleanup resources
                command: |
                  pwd
                  cd packages/amplify-e2e-tests
                  yarn clean-e2e-resources job ${CIRCLE_BUILD_NUM}
                working_directory: ~/repo
          filters:
            branches:
              only:
                - master
                - win-e2e
                - /tagged-release\/.*/
                - /run-e2e\/*./
          requires:
            - publish_to_local_registry
          matrix:
            parameters:
              os:
                - linux
      - auth_2-amplify_e2e_tests:
          context:
            - amplify-ecr-image-pull
            - clean_e2e_resources
            - e2e-auth-credentials
            - e2e-test-context
          post-steps:
            - run:
                name: Cleanup resources
                command: |
                  pwd
                  cd packages/amplify-e2e-tests
                  yarn clean-e2e-resources job ${CIRCLE_BUILD_NUM}
                working_directory: ~/repo
          filters:
            branches:
              only:
                - master
                - win-e2e
                - /tagged-release\/.*/
                - /run-e2e\/*./
          requires:
            - publish_to_local_registry
          matrix:
            parameters:
              os:
                - linux
      - schema-function-amplify_e2e_tests:
          context:
            - amplify-ecr-image-pull
            - clean_e2e_resources
            - e2e-auth-credentials
            - e2e-test-context
          post-steps:
            - run:
                name: Cleanup resources
                command: |
                  pwd
                  cd packages/amplify-e2e-tests
                  yarn clean-e2e-resources job ${CIRCLE_BUILD_NUM}
                working_directory: ~/repo
          filters:
            branches:
              only:
                - master
                - win-e2e
                - /tagged-release\/.*/
                - /run-e2e\/*./
          requires:
            - publish_to_local_registry
          matrix:
            parameters:
              os:
                - linux
      - api_1-amplify_e2e_tests:
          context:
            - amplify-ecr-image-pull
            - clean_e2e_resources
            - e2e-auth-credentials
            - e2e-test-context
          post-steps:
            - run:
                name: Cleanup resources
                command: |
                  pwd
                  cd packages/amplify-e2e-tests
                  yarn clean-e2e-resources job ${CIRCLE_BUILD_NUM}
                working_directory: ~/repo
          filters:
            branches:
              only:
                - master
                - win-e2e
                - /tagged-release\/.*/
                - /run-e2e\/*./
          requires:
            - publish_to_local_registry
          matrix:
            parameters:
              os:
                - linux
      - api_4-amplify_e2e_tests_pkg:
          context:
            - amplify-ecr-image-pull
            - clean_e2e_resources
            - e2e-auth-credentials
            - e2e-test-context
          filters:
            branches:
              only:
                - master
                - win-e2e
                - /tagged-release\/.*/
                - /run-e2e\/*./
          requires:
            - build_pkg_binaries
          matrix:
            parameters:
              os:
                - linux
      - function_7-amplify_e2e_tests_pkg:
          context:
            - amplify-ecr-image-pull
            - clean_e2e_resources
            - e2e-auth-credentials
            - e2e-test-context
          filters:
            branches:
              only:
                - master
                - win-e2e
                - /tagged-release\/.*/
                - /run-e2e\/*./
          requires:
            - build_pkg_binaries
          matrix:
            parameters:
              os:
                - linux
      - schema-iterative-update-locking-amplify_e2e_tests_pkg:
          context:
            - amplify-ecr-image-pull
            - clean_e2e_resources
            - e2e-auth-credentials
            - e2e-test-context
          filters:
            branches:
              only:
                - master
                - win-e2e
                - /tagged-release\/.*/
                - /run-e2e\/*./
          requires:
            - build_pkg_binaries
          matrix:
            parameters:
              os:
                - linux
      - notifications-amplify_e2e_tests_pkg:
          context:
            - amplify-ecr-image-pull
            - clean_e2e_resources
            - e2e-auth-credentials
            - e2e-test-context
          filters:
            branches:
              only:
                - master
                - win-e2e
                - /tagged-release\/.*/
                - /run-e2e\/*./
          requires:
            - build_pkg_binaries
          matrix:
            parameters:
              os:
                - linux
                - windows
      - analytics-amplify_e2e_tests_pkg:
          context:
            - amplify-ecr-image-pull
            - clean_e2e_resources
            - e2e-auth-credentials
            - e2e-test-context
          filters:
            branches:
              only:
                - master
                - win-e2e
                - /tagged-release\/.*/
                - /run-e2e\/*./
          requires:
            - build_pkg_binaries
          matrix:
            parameters:
              os:
                - linux
                - windows
      - geo-remove-amplify_e2e_tests_pkg:
          context:
            - amplify-ecr-image-pull
            - clean_e2e_resources
            - e2e-auth-credentials
            - e2e-test-context
          filters:
            branches:
              only:
                - master
                - win-e2e
                - /tagged-release\/.*/
                - /run-e2e\/*./
          requires:
            - build_pkg_binaries
          matrix:
            parameters:
              os:
                - linux
      - schema-iterative-update-1-amplify_e2e_tests_pkg:
          context:
            - amplify-ecr-image-pull
            - clean_e2e_resources
            - e2e-auth-credentials
            - e2e-test-context
          filters:
            branches:
              only:
                - master
                - win-e2e
                - /tagged-release\/.*/
                - /run-e2e\/*./
          requires:
            - build_pkg_binaries
          matrix:
            parameters:
              os:
                - linux
      - auth_4-amplify_e2e_tests_pkg:
          context:
            - amplify-ecr-image-pull
            - clean_e2e_resources
            - e2e-auth-credentials
            - e2e-test-context
          filters:
            branches:
              only:
                - master
                - win-e2e
                - /tagged-release\/.*/
                - /run-e2e\/*./
          requires:
            - build_pkg_binaries
          matrix:
            parameters:
              os:
                - linux
                - windows
      - import_auth_2-amplify_e2e_tests_pkg:
          context:
            - amplify-ecr-image-pull
            - clean_e2e_resources
            - e2e-auth-credentials
            - e2e-test-context
          filters:
            branches:
              only:
                - master
                - win-e2e
                - /tagged-release\/.*/
                - /run-e2e\/*./
          requires:
            - build_pkg_binaries
          matrix:
            parameters:
              os:
                - linux
      - schema-auth-9-amplify_e2e_tests_pkg:
          context:
            - amplify-ecr-image-pull
            - clean_e2e_resources
            - e2e-auth-credentials
            - e2e-test-context
          filters:
            branches:
              only:
                - master
                - win-e2e
                - /tagged-release\/.*/
                - /run-e2e\/*./
          requires:
            - build_pkg_binaries
          matrix:
            parameters:
              os:
                - linux
      - schema-model-amplify_e2e_tests_pkg:
          context:
            - amplify-ecr-image-pull
            - clean_e2e_resources
            - e2e-auth-credentials
            - e2e-test-context
          filters:
            branches:
              only:
                - master
                - win-e2e
                - /tagged-release\/.*/
                - /run-e2e\/*./
          requires:
            - build_pkg_binaries
          matrix:
            parameters:
              os:
                - linux
      - schema-auth-5-amplify_e2e_tests_pkg:
          context:
            - amplify-ecr-image-pull
            - clean_e2e_resources
            - e2e-auth-credentials
            - e2e-test-context
          filters:
            branches:
              only:
                - master
                - win-e2e
                - /tagged-release\/.*/
                - /run-e2e\/*./
          requires:
            - build_pkg_binaries
          matrix:
            parameters:
              os:
                - linux
      - auth_6-amplify_e2e_tests_pkg:
          context:
            - amplify-ecr-image-pull
            - clean_e2e_resources
            - e2e-auth-credentials
            - e2e-test-context
          filters:
            branches:
              only:
                - master
                - win-e2e
                - /tagged-release\/.*/
                - /run-e2e\/*./
          requires:
            - build_pkg_binaries
          matrix:
            parameters:
              os:
                - linux
      - hooks-amplify_e2e_tests_pkg:
          context:
            - amplify-ecr-image-pull
            - clean_e2e_resources
            - e2e-auth-credentials
            - e2e-test-context
          filters:
            branches:
              only:
                - master
                - win-e2e
                - /tagged-release\/.*/
                - /run-e2e\/*./
          requires:
            - build_pkg_binaries
          matrix:
            parameters:
              os:
                - linux
                - windows
      - plugin-amplify_e2e_tests_pkg:
          context:
            - amplify-ecr-image-pull
            - clean_e2e_resources
            - e2e-auth-credentials
            - e2e-test-context
          filters:
            branches:
              only:
                - master
                - win-e2e
                - /tagged-release\/.*/
                - /run-e2e\/*./
          requires:
            - build_pkg_binaries
          matrix:
            parameters:
              os:
                - linux
                - windows
      - schema-versioned-amplify_e2e_tests_pkg:
          context:
            - amplify-ecr-image-pull
            - clean_e2e_resources
            - e2e-auth-credentials
            - e2e-test-context
          filters:
            branches:
              only:
                - master
                - win-e2e
                - /tagged-release\/.*/
                - /run-e2e\/*./
          requires:
            - build_pkg_binaries
          matrix:
            parameters:
              os:
                - linux
                - windows
      - interactions-amplify_e2e_tests_pkg:
          context:
            - amplify-ecr-image-pull
            - clean_e2e_resources
            - e2e-auth-credentials
            - e2e-test-context
          filters:
            branches:
              only:
                - master
                - win-e2e
                - /tagged-release\/.*/
                - /run-e2e\/*./
          requires:
            - build_pkg_binaries
          matrix:
            parameters:
              os:
                - linux
                - windows
      - feature-flags-amplify_e2e_tests_pkg:
          context:
            - amplify-ecr-image-pull
            - clean_e2e_resources
            - e2e-auth-credentials
            - e2e-test-context
          filters:
            branches:
              only:
                - master
                - win-e2e
                - /tagged-release\/.*/
                - /run-e2e\/*./
          requires:
            - build_pkg_binaries
          matrix:
            parameters:
              os:
                - linux
      - schema-auth-3-amplify_e2e_tests_pkg:
          context:
            - amplify-ecr-image-pull
            - clean_e2e_resources
            - e2e-auth-credentials
            - e2e-test-context
          filters:
            branches:
              only:
                - master
                - win-e2e
                - /tagged-release\/.*/
                - /run-e2e\/*./
          requires:
            - build_pkg_binaries
          matrix:
            parameters:
              os:
                - linux
      - schema-auth-7-amplify_e2e_tests_pkg:
          context:
            - amplify-ecr-image-pull
            - clean_e2e_resources
            - e2e-auth-credentials
            - e2e-test-context
          filters:
            branches:
              only:
                - master
                - win-e2e
                - /tagged-release\/.*/
                - /run-e2e\/*./
          requires:
            - build_pkg_binaries
          matrix:
            parameters:
              os:
                - linux
      - import_s3_1-amplify_e2e_tests_pkg:
          context:
            - amplify-ecr-image-pull
            - clean_e2e_resources
            - e2e-auth-credentials
            - e2e-test-context
          filters:
            branches:
              only:
                - master
                - win-e2e
                - /tagged-release\/.*/
                - /run-e2e\/*./
          requires:
            - build_pkg_binaries
          matrix:
            parameters:
              os:
                - linux
      - schema-auth-11-amplify_e2e_tests_pkg:
          context:
            - amplify-ecr-image-pull
            - clean_e2e_resources
            - e2e-auth-credentials
            - e2e-test-context
          filters:
            branches:
              only:
                - master
                - win-e2e
                - /tagged-release\/.*/
                - /run-e2e\/*./
          requires:
            - build_pkg_binaries
          matrix:
            parameters:
              os:
                - linux
      - migration-api-connection-migration-amplify_e2e_tests_pkg:
          context:
            - amplify-ecr-image-pull
            - clean_e2e_resources
            - e2e-auth-credentials
            - e2e-test-context
          filters:
            branches:
              only:
                - master
                - win-e2e
                - /tagged-release\/.*/
                - /run-e2e\/*./
          requires:
            - build_pkg_binaries
          matrix:
            parameters:
              os:
                - linux
      - storage-amplify_e2e_tests_pkg:
          context:
            - amplify-ecr-image-pull
            - clean_e2e_resources
            - e2e-auth-credentials
            - e2e-test-context
          filters:
            branches:
              only:
                - master
                - win-e2e
                - /tagged-release\/.*/
                - /run-e2e\/*./
          requires:
            - build_pkg_binaries
          matrix:
            parameters:
              os:
                - linux
      - configure-project-amplify_e2e_tests_pkg:
          context:
            - amplify-ecr-image-pull
            - clean_e2e_resources
            - e2e-auth-credentials
            - e2e-test-context
          filters:
            branches:
              only:
                - master
                - win-e2e
                - /tagged-release\/.*/
                - /run-e2e\/*./
          requires:
            - build_pkg_binaries
          matrix:
            parameters:
              os:
                - linux
                - windows
      - iam-permissions-boundary-amplify_e2e_tests_pkg:
          context:
            - amplify-ecr-image-pull
            - clean_e2e_resources
            - e2e-auth-credentials
            - e2e-test-context
          filters:
            branches:
              only:
                - master
                - win-e2e
                - /tagged-release\/.*/
                - /run-e2e\/*./
          requires:
            - build_pkg_binaries
          matrix:
            parameters:
              os:
                - linux
                - windows
      - init-special-case-amplify_e2e_tests_pkg:
          context:
            - amplify-ecr-image-pull
            - clean_e2e_resources
            - e2e-auth-credentials
            - e2e-test-context
          filters:
            branches:
              only:
                - master
                - win-e2e
                - /tagged-release\/.*/
                - /run-e2e\/*./
          requires:
            - build_pkg_binaries
          matrix:
            parameters:
              os:
                - linux
                - windows
      - schema-data-access-patterns-amplify_e2e_tests_pkg:
          context:
            - amplify-ecr-image-pull
            - clean_e2e_resources
            - e2e-auth-credentials
            - e2e-test-context
          filters:
            branches:
              only:
                - master
                - win-e2e
                - /tagged-release\/.*/
                - /run-e2e\/*./
          requires:
            - build_pkg_binaries
          matrix:
            parameters:
              os:
                - linux
      - schema-iterative-update-2-amplify_e2e_tests_pkg:
          context:
            - amplify-ecr-image-pull
            - clean_e2e_resources
            - e2e-auth-credentials
            - e2e-test-context
          filters:
            branches:
              only:
                - master
                - win-e2e
                - /tagged-release\/.*/
                - /run-e2e\/*./
          requires:
            - build_pkg_binaries
          matrix:
            parameters:
              os:
                - linux
      - schema-auth-10-amplify_e2e_tests_pkg:
          context:
            - amplify-ecr-image-pull
            - clean_e2e_resources
            - e2e-auth-credentials
            - e2e-test-context
          filters:
            branches:
              only:
                - master
                - win-e2e
                - /tagged-release\/.*/
                - /run-e2e\/*./
          requires:
            - build_pkg_binaries
          matrix:
            parameters:
              os:
                - linux
      - delete-amplify_e2e_tests_pkg:
          context:
            - amplify-ecr-image-pull
            - clean_e2e_resources
            - e2e-auth-credentials
            - e2e-test-context
          filters:
            branches:
              only:
                - master
                - win-e2e
                - /tagged-release\/.*/
                - /run-e2e\/*./
          requires:
            - build_pkg_binaries
          matrix:
            parameters:
              os:
                - linux
      - schema-auth-8-amplify_e2e_tests_pkg:
          context:
            - amplify-ecr-image-pull
            - clean_e2e_resources
            - e2e-auth-credentials
            - e2e-test-context
          filters:
            branches:
              only:
                - master
                - win-e2e
                - /tagged-release\/.*/
                - /run-e2e\/*./
          requires:
            - build_pkg_binaries
          matrix:
            parameters:
              os:
                - linux
      - import_dynamodb_1-amplify_e2e_tests_pkg:
          context:
            - amplify-ecr-image-pull
            - clean_e2e_resources
            - e2e-auth-credentials
            - e2e-test-context
          filters:
            branches:
              only:
                - master
                - win-e2e
                - /tagged-release\/.*/
                - /run-e2e\/*./
          requires:
            - build_pkg_binaries
          matrix:
            parameters:
              os:
                - linux
      - migration-api-key-migration2-amplify_e2e_tests_pkg:
          context:
            - amplify-ecr-image-pull
            - clean_e2e_resources
            - e2e-auth-credentials
            - e2e-test-context
          filters:
            branches:
              only:
                - master
                - win-e2e
                - /tagged-release\/.*/
                - /run-e2e\/*./
          requires:
            - build_pkg_binaries
          matrix:
            parameters:
              os:
                - linux
      - schema-connection-amplify_e2e_tests_pkg:
          context:
            - amplify-ecr-image-pull
            - clean_e2e_resources
            - e2e-auth-credentials
            - e2e-test-context
          filters:
            branches:
              only:
                - master
                - win-e2e
                - /tagged-release\/.*/
                - /run-e2e\/*./
          requires:
            - build_pkg_binaries
          matrix:
            parameters:
              os:
                - linux
                - windows
      - api_2-amplify_e2e_tests_pkg:
          context:
            - amplify-ecr-image-pull
            - clean_e2e_resources
            - e2e-auth-credentials
            - e2e-test-context
          filters:
            branches:
              only:
                - master
                - win-e2e
                - /tagged-release\/.*/
                - /run-e2e\/*./
          requires:
            - build_pkg_binaries
          matrix:
            parameters:
              os:
                - linux
      - container-hosting-amplify_e2e_tests_pkg:
          context:
            - amplify-ecr-image-pull
            - clean_e2e_resources
            - e2e-auth-credentials
            - e2e-test-context
          filters:
            branches:
              only:
                - master
                - win-e2e
                - /tagged-release\/.*/
                - /run-e2e\/*./
          requires:
            - build_pkg_binaries
          matrix:
            parameters:
              os:
                - linux
                - windows
      - layer-2-amplify_e2e_tests_pkg:
          context:
            - amplify-ecr-image-pull
            - clean_e2e_resources
            - e2e-auth-credentials
            - e2e-test-context
          filters:
            branches:
              only:
                - master
                - win-e2e
                - /tagged-release\/.*/
                - /run-e2e\/*./
          requires:
            - build_pkg_binaries
          matrix:
            parameters:
              os:
                - linux
      - datastore-modelgen-amplify_e2e_tests_pkg:
          context:
            - amplify-ecr-image-pull
            - clean_e2e_resources
            - e2e-auth-credentials
            - e2e-test-context
          filters:
            branches:
              only:
                - master
                - win-e2e
                - /tagged-release\/.*/
                - /run-e2e\/*./
          requires:
            - build_pkg_binaries
          matrix:
            parameters:
              os:
                - linux
      - containers-api-amplify_e2e_tests_pkg:
          context:
            - amplify-ecr-image-pull
            - clean_e2e_resources
            - e2e-auth-credentials
            - e2e-test-context
          filters:
            branches:
              only:
                - master
                - win-e2e
                - /tagged-release\/.*/
                - /run-e2e\/*./
          requires:
            - build_pkg_binaries
          matrix:
            parameters:
              os:
                - linux
                - windows
      - schema-key-amplify_e2e_tests_pkg:
          context:
            - amplify-ecr-image-pull
            - clean_e2e_resources
            - e2e-auth-credentials
            - e2e-test-context
          filters:
            branches:
              only:
                - master
                - win-e2e
                - /tagged-release\/.*/
                - /run-e2e\/*./
          requires:
            - build_pkg_binaries
          matrix:
            parameters:
              os:
                - linux
      - function_2-amplify_e2e_tests_pkg:
          context:
            - amplify-ecr-image-pull
            - clean_e2e_resources
            - e2e-auth-credentials
            - e2e-test-context
          filters:
            branches:
              only:
                - master
                - win-e2e
                - /tagged-release\/.*/
                - /run-e2e\/*./
          requires:
            - build_pkg_binaries
          matrix:
            parameters:
              os:
                - linux
      - schema-searchable-amplify_e2e_tests_pkg:
          context:
            - amplify-ecr-image-pull
            - clean_e2e_resources
            - e2e-auth-credentials
            - e2e-test-context
          filters:
            branches:
              only:
                - master
                - win-e2e
                - /tagged-release\/.*/
                - /run-e2e\/*./
          requires:
            - build_pkg_binaries
          matrix:
            parameters:
              os:
                - linux
                - windows
      - schema-iterative-rollback-1-amplify_e2e_tests_pkg:
          context:
            - amplify-ecr-image-pull
            - clean_e2e_resources
            - e2e-auth-credentials
            - e2e-test-context
          filters:
            branches:
              only:
                - master
                - win-e2e
                - /tagged-release\/.*/
                - /run-e2e\/*./
          requires:
            - build_pkg_binaries
          matrix:
            parameters:
              os:
                - linux
      - function_1-amplify_e2e_tests_pkg:
          context:
            - amplify-ecr-image-pull
            - clean_e2e_resources
            - e2e-auth-credentials
            - e2e-test-context
          filters:
            branches:
              only:
                - master
                - win-e2e
                - /tagged-release\/.*/
                - /run-e2e\/*./
          requires:
            - build_pkg_binaries
          matrix:
            parameters:
              os:
                - linux
      - schema-auth-6-amplify_e2e_tests_pkg:
          context:
            - amplify-ecr-image-pull
            - clean_e2e_resources
            - e2e-auth-credentials
            - e2e-test-context
          filters:
            branches:
              only:
                - master
                - win-e2e
                - /tagged-release\/.*/
                - /run-e2e\/*./
          requires:
            - build_pkg_binaries
          matrix:
            parameters:
              os:
                - linux
      - schema-iterative-update-4-amplify_e2e_tests_pkg:
          context:
            - amplify-ecr-image-pull
            - clean_e2e_resources
            - e2e-auth-credentials
            - e2e-test-context
          filters:
            branches:
              only:
                - master
                - win-e2e
                - /tagged-release\/.*/
                - /run-e2e\/*./
          requires:
            - build_pkg_binaries
          matrix:
            parameters:
              os:
                - linux
      - frontend_config_drift-amplify_e2e_tests_pkg:
          context:
            - amplify-ecr-image-pull
            - clean_e2e_resources
            - e2e-auth-credentials
            - e2e-test-context
          filters:
            branches:
              only:
                - master
                - win-e2e
                - /tagged-release\/.*/
                - /run-e2e\/*./
          requires:
            - build_pkg_binaries
          matrix:
            parameters:
              os:
                - linux
                - windows
      - migration-node-function-amplify_e2e_tests_pkg:
          context:
            - amplify-ecr-image-pull
            - clean_e2e_resources
            - e2e-auth-credentials
            - e2e-test-context
          filters:
            branches:
              only:
                - master
                - win-e2e
                - /tagged-release\/.*/
                - /run-e2e\/*./
          requires:
            - build_pkg_binaries
          matrix:
            parameters:
              os:
                - linux
      - amplify-configure-amplify_e2e_tests_pkg:
          context:
            - amplify-ecr-image-pull
            - clean_e2e_resources
            - e2e-auth-credentials
            - e2e-test-context
          filters:
            branches:
              only:
                - master
                - win-e2e
                - /tagged-release\/.*/
                - /run-e2e\/*./
          requires:
            - build_pkg_binaries
          matrix:
            parameters:
              os:
                - linux
                - windows
      - schema-predictions-amplify_e2e_tests_pkg:
          context:
            - amplify-ecr-image-pull
            - clean_e2e_resources
            - e2e-auth-credentials
            - e2e-test-context
          filters:
            branches:
              only:
                - master
                - win-e2e
                - /tagged-release\/.*/
                - /run-e2e\/*./
          requires:
            - build_pkg_binaries
          matrix:
            parameters:
              os:
                - linux
                - windows
      - predictions-amplify_e2e_tests_pkg:
          context:
            - amplify-ecr-image-pull
            - clean_e2e_resources
            - e2e-auth-credentials
            - e2e-test-context
          filters:
            branches:
              only:
                - master
                - win-e2e
                - /tagged-release\/.*/
                - /run-e2e\/*./
          requires:
            - build_pkg_binaries
          matrix:
            parameters:
              os:
                - linux
      - auth_1-amplify_e2e_tests_pkg:
          context:
            - amplify-ecr-image-pull
            - clean_e2e_resources
            - e2e-auth-credentials
            - e2e-test-context
          filters:
            branches:
              only:
                - master
                - win-e2e
                - /tagged-release\/.*/
                - /run-e2e\/*./
          requires:
            - build_pkg_binaries
          matrix:
            parameters:
              os:
                - linux
      - auth_3-amplify_e2e_tests_pkg:
          context:
            - amplify-ecr-image-pull
            - clean_e2e_resources
            - e2e-auth-credentials
            - e2e-test-context
          filters:
            branches:
              only:
                - master
                - win-e2e
                - /tagged-release\/.*/
                - /run-e2e\/*./
          requires:
            - build_pkg_binaries
          matrix:
            parameters:
              os:
                - linux
      - schema-auth-4-amplify_e2e_tests_pkg:
          context:
            - amplify-ecr-image-pull
            - clean_e2e_resources
            - e2e-auth-credentials
            - e2e-test-context
          filters:
            branches:
              only:
                - master
                - win-e2e
                - /tagged-release\/.*/
                - /run-e2e\/*./
          requires:
            - build_pkg_binaries
          matrix:
            parameters:
              os:
                - linux
      - schema-iterative-rollback-2-amplify_e2e_tests_pkg:
          context:
            - amplify-ecr-image-pull
            - clean_e2e_resources
            - e2e-auth-credentials
            - e2e-test-context
          filters:
            branches:
              only:
                - master
                - win-e2e
                - /tagged-release\/.*/
                - /run-e2e\/*./
          requires:
            - build_pkg_binaries
          matrix:
            parameters:
              os:
                - linux
      - schema-auth-1-amplify_e2e_tests_pkg:
          context:
            - amplify-ecr-image-pull
            - clean_e2e_resources
            - e2e-auth-credentials
            - e2e-test-context
          filters:
            branches:
              only:
                - master
                - win-e2e
                - /tagged-release\/.*/
                - /run-e2e\/*./
          requires:
            - build_pkg_binaries
          matrix:
            parameters:
              os:
                - linux
      - schema-iterative-update-3-amplify_e2e_tests_pkg:
          context:
            - amplify-ecr-image-pull
            - clean_e2e_resources
            - e2e-auth-credentials
            - e2e-test-context
          filters:
            branches:
              only:
                - master
                - win-e2e
                - /tagged-release\/.*/
                - /run-e2e\/*./
          requires:
            - build_pkg_binaries
          matrix:
            parameters:
              os:
                - linux
      - function_5-amplify_e2e_tests_pkg:
          context:
            - amplify-ecr-image-pull
            - clean_e2e_resources
            - e2e-auth-credentials
            - e2e-test-context
          filters:
            branches:
              only:
                - master
                - win-e2e
                - /tagged-release\/.*/
                - /run-e2e\/*./
          requires:
            - build_pkg_binaries
          matrix:
            parameters:
              os:
                - linux
      - pull-amplify_e2e_tests_pkg:
          context:
            - amplify-ecr-image-pull
            - clean_e2e_resources
            - e2e-auth-credentials
            - e2e-test-context
          filters:
            branches:
              only:
                - master
                - win-e2e
                - /tagged-release\/.*/
                - /run-e2e\/*./
          requires:
            - build_pkg_binaries
          matrix:
            parameters:
              os:
                - linux
      - init-amplify_e2e_tests_pkg:
          context:
            - amplify-ecr-image-pull
            - clean_e2e_resources
            - e2e-auth-credentials
            - e2e-test-context
          filters:
            branches:
              only:
                - master
                - win-e2e
                - /tagged-release\/.*/
                - /run-e2e\/*./
          requires:
            - build_pkg_binaries
          matrix:
            parameters:
              os:
                - linux
                - windows
      - amplify-app-amplify_e2e_tests_pkg:
          context:
            - amplify-ecr-image-pull
            - clean_e2e_resources
            - e2e-auth-credentials
            - e2e-test-context
          filters:
            branches:
              only:
                - master
                - win-e2e
                - /tagged-release\/.*/
                - /run-e2e\/*./
          requires:
            - build_pkg_binaries
          matrix:
            parameters:
              os:
                - linux
      - hostingPROD-amplify_e2e_tests_pkg:
          context:
            - amplify-ecr-image-pull
            - clean_e2e_resources
            - e2e-auth-credentials
            - e2e-test-context
          filters:
            branches:
              only:
                - master
                - win-e2e
                - /tagged-release\/.*/
                - /run-e2e\/*./
          requires:
            - build_pkg_binaries
          matrix:
            parameters:
              os:
                - linux
      - geo-add-amplify_e2e_tests_pkg:
          context:
            - amplify-ecr-image-pull
            - clean_e2e_resources
            - e2e-auth-credentials
            - e2e-test-context
          filters:
            branches:
              only:
                - master
                - win-e2e
                - /tagged-release\/.*/
                - /run-e2e\/*./
          requires:
            - build_pkg_binaries
          matrix:
            parameters:
              os:
                - linux
      - auth_5-amplify_e2e_tests_pkg:
          context:
            - amplify-ecr-image-pull
            - clean_e2e_resources
            - e2e-auth-credentials
            - e2e-test-context
          filters:
            branches:
              only:
                - master
                - win-e2e
                - /tagged-release\/.*/
                - /run-e2e\/*./
          requires:
            - build_pkg_binaries
          matrix:
            parameters:
              os:
                - linux
      - layer-amplify_e2e_tests_pkg:
          context:
            - amplify-ecr-image-pull
            - clean_e2e_resources
            - e2e-auth-credentials
            - e2e-test-context
          filters:
            branches:
              only:
                - master
                - win-e2e
                - /tagged-release\/.*/
                - /run-e2e\/*./
          requires:
            - build_pkg_binaries
          matrix:
            parameters:
              os:
                - linux
      - api_3-amplify_e2e_tests_pkg:
          context:
            - amplify-ecr-image-pull
            - clean_e2e_resources
            - e2e-auth-credentials
            - e2e-test-context
          filters:
            branches:
              only:
                - master
                - win-e2e
                - /tagged-release\/.*/
                - /run-e2e\/*./
          requires:
            - build_pkg_binaries
          matrix:
            parameters:
              os:
                - linux
      - env-amplify_e2e_tests_pkg:
          context:
            - amplify-ecr-image-pull
            - clean_e2e_resources
            - e2e-auth-credentials
            - e2e-test-context
          filters:
            branches:
              only:
                - master
                - win-e2e
                - /tagged-release\/.*/
                - /run-e2e\/*./
          requires:
            - build_pkg_binaries
          matrix:
            parameters:
              os:
                - linux
      - function_4-amplify_e2e_tests_pkg:
          context:
            - amplify-ecr-image-pull
            - clean_e2e_resources
            - e2e-auth-credentials
            - e2e-test-context
          filters:
            branches:
              only:
                - master
                - win-e2e
                - /tagged-release\/.*/
                - /run-e2e\/*./
          requires:
            - build_pkg_binaries
          matrix:
            parameters:
              os:
                - linux
      - schema-auth-2-amplify_e2e_tests_pkg:
          context:
            - amplify-ecr-image-pull
            - clean_e2e_resources
            - e2e-auth-credentials
            - e2e-test-context
          filters:
            branches:
              only:
                - master
                - win-e2e
                - /tagged-release\/.*/
                - /run-e2e\/*./
          requires:
            - build_pkg_binaries
          matrix:
            parameters:
              os:
                - linux
      - function_6-amplify_e2e_tests_pkg:
          context:
            - amplify-ecr-image-pull
            - clean_e2e_resources
            - e2e-auth-credentials
            - e2e-test-context
          filters:
            branches:
              only:
                - master
                - win-e2e
                - /tagged-release\/.*/
                - /run-e2e\/*./
          requires:
            - build_pkg_binaries
          matrix:
            parameters:
              os:
                - linux
      - s3-sse-amplify_e2e_tests_pkg:
          context:
            - amplify-ecr-image-pull
            - clean_e2e_resources
            - e2e-auth-credentials
            - e2e-test-context
          filters:
            branches:
              only:
                - master
                - win-e2e
                - /tagged-release\/.*/
                - /run-e2e\/*./
          requires:
            - build_pkg_binaries
          matrix:
            parameters:
              os:
                - linux
                - windows
      - tags-amplify_e2e_tests_pkg:
          context:
            - amplify-ecr-image-pull
            - clean_e2e_resources
            - e2e-auth-credentials
            - e2e-test-context
          filters:
            branches:
              only:
                - master
                - win-e2e
                - /tagged-release\/.*/
                - /run-e2e\/*./
          requires:
            - build_pkg_binaries
          matrix:
            parameters:
              os:
                - linux
                - windows
      - hosting-amplify_e2e_tests_pkg:
          context:
            - amplify-ecr-image-pull
            - clean_e2e_resources
            - e2e-auth-credentials
            - e2e-test-context
          filters:
            branches:
              only:
                - master
                - win-e2e
                - /tagged-release\/.*/
                - /run-e2e\/*./
          requires:
            - build_pkg_binaries
          matrix:
            parameters:
              os:
                - linux
      - geo-update-amplify_e2e_tests_pkg:
          context:
            - amplify-ecr-image-pull
            - clean_e2e_resources
            - e2e-auth-credentials
            - e2e-test-context
          filters:
            branches:
              only:
                - master
                - win-e2e
                - /tagged-release\/.*/
                - /run-e2e\/*./
          requires:
            - build_pkg_binaries
          matrix:
            parameters:
              os:
                - linux
      - function_3-amplify_e2e_tests_pkg:
          context:
            - amplify-ecr-image-pull
            - clean_e2e_resources
            - e2e-auth-credentials
            - e2e-test-context
          filters:
            branches:
              only:
                - master
                - win-e2e
                - /tagged-release\/.*/
                - /run-e2e\/*./
          requires:
            - build_pkg_binaries
          matrix:
            parameters:
              os:
                - linux
      - migration-api-key-migration1-amplify_e2e_tests_pkg:
          context:
            - amplify-ecr-image-pull
            - clean_e2e_resources
            - e2e-auth-credentials
            - e2e-test-context
          filters:
            branches:
              only:
                - master
                - win-e2e
                - /tagged-release\/.*/
                - /run-e2e\/*./
          requires:
            - build_pkg_binaries
          matrix:
            parameters:
              os:
                - linux
      - import_auth_1-amplify_e2e_tests_pkg:
          context:
            - amplify-ecr-image-pull
            - clean_e2e_resources
            - e2e-auth-credentials
            - e2e-test-context
          filters:
            branches:
              only:
                - master
                - win-e2e
                - /tagged-release\/.*/
                - /run-e2e\/*./
          requires:
            - build_pkg_binaries
          matrix:
            parameters:
              os:
                - linux
      - auth_2-amplify_e2e_tests_pkg:
          context:
            - amplify-ecr-image-pull
            - clean_e2e_resources
            - e2e-auth-credentials
            - e2e-test-context
          filters:
            branches:
              only:
                - master
                - win-e2e
                - /tagged-release\/.*/
                - /run-e2e\/*./
          requires:
            - build_pkg_binaries
          matrix:
            parameters:
              os:
                - linux
      - schema-function-amplify_e2e_tests_pkg:
          context:
            - amplify-ecr-image-pull
            - clean_e2e_resources
            - e2e-auth-credentials
            - e2e-test-context
          filters:
            branches:
              only:
                - master
                - win-e2e
                - /tagged-release\/.*/
                - /run-e2e\/*./
          requires:
            - build_pkg_binaries
          matrix:
            parameters:
              os:
                - linux
      - api_1-amplify_e2e_tests_pkg:
          context:
            - amplify-ecr-image-pull
            - clean_e2e_resources
            - e2e-auth-credentials
            - e2e-test-context
          filters:
            branches:
              only:
                - master
                - win-e2e
                - /tagged-release\/.*/
                - /run-e2e\/*./
          requires:
            - build_pkg_binaries
          matrix:
            parameters:
              os:
                - linux
commands:
  install_packaged_cli:
    description: Install Amplify Packaged CLI to PATH
    parameters:
      os:
        type: executor
        default: linux-e2e-executor
    steps:
      - when:
          condition:
            equal:
              - machine:
                  image: windows-server-2019-vs2019:stable
                  resource_class: windows.large
                  shell: bash.exe
                working_directory: ~/repo
                environment:
                  AMPLIFY_DIR: C:/home/circleci/repo/out
                  AMPLIFY_PATH: C:/home/circleci/repo/out/amplify.exe
              - << parameters.os >>
          steps:
            - run:
                shell: powershell.exe
                name: Rename the Packaged CLI to amplify
                command: |
                  # rename the command to amplify
                  cd /home/circleci/repo/out
                  cp amplify-pkg-win.exe amplify.exe
            - run:
                shell: powershell.exe
                name: Move to CLI Binary to already existing PATH
                command: >
                  # This is a Hack to make sure the Amplify CLI is in the PATH

                  cp /home/circleci/repo/out/amplify.exe
                  $env:homedrive\$env:homepath\AppData\Local\Microsoft\WindowsApps
            - run:
                name: Confirm Amplify CLI is installed and available in PATH
                command: amplify version
      - when:
          condition:
            equal:
              - docker:
                  - image: >-
                      public.ecr.aws/a6e6w2n0/amplify-cli-e2e-base-image-repo-public:latest
                working_directory: ~/repo
                resource_class: large
                environment:
                  AMPLIFY_DIR: /home/circleci/repo/out
                  AMPLIFY_PATH: /home/circleci/repo/out/amplify-pkg-linux
              - << parameters.os >>
          steps:
            - run:
                name: Symlink Amplify packaged CLI
                command: |
                  cd out
                  ln -sf amplify-pkg-linux amplify
                  echo "export PATH=$AMPLIFY_DIR:$PATH" >> $BASH_ENV
                  source $BASH_ENV
            - run:
                name: Confirm Amplify CLI is installed and available in PATH
                command: amplify version
  install_yarn:
    description: Install Amplify Packaged CLI to PATH
    parameters:
      os:
        type: executor
        default: linux-e2e-executor
    steps:
      - when:
          condition:
            equal:
              - machine:
                  image: windows-server-2019-vs2019:stable
                  resource_class: windows.large
                  shell: bash.exe
                working_directory: ~/repo
                environment:
                  AMPLIFY_DIR: C:/home/circleci/repo/out
                  AMPLIFY_PATH: C:/home/circleci/repo/out/amplify.exe
              - << parameters.os >>
          steps:
            - run: nvm install 12.22.5
            - run: nvm use 12.22.5
            - run: npm install -g yarn
            - run: yarn --cache-folder ~/.cache/yarn
            - run:
                shell: powershell.exe
                command: >-
                  cp /home/circleci/repo/out/amplify-pkg-win.exe
                  $env:homedrive\$env:homepath\AppData\Local\Microsoft\WindowsApps\amplify.exe
  install_java:
    description: Install Java on Linux and Docker images
    parameters:
      os:
        type: executor
        default: linux-e2e-executor
    steps:
      - when:
          condition:
            equal:
              - docker:
                  - image: >-
                      public.ecr.aws/a6e6w2n0/amplify-cli-e2e-base-image-repo-public:latest
                working_directory: ~/repo
                resource_class: large
                environment:
                  AMPLIFY_DIR: /home/circleci/repo/out
                  AMPLIFY_PATH: /home/circleci/repo/out/amplify-pkg-linux
              - << parameters.os >>
          steps:
            - run:
                name: Install Java
                command: |
                  sudo apt-get update && sudo apt-get install default-jdk
  run_e2e_tests:
    description: Run Amplify E2E tests
    parameters:
      os:
        type: executor
        default: linux-e2e-executor
    steps:
      - run:
          name: Run E2e Tests
          command: |
            source .circleci/local_publish_helpers.sh
            source $BASH_ENV
            amplify version
            retry runE2eTest
          no_output_timeout: 90m
  scan_e2e_test_artifacts:
    description: Scan And Cleanup E2E Test Artifacts
    parameters:
      os:
        type: executor
        default: linux-e2e-executor
    steps:
      - run:
          name: Scan E2E artifacts
          command: |
            if ! yarn ts-node .circleci/scan_artifacts.ts; then
              echo "Cleaning the repository"
              git clean -fdx
              exit 1
            fi
          when: always
  clean_e2e_resources:
    description: Cleanup resources
    parameters:
      os:
        type: executor
        default: linux-e2e-executor
    steps:
      - run:
          name: Scan E2E artifacts
          command: |
            pwd
            cd packages/amplify-e2e-tests
            yarn clean-e2e-resources job ${CIRCLE_BUILD_NUM}
          when: always<|MERGE_RESOLUTION|>--- conflicted
+++ resolved
@@ -400,13 +400,8 @@
             source .circleci/local_publish_helpers.sh
             changeNpmGlobalPath
             cd packages/amplify-migration-tests
-<<<<<<< HEAD
             retry yarn run migration_v4.0.0 --maxWorkers=3 $TEST_SUITE
-          no_output_timeout: 30m
-=======
-            yarn run migration_v4.0.0 --maxWorkers=3 $TEST_SUITE
           no_output_timeout: 90m
->>>>>>> b1229477
       - run:
           name: Scan And Cleanup E2E Test Artifacts
           command: |
