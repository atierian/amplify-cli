# auto generated file. Edit config.base.yaml if you want to change
version: 2.1
orbs:
  aws-ecr: circleci/aws-ecr@6.15.3
machine:
  environment:
    PATH: ${PATH}:${HOME}/${CIRCLE_PROJECT_REPONAME}/node_modules/.bin
node12:
  working_directory: ~/repo
  docker: &ref_0
    - image: circleci/node:12
      auth:
        username: $DOCKERHUB_USERNAME
        password: $DOCKERHUB_ACCESS_TOKEN
  resource_class: large
defaults:
  working_directory: ~/repo
  docker: &ref_1
    - image: ${AWS_ECR_ACCOUNT_URL}/amplify-cli-e2e-base-image-repo:latest
      aws_auth:
        aws_access_key_id: $ECR_ACCESS_KEY
        aws_secret_access_key: $ECR_SECRET_ACCESS_KEY
  resource_class: large
clean_e2e_resources: &ref_7
  name: Cleanup resources
  command: |
    pwd
    cd packages/amplify-e2e-tests
    yarn clean-e2e-resources job ${CIRCLE_BUILD_NUM}
  working_directory: ~/repo
scan_e2e_test_artifacts: &ref_4
  name: Scan And Cleanup E2E Test Artifacts
  command: |
    if ! yarn ts-node .circleci/scan_artifacts.ts; then
      echo "Cleaning the repository"
      git clean -fdx
      exit 1
    fi
  when: always
run_e2e_tests: &ref_3
  name: Run Amplify end-to-end tests
  command: |
    source .circleci/local_publish_helpers.sh
    changeNpmGlobalPath
    amplify -v
    amplify-app --version
    startLocalRegistry "$(pwd)/.circleci/verdaccio.yaml"
    setNpmRegistryUrlToLocal
    cd packages/amplify-e2e-tests
    yarn run e2e --maxWorkers=3 $TEST_SUITE
    unsetNpmRegistryUrl
  no_output_timeout: 90m
install_cli_from_local_registery: &ref_2
  name: Start verdaccio, install node CLI and amplify-app
  command: |
    source .circleci/local_publish_helpers.sh
    startLocalRegistry "$(pwd)/.circleci/verdaccio.yaml"
    setNpmRegistryUrlToLocal
    changeNpmGlobalPath
    npm install -g @aws-amplify/cli
    npm install -g amplify-app
    unsetNpmRegistryUrl
jobs:
  build:
    working_directory: ~/repo
    docker: *ref_0
    resource_class: large
    steps:
      - checkout
      - run: yarn run production-build
      - save_cache:
          key: amplify-cli-yarn-deps-{{ .Branch }}-{{ checksum "yarn.lock" }}
          paths:
            - ~/.cache
      - save_cache:
          key: amplify-cli-ssh-deps-{{ .Branch }}
          paths:
            - ~/.ssh
      - persist_to_workspace:
          root: .
          paths: .
  test:
    working_directory: ~/repo
    docker: *ref_0
    resource_class: large
    steps:
      - attach_workspace:
          at: ./
      - restore_cache:
          key: amplify-cli-yarn-deps-{{ .Branch }}-{{ checksum "yarn.lock" }}
      - run:
          name: Install Java
          command: sudo apt-get update && sudo apt-get install default-jdk
      - run:
          name: Lint
          command: yarn lint
      - run:
          name: Run tests
          command: yarn test-ci
      - run:
          name: Collect code coverage
          command: yarn coverage
  mock_e2e_tests:
    working_directory: ~/repo
    docker: *ref_0
    resource_class: large
    steps:
      - attach_workspace:
          at: ./
      - restore_cache:
          key: amplify-cli-yarn-deps-{{ .Branch }}-{{ checksum "yarn.lock" }}
      - run:
          name: Install Java
          command: sudo apt-get update && sudo apt-get install default-jdk
      - run:
          name: Run Transformer end-to-end tests with mock server
          command: cd packages/amplify-util-mock/ && yarn e2e
          no_output_timeout: 90m
          environment:
            JEST_JUNIT_OUTPUT: reports/junit/js-test-results.xml
      - store_test_results:
          path: packages/amplify-util-mock/
  publish_to_local_registry:
    working_directory: ~/repo
    docker: *ref_0
    resource_class: large
    steps:
      - attach_workspace:
          at: ./
      - restore_cache:
          key: amplify-cli-yarn-deps-{{ .Branch }}-{{ checksum "yarn.lock" }}
      - run:
          name: Publish to verdaccio
          command: |
            source .circleci/local_publish_helpers.sh
            startLocalRegistry "$(pwd)/.circleci/verdaccio.yaml"
            setNpmRegistryUrlToLocal
            loginToLocalRegistry
            git config user.email not@used.com
            git config user.name "Doesnt Matter"
            yarn publish-to-verdaccio
            unsetNpmRegistryUrl
      - run:
          name: Generate unified changelog
          command: |
            git reset --hard HEAD
            yarn update-versions
            yarn ts-node scripts/unified-changelog.ts
      - run:
          name: Save new amplify GitHub tag
          command: node scripts/echo-current-cli-version.js > .amplify-pkg-version
      - save_cache:
          key: amplify-verdaccio-cache-{{ .Branch }}-{{ .Revision }}
          paths:
            - ~/verdaccio-cache/
      - save_cache:
          key: amplify-unified-changelog-{{ .Branch }}-{{ .Revision }}
          paths:
            - ~/repo/UNIFIED_CHANGELOG.md
      - save_cache:
          key: amplfiy-pkg-tag-{{ .Branch }}-{{ .Revision }}
          paths:
            - ~/repo/.amplify-pkg-version
  build_pkg_binaries:
    working_directory: ~/repo
    docker: *ref_0
    resource_class: large
    steps:
      - attach_workspace:
          at: ./
      - restore_cache:
          key: amplify-cli-yarn-deps-{{ .Branch }}-{{ checksum "yarn.lock" }}
      - restore_cache:
          key: amplify-verdaccio-cache-{{ .Branch }}-{{ .Revision }}
      - run:
          name: Start verdaccio and package CLI
          command: |
            source .circleci/local_publish_helpers.sh
            startLocalRegistry "$(pwd)/.circleci/verdaccio.yaml"
            setNpmRegistryUrlToLocal
            changeNpmGlobalPath
            yarn pkg-all
            unsetNpmRegistryUrl
      - save_cache:
          key: amplify-pkg-binaries-{{ .Branch }}-{{ .Revision }}
          paths:
            - ~/repo/out
  graphql_e2e_tests:
    working_directory: ~/repo
    docker: *ref_1
    resource_class: large
    steps:
      - attach_workspace:
          at: ./
      - restore_cache:
          key: amplify-cli-yarn-deps-{{ .Branch }}-{{ checksum "yarn.lock" }}
      - run:
          name: Run GraphQL end-to-end tests
          command: >-
            cd packages/graphql-transformers-e2e-tests/ && yarn e2e
            --maxWorkers=3
          environment:
            AMPLIFY_CLI_DISABLE_LOGGING: 'true'
          no_output_timeout: 90m
      - store_test_results:
          path: packages/graphql-transformers-e2e-tests/
  amplify_sudo_install_test:
    working_directory: ~/repo
    docker: *ref_1
    resource_class: large
    steps:
      - attach_workspace:
          at: ./
      - restore_cache:
          key: amplify-verdaccio-cache-{{ .Branch }}-{{ .Revision }}
      - run:
          name: Update OS Packages
          command: sudo apt-get update
      - run:
          name: Start verdaccio and Install Amplify CLI as sudo
          command: |
            source .circleci/local_publish_helpers.sh
            startLocalRegistry "$(pwd)/.circleci/verdaccio.yaml"
            setSudoNpmRegistryUrlToLocal
            changeSudoNpmGlobalPath
            sudo npm install -g @aws-amplify/cli
            unsetSudoNpmRegistryUrl
            amplify version
  amplify_e2e_tests:
    working_directory: ~/repo
    docker: *ref_1
    resource_class: large
    steps: &ref_5
      - attach_workspace:
          at: ./
      - restore_cache:
          key: amplify-verdaccio-cache-{{ .Branch }}-{{ .Revision }}
      - run: *ref_2
      - run: *ref_3
      - run: *ref_4
      - store_test_results:
          path: packages/amplify-e2e-tests/
      - store_artifacts:
          path: ~/repo/packages/amplify-e2e-tests/amplify-e2e-reports
  done_with_node_e2e_tests:
    working_directory: ~/repo
    docker: *ref_0
    resource_class: large
    steps:
      - run: echo 'Done with Node CLI E2E Tests'
  done_with_pkg_linux_e2e_tests:
    working_directory: ~/repo
    docker: *ref_0
    resource_class: large
    steps:
      - run: echo 'Done with pkg CLI E2E Tests'
  amplify_e2e_tests_pkg_linux:
    working_directory: ~/repo
    docker: *ref_1
    resource_class: large
    environment:
      AMPLIFY_DIR: /home/circleci/repo/out
      AMPLIFY_PATH: /home/circleci/repo/out/amplify-pkg-linux
    steps: &ref_6
      - attach_workspace:
          at: ./
      - restore_cache:
          key: amplify-cli-yarn-deps-{{ .Branch }}-{{ checksum "yarn.lock" }}
      - restore_cache:
          key: amplify-pkg-binaries-{{ .Branch }}-{{ .Revision }}
      - run:
          name: Symlink Amplify packaged CLI
          command: |
            cd out
            ln -sf amplify-pkg-linux amplify
            echo "export PATH=$AMPLIFY_DIR:$PATH" >> $BASH_ENV
            source $BASH_ENV
            amplify version
      - run: *ref_2
      - run: *ref_3
      - run: *ref_4
      - store_test_results:
          path: packages/amplify-e2e-tests/
      - store_artifacts:
          path: packages/amplify-e2e-tests/amplify-e2e-reports
  amplify_migration_tests_v4:
    working_directory: ~/repo
    docker: *ref_1
    resource_class: large
    steps:
      - attach_workspace:
          at: ./
      - restore_cache:
          key: amplify-cli-yarn-deps-{{ .Branch }}-{{ checksum "yarn.lock" }}
      - run:
          name: Run tests migrating from CLI v4.0.0
          command: |
            source .circleci/local_publish_helpers.sh
            changeNpmGlobalPath
            cd packages/amplify-migration-tests
            yarn run migration_v4.0.0 --maxWorkers=3 $TEST_SUITE
          no_output_timeout: 90m
      - run: *ref_4
      - store_test_results:
          path: packages/amplify-migration-tests/
      - store_artifacts:
          path: ~/repo/packages/amplify-migration-tests/amplify-migration-reports
  amplify_migration_tests_non_multi_env_layers:
    working_directory: ~/repo
    docker: *ref_1
    resource_class: large
    environment:
      AMPLIFY_PATH: /home/circleci/.npm-global/lib/node_modules/@aws-amplify/cli/bin/amplify
    steps:
      - attach_workspace:
          at: ./
      - restore_cache:
          key: amplify-cli-yarn-deps-{{ .Branch }}-{{ checksum "yarn.lock" }}
      - run:
          name: Run tests migrating from CLI v4.28.2
          command: >
            source .circleci/local_publish_helpers.sh

            changeNpmGlobalPath

            cd packages/amplify-migration-tests

            yarn run migration_v4.28.2_nonmultienv_layers --maxWorkers=3
            $TEST_SUITE
          no_output_timeout: 90m
      - run: *ref_4
      - store_test_results:
          path: packages/amplify-migration-tests/
      - store_artifacts:
          path: ~/repo/packages/amplify-migration-tests/amplify-migration-reports
  amplify_migration_tests_multi_env_layers:
    working_directory: ~/repo
    docker: *ref_1
    resource_class: large
    environment:
      AMPLIFY_PATH: /home/circleci/.npm-global/lib/node_modules/@aws-amplify/cli/bin/amplify
    steps:
      - attach_workspace:
          at: ./
      - restore_cache:
          key: amplify-cli-yarn-deps-{{ .Branch }}-{{ checksum "yarn.lock" }}
      - run:
          name: Run tests migrating from CLI v4.52.0
          command: >
            source .circleci/local_publish_helpers.sh

            changeNpmGlobalPath

            cd packages/amplify-migration-tests

            yarn run migration_v4.52.0_multienv_layers --maxWorkers=3
            $TEST_SUITE
          no_output_timeout: 90m
      - run: *ref_4
      - store_test_results:
          path: packages/amplify-migration-tests/
      - store_artifacts:
          path: ~/repo/packages/amplify-migration-tests/amplify-migration-reports
  amplify_migration_tests_v4_30_0:
    working_directory: ~/repo
    docker: *ref_1
    resource_class: large
    environment:
      AMPLIFY_PATH: /home/circleci/.npm-global/lib/node_modules/@aws-amplify/cli/bin/amplify
    steps:
      - attach_workspace:
          at: ./
      - restore_cache:
          key: amplify-cli-yarn-deps-{{ .Branch }}-{{ checksum "yarn.lock" }}
      - run:
          name: Update OS Packages
          command: sudo apt-get update
      - run:
          name: Run tests migrating from CLI v4.30.0
          command: |
            source .circleci/local_publish_helpers.sh
            changeNpmGlobalPath
            cd packages/amplify-migration-tests
            yarn run migration_v4.30.0_auth --maxWorkers=3
          no_output_timeout: 90m
      - run: *ref_4
      - store_test_results:
          path: packages/amplify-migration-tests/
      - store_artifacts:
          path: ~/repo/packages/amplify-migration-tests/amplify-migration-reports
  amplify_migration_tests_latest:
    working_directory: ~/repo
    docker: *ref_1
    resource_class: large
    steps:
      - attach_workspace:
          at: ./
      - restore_cache:
          key: amplify-cli-yarn-deps-{{ .Branch }}-{{ checksum "yarn.lock" }}
      - run:
          name: Run tests migrating from latest CLI
          command: |
            source .circleci/local_publish_helpers.sh
            changeNpmGlobalPath
            cd packages/amplify-migration-tests
            yarn run migration --maxWorkers=3 $TEST_SUITE
          no_output_timeout: 90m
      - run: *ref_4
      - store_test_results:
          path: packages/amplify-migration-tests/
      - store_artifacts:
          path: ~/repo/packages/amplify-migration-tests/amplify-migration-reports
  amplify_console_integration_tests:
    working_directory: ~/repo
    docker: *ref_1
    resource_class: large
    steps:
      - attach_workspace:
          at: ./
      - restore_cache:
          key: amplify-verdaccio-cache-{{ .Branch }}-{{ .Revision }}
      - run: *ref_2
      - run:
          command: |
            echo "export PATH=~/.npm-global/bin:$PATH" >> $BASH_ENV
            source $BASH_ENV
            amplify -v
            cd packages/amplify-console-integration-tests
            yarn run console-integration --maxWorkers=3
          name: Run Amplify Console integration tests
          no_output_timeout: 90m
      - run: *ref_4
      - store_test_results:
          path: packages/amplify-console-integration-tests/
      - store_artifacts:
          path: >-
            ~/repo/packages/amplify-console-integration-tests/console-integration-reports
  integration_test:
    working_directory: ~/repo
    resource_class: large
    docker:
      - image: cypress/base:12
        environment:
          TERM: dumb
    steps:
      - attach_workspace:
          at: ./
      - restore_cache:
          key: amplify-verdaccio-cache-{{ .Branch }}-{{ .Revision }}
      - run:
          name: Setup Dependencies
          command: |
            apt-get update
            apt-get install -y sudo
            sudo apt-get install -y tcl
            sudo apt-get install -y expect
            sudo apt-get install -y zip
            sudo apt-get install -y lsof
            sudo apt-get install -y python python-pip libpython-dev
            sudo apt-get install -y jq
            pip install awscli
      - run: cd .circleci/ && chmod +x aws.sh
      - run: expect .circleci/aws_configure.exp
      - run:
          name: Configure Amplify CLI
          command: >
            yarn rm-dev-link && yarn link-dev && yarn rm-aa-dev-link && yarn
            link-aa-dev

            echo 'export PATH="$(yarn global bin):$PATH"' >> $BASH_ENV

            amplify-dev
      - run:
          name: Clone auth test package
          command: |
            cd ..
            git clone $AUTH_CLONE_URL
            cd aws-amplify-cypress-auth
            yarn
      - run: cd .circleci/ && chmod +x auth.sh
      - run: cd .circleci/ && chmod +x amplify_init.sh
      - run: cd .circleci/ && chmod +x amplify_init.exp
      - run: expect .circleci/amplify_init.exp ../aws-amplify-cypress-auth
      - run: expect .circleci/enable_auth.exp
      - run: cd ../aws-amplify-cypress-auth
      - run: yarn --frozen-lockfile
      - run: >-
          cd ../aws-amplify-cypress-auth/src && cat $(find . -type f -name
          'aws-exports*')
      - run:
          name: Start Auth test server in background
          command: |
            cd ../aws-amplify-cypress-auth
            pwd
            yarn start
          background: true
      - run: cat $(find ../repo -type f -name 'auth_spec*')
      - run:
          name: Run cypress tests for auth
          command: |
            cd ../aws-amplify-cypress-auth
            yarn add cypress@6.8.0 --save
            cp ../repo/cypress.json .
            cp -R ../repo/cypress .
            yarn cypress run --spec $(find . -type f -name 'auth_spec*')
      - run: sudo kill -9 $(lsof -t -i:3000)
      - run: cd .circleci/ && chmod +x delete_auth.sh
      - run: expect .circleci/delete_auth.exp
      - run:
          name: Clone API test package
          command: |
            cd ..
            git clone $API_CLONE_URL
            cd aws-amplify-cypress-api
            yarn
      - run: cd .circleci/ && chmod +x api.sh
      - run: expect .circleci/amplify_init.exp ../aws-amplify-cypress-api
      - run: expect .circleci/enable_api.exp
      - run: cd ../aws-amplify-cypress-api
      - run: yarn --frozen-lockfile
      - run: >-
          cd ../aws-amplify-cypress-api/src && cat $(find . -type f -name
          'aws-exports*')
      - run:
          name: Start API test server in background
          command: |
            cd ../aws-amplify-cypress-api
            pwd
            yarn start
          background: true
      - run:
          name: Run cypress tests for api
          command: |
            cd ../aws-amplify-cypress-api
            yarn add cypress@6.8.0 --save
            cp ../repo/cypress.json .
            cp -R ../repo/cypress .
            yarn cypress run --spec $(find . -type f -name 'api_spec*')
      - run: cd .circleci/ && chmod +x delete_api.sh
      - run: expect .circleci/delete_api.exp
      - run: *ref_4
      - store_artifacts:
          path: /root/aws-amplify-cypress-auth/cypress/videos
      - store_artifacts:
          path: /root/aws-amplify-cypress-auth/cypress/screenshots
      - store_artifacts:
          path: /root/aws-amplify-cypress-api/cypress/videos
      - store_artifacts:
          path: /root/aws-amplify-cypress-api/cypress/screenshots
  deploy:
    working_directory: ~/repo
    docker: *ref_1
    resource_class: large
    steps:
      - attach_workspace:
          at: ./
      - restore_cache:
          keys:
            - amplify-cli-ssh-deps-{{ .Branch }}
      - run:
          name: Authenticate with npm
          command: echo "//registry.npmjs.org/:_authToken=$NPM_TOKEN" > ~/.npmrc
      - run:
          name: Publish Amplify CLI
          command: |
            if [ -z "$CIRCLE_PULL_REQUEST" ]; then
              git config --global user.email $GITHUB_EMAIL
              git config --global user.name $GITHUB_USER
              npm run publish:$CIRCLE_BRANCH
            else
              echo "Skipping deploy."
            fi
      - run: *ref_4
  github_prerelease:
    working_directory: ~/repo
    docker: *ref_0
    resource_class: large
    steps:
      - attach_workspace:
          at: ./
      - restore_cache:
          key: amplify-unified-changelog-{{ .Branch }}-{{ .Revision }}
      - restore_cache:
          key: amplify-pkg-binaries-{{ .Branch }}-{{ .Revision }}
      - restore_cache:
          key: amplfiy-pkg-tag-{{ .Branch }}-{{ .Revision }}
      - run:
          name: Compress binaries
          command: |
            cd out
            tar zcvf amplify-pkg-macos.tgz amplify-pkg-macos
            tar zcvf amplify-pkg-linux.tgz amplify-pkg-linux
            tar zcvf amplify-pkg-win.exe.tgz amplify-pkg-win.exe
      - run:
          name: Publish Amplify CLI GitHub prerelease
          command: |
            version=$(cat .amplify-pkg-version)
            yarn ts-node scripts/github-prerelease.ts $version
  github_prerelease_install_sanity_check:
    working_directory: ~/repo
    docker: *ref_0
    resource_class: large
    steps:
      - restore_cache:
          key: amplfiy-pkg-tag-{{ .Branch }}-{{ .Revision }}
      - run:
          name: Install packaged Amplify CLI
          command: >
            version=$(cat .amplify-pkg-version)

            curl -sL https://aws-amplify.github.io/amplify-cli/install |
            version=v$version bash

            echo "export PATH=$PATH:$HOME/.amplify/bin" >> $BASH_ENV
      - run:
          name: Sanity check install
          command: |
            amplify version
  github_release:
    working_directory: ~/repo
    docker: *ref_0
    resource_class: large
    steps:
      - attach_workspace:
          at: ./
      - restore_cache:
          key: amplify-pkg-binaries-{{ .Branch }}-{{ .Revision }}
      - restore_cache:
          key: amplfiy-pkg-tag-{{ .Branch }}-{{ .Revision }}
      - run:
          name: Publish Amplify CLI GitHub release
          command: |
            version=$(cat .amplify-pkg-version)
            yarn ts-node scripts/github-release.ts $version
  cleanup_resources:
    working_directory: ~/repo
    docker: *ref_0
    resource_class: large
    steps:
      - attach_workspace:
          at: ./
      - restore_cache:
          key: amplify-cli-yarn-deps-{{ .Branch }}-{{ checksum "yarn.lock" }}
      - run:
          name: Run cleanup script
          command: |
            cd packages/amplify-e2e-tests
            yarn clean-e2e-resources
          no_output_timeout: 90m
      - run: *ref_4
      - store_artifacts:
          path: ~/repo/packages/amplify-e2e-tests/amplify-e2e-reports
  cleanup_resources_after_e2e_runs:
    working_directory: ~/repo
    docker: *ref_0
    resource_class: large
    steps:
      - attach_workspace:
          at: ./
      - restore_cache:
          key: amplify-cli-yarn-deps-{{ .Branch }}-{{ checksum "yarn.lock" }}
      - run:
          name: Run cleanup script
          command: |
            cd packages/amplify-e2e-tests
            yarn clean-e2e-resources workflow ${CIRCLE_WORKFLOW_ID}
          no_output_timeout: 90m
      - run: *ref_4
      - store_artifacts:
          path: ~/repo/packages/amplify-e2e-tests/amplify-e2e-reports
  schema-iterative-update-4-amplify_e2e_tests:
    working_directory: ~/repo
    docker: *ref_1
    resource_class: large
    steps: *ref_5
    environment:
      TEST_SUITE: src/__tests__/schema-iterative-update-4.test.ts
      CLI_REGION: us-east-2
  api_2-amplify_e2e_tests:
    working_directory: ~/repo
    docker: *ref_1
    resource_class: large
    steps: *ref_5
    environment:
      TEST_SUITE: src/__tests__/api_2.test.ts
      CLI_REGION: us-west-2
  storage-amplify_e2e_tests:
    working_directory: ~/repo
    docker: *ref_1
    resource_class: large
    steps: *ref_5
    environment:
      TEST_SUITE: src/__tests__/storage.test.ts
      CLI_REGION: eu-west-2
  schema-auth-5-amplify_e2e_tests:
    working_directory: ~/repo
    docker: *ref_1
    resource_class: large
    steps: *ref_5
    environment:
      TEST_SUITE: src/__tests__/schema-auth-5.test.ts
      CLI_REGION: eu-central-1
  api_1-amplify_e2e_tests:
    working_directory: ~/repo
    docker: *ref_1
    resource_class: large
    steps: *ref_5
    environment:
      TEST_SUITE: src/__tests__/api_1.test.ts
      CLI_REGION: ap-northeast-1
  schema-auth-2-amplify_e2e_tests:
    working_directory: ~/repo
    docker: *ref_1
    resource_class: large
    steps: *ref_5
    environment:
      TEST_SUITE: src/__tests__/schema-auth-2.test.ts
      CLI_REGION: ap-southeast-1
  schema-iterative-update-3-amplify_e2e_tests:
    working_directory: ~/repo
    docker: *ref_1
    resource_class: large
    steps: *ref_5
    environment:
      TEST_SUITE: src/__tests__/schema-iterative-update-3.test.ts
      CLI_REGION: ap-southeast-2
  schema-auth-6-amplify_e2e_tests:
    working_directory: ~/repo
    docker: *ref_1
    resource_class: large
    steps: *ref_5
    environment:
      TEST_SUITE: src/__tests__/schema-auth-6.test.ts
      CLI_REGION: us-east-2
  schema-connection-amplify_e2e_tests:
    working_directory: ~/repo
    docker: *ref_1
    resource_class: large
    steps: *ref_5
    environment:
      TEST_SUITE: src/__tests__/schema-connection.test.ts
      CLI_REGION: us-west-2
  migration-api-connection-migration-amplify_e2e_tests:
    working_directory: ~/repo
    docker: *ref_1
    resource_class: large
    steps: *ref_5
    environment:
      TEST_SUITE: src/__tests__/migration/api.connection.migration.test.ts
      CLI_REGION: eu-west-2
  schema-model-amplify_e2e_tests:
    working_directory: ~/repo
    docker: *ref_1
    resource_class: large
    steps: *ref_5
    environment:
      TEST_SUITE: src/__tests__/schema-model.test.ts
      CLI_REGION: eu-central-1
  schema-function-amplify_e2e_tests:
    working_directory: ~/repo
    docker: *ref_1
    resource_class: large
    steps: *ref_5
    environment:
      TEST_SUITE: src/__tests__/schema-function.test.ts
      CLI_REGION: ap-northeast-1
  function_4-amplify_e2e_tests:
    working_directory: ~/repo
    docker: *ref_1
    resource_class: large
    steps: *ref_5
    environment:
      TEST_SUITE: src/__tests__/function_4.test.ts
      CLI_REGION: ap-southeast-1
  schema-auth-1-amplify_e2e_tests:
    working_directory: ~/repo
    docker: *ref_1
    resource_class: large
    steps: *ref_5
    environment:
      TEST_SUITE: src/__tests__/schema-auth-1.test.ts
      CLI_REGION: ap-southeast-2
  function_1-amplify_e2e_tests:
    working_directory: ~/repo
    docker: *ref_1
    resource_class: large
    steps: *ref_5
    environment:
      TEST_SUITE: src/__tests__/function_1.test.ts
      CLI_REGION: us-east-2
  migration-api-key-migration2-amplify_e2e_tests:
    working_directory: ~/repo
    docker: *ref_1
    resource_class: large
    steps: *ref_5
    environment:
      TEST_SUITE: src/__tests__/migration/api.key.migration2.test.ts
      CLI_REGION: us-west-2
  schema-auth-11-amplify_e2e_tests:
    working_directory: ~/repo
    docker: *ref_1
    resource_class: large
    steps: *ref_5
    environment:
      TEST_SUITE: src/__tests__/schema-auth-11.test.ts
      CLI_REGION: eu-west-2
  schema-auth-9-amplify_e2e_tests:
    working_directory: ~/repo
    docker: *ref_1
    resource_class: large
    steps: *ref_5
    environment:
      TEST_SUITE: src/__tests__/schema-auth-9.test.ts
      CLI_REGION: eu-central-1
  auth_2-amplify_e2e_tests:
    working_directory: ~/repo
    docker: *ref_1
    resource_class: large
    steps: *ref_5
    environment:
      TEST_SUITE: src/__tests__/auth_2.test.ts
      CLI_REGION: ap-northeast-1
  env-amplify_e2e_tests:
    working_directory: ~/repo
    docker: *ref_1
    resource_class: large
    steps: *ref_5
    environment:
      TEST_SUITE: src/__tests__/env.test.ts
      CLI_REGION: ap-southeast-1
  schema-iterative-rollback-2-amplify_e2e_tests:
    working_directory: ~/repo
    docker: *ref_1
    resource_class: large
    steps: *ref_5
    environment:
      TEST_SUITE: src/__tests__/schema-iterative-rollback-2.test.ts
      CLI_REGION: ap-southeast-2
  schema-iterative-rollback-1-amplify_e2e_tests:
    working_directory: ~/repo
    docker: *ref_1
    resource_class: large
    steps: *ref_5
    environment:
      TEST_SUITE: src/__tests__/schema-iterative-rollback-1.test.ts
      CLI_REGION: us-east-2
  import_dynamodb_1-amplify_e2e_tests:
    working_directory: ~/repo
    docker: *ref_1
    resource_class: large
    steps: *ref_5
    environment:
      TEST_SUITE: src/__tests__/import_dynamodb_1.test.ts
      CLI_REGION: us-west-2
  import_s3_1-amplify_e2e_tests:
    working_directory: ~/repo
    docker: *ref_1
    resource_class: large
    steps: *ref_5
    environment:
      TEST_SUITE: src/__tests__/import_s3_1.test.ts
      CLI_REGION: eu-west-2
  import_auth_2-amplify_e2e_tests:
    working_directory: ~/repo
    docker: *ref_1
    resource_class: large
    steps: *ref_5
    environment:
      TEST_SUITE: src/__tests__/import_auth_2.test.ts
      CLI_REGION: eu-central-1
  import_auth_1-amplify_e2e_tests:
    working_directory: ~/repo
    docker: *ref_1
    resource_class: large
    steps: *ref_5
    environment:
      TEST_SUITE: src/__tests__/import_auth_1.test.ts
      CLI_REGION: ap-northeast-1
  api_3-amplify_e2e_tests:
    working_directory: ~/repo
    docker: *ref_1
    resource_class: large
    steps: *ref_5
    environment:
      TEST_SUITE: src/__tests__/api_3.test.ts
      CLI_REGION: ap-southeast-1
  schema-auth-4-amplify_e2e_tests:
    working_directory: ~/repo
    docker: *ref_1
    resource_class: large
    steps: *ref_5
    environment:
      TEST_SUITE: src/__tests__/schema-auth-4.test.ts
      CLI_REGION: ap-southeast-2
  schema-searchable-amplify_e2e_tests:
    working_directory: ~/repo
    docker: *ref_1
    resource_class: large
    steps: *ref_5
    environment:
      TEST_SUITE: src/__tests__/schema-searchable.test.ts
      CLI_REGION: us-east-2
  schema-auth-8-amplify_e2e_tests:
    working_directory: ~/repo
    docker: *ref_1
    resource_class: large
    steps: *ref_5
    environment:
      TEST_SUITE: src/__tests__/schema-auth-8.test.ts
      CLI_REGION: us-west-2
  schema-auth-7-amplify_e2e_tests:
    working_directory: ~/repo
    docker: *ref_1
    resource_class: large
    steps: *ref_5
    environment:
      TEST_SUITE: src/__tests__/schema-auth-7.test.ts
      CLI_REGION: eu-west-2
  auth_4-amplify_e2e_tests:
    working_directory: ~/repo
    docker: *ref_1
    resource_class: large
    steps: *ref_5
    environment:
      TEST_SUITE: src/__tests__/auth_4.test.ts
      CLI_REGION: eu-central-1
  migration-api-key-migration1-amplify_e2e_tests:
    working_directory: ~/repo
    docker: *ref_1
    resource_class: large
    steps: *ref_5
    environment:
      TEST_SUITE: src/__tests__/migration/api.key.migration1.test.ts
      CLI_REGION: ap-northeast-1
  layer-amplify_e2e_tests:
    working_directory: ~/repo
    docker: *ref_1
    resource_class: large
    steps: *ref_5
    environment:
      TEST_SUITE: src/__tests__/layer.test.ts
      CLI_REGION: ap-southeast-1
  auth_3-amplify_e2e_tests:
    working_directory: ~/repo
    docker: *ref_1
    resource_class: large
    steps: *ref_5
    environment:
      TEST_SUITE: src/__tests__/auth_3.test.ts
      CLI_REGION: ap-southeast-2
  function_2-amplify_e2e_tests:
    working_directory: ~/repo
    docker: *ref_1
    resource_class: large
    steps: *ref_5
    environment:
      TEST_SUITE: src/__tests__/function_2.test.ts
      CLI_REGION: us-east-2
  delete-amplify_e2e_tests:
    working_directory: ~/repo
    docker: *ref_1
    resource_class: large
    steps: *ref_5
    environment:
      TEST_SUITE: src/__tests__/delete.test.ts
      CLI_REGION: us-west-2
  schema-auth-3-amplify_e2e_tests:
    working_directory: ~/repo
    docker: *ref_1
    resource_class: large
    steps: *ref_5
    environment:
      TEST_SUITE: src/__tests__/schema-auth-3.test.ts
      CLI_REGION: eu-west-2
  schema-iterative-update-1-amplify_e2e_tests:
    working_directory: ~/repo
    docker: *ref_1
    resource_class: large
    steps: *ref_5
    environment:
      TEST_SUITE: src/__tests__/schema-iterative-update-1.test.ts
      CLI_REGION: eu-central-1
  function_3-amplify_e2e_tests:
    working_directory: ~/repo
    docker: *ref_1
    resource_class: large
    steps: *ref_5
    environment:
      TEST_SUITE: src/__tests__/function_3.test.ts
      CLI_REGION: ap-northeast-1
  auth_5-amplify_e2e_tests:
    working_directory: ~/repo
    docker: *ref_1
    resource_class: large
    steps: *ref_5
    environment:
      TEST_SUITE: src/__tests__/auth_5.test.ts
      CLI_REGION: ap-southeast-1
  auth_1-amplify_e2e_tests:
    working_directory: ~/repo
    docker: *ref_1
    resource_class: large
    steps: *ref_5
    environment:
      TEST_SUITE: src/__tests__/auth_1.test.ts
      CLI_REGION: ap-southeast-2
  schema-key-amplify_e2e_tests:
    working_directory: ~/repo
    docker: *ref_1
    resource_class: large
    steps: *ref_5
    environment:
      TEST_SUITE: src/__tests__/schema-key.test.ts
      CLI_REGION: us-east-2
  schema-auth-10-amplify_e2e_tests:
    working_directory: ~/repo
    docker: *ref_1
    resource_class: large
    steps: *ref_5
    environment:
      TEST_SUITE: src/__tests__/schema-auth-10.test.ts
      CLI_REGION: us-west-2
  hostingPROD-amplify_e2e_tests:
    working_directory: ~/repo
    docker: *ref_1
    resource_class: large
    steps: *ref_5
    environment:
      TEST_SUITE: src/__tests__/hostingPROD.test.ts
      CLI_REGION: eu-west-2
  predictions-amplify_e2e_tests:
    working_directory: ~/repo
    docker: *ref_1
    resource_class: large
    steps: *ref_5
    environment:
      TEST_SUITE: src/__tests__/predictions.test.ts
      CLI_REGION: eu-central-1
  containers-api-amplify_e2e_tests:
    working_directory: ~/repo
    docker: *ref_1
    resource_class: large
    steps: *ref_5
    environment:
      TEST_SUITE: src/__tests__/containers-api.test.ts
      CLI_REGION: ap-northeast-1
  schema-iterative-update-2-amplify_e2e_tests:
    working_directory: ~/repo
    docker: *ref_1
    resource_class: large
    steps: *ref_5
    environment:
      TEST_SUITE: src/__tests__/schema-iterative-update-2.test.ts
      CLI_REGION: ap-southeast-1
  feature-flags-amplify_e2e_tests:
    working_directory: ~/repo
    docker: *ref_1
    resource_class: large
    steps: *ref_5
    environment:
      TEST_SUITE: src/__tests__/feature-flags.test.ts
      CLI_REGION: ap-southeast-2
  analytics-amplify_e2e_tests:
    working_directory: ~/repo
    docker: *ref_1
    resource_class: large
    steps: *ref_5
    environment:
      TEST_SUITE: src/__tests__/analytics.test.ts
      CLI_REGION: us-east-2
  hosting-amplify_e2e_tests:
    working_directory: ~/repo
    docker: *ref_1
    resource_class: large
    steps: *ref_5
    environment:
      TEST_SUITE: src/__tests__/hosting.test.ts
      CLI_REGION: us-west-2
  amplify-app-amplify_e2e_tests:
    working_directory: ~/repo
    docker: *ref_1
    resource_class: large
    steps: *ref_5
    environment:
      TEST_SUITE: src/__tests__/amplify-app.test.ts
      CLI_REGION: eu-west-2
  schema-predictions-amplify_e2e_tests:
    working_directory: ~/repo
    docker: *ref_1
    resource_class: large
    steps: *ref_5
    environment:
      TEST_SUITE: src/__tests__/schema-predictions.test.ts
      CLI_REGION: eu-central-1
  interactions-amplify_e2e_tests:
    working_directory: ~/repo
    docker: *ref_1
    resource_class: large
    steps: *ref_5
    environment:
      TEST_SUITE: src/__tests__/interactions.test.ts
      CLI_REGION: ap-northeast-1
  schema-data-access-patterns-amplify_e2e_tests:
    working_directory: ~/repo
    docker: *ref_1
    resource_class: large
    steps: *ref_5
    environment:
      TEST_SUITE: src/__tests__/schema-data-access-patterns.test.ts
      CLI_REGION: ap-southeast-1
  schema-versioned-amplify_e2e_tests:
    working_directory: ~/repo
    docker: *ref_1
    resource_class: large
    steps: *ref_5
    environment:
      TEST_SUITE: src/__tests__/schema-versioned.test.ts
      CLI_REGION: ap-southeast-2
  notifications-amplify_e2e_tests:
    working_directory: ~/repo
    docker: *ref_1
    resource_class: large
    steps: *ref_5
    environment:
      TEST_SUITE: src/__tests__/notifications.test.ts
      CLI_REGION: us-east-2
  tags-amplify_e2e_tests:
    working_directory: ~/repo
    docker: *ref_1
    resource_class: large
    steps: *ref_5
    environment:
      TEST_SUITE: src/__tests__/tags.test.ts
      CLI_REGION: us-west-2
  init-amplify_e2e_tests:
    working_directory: ~/repo
    docker: *ref_1
    resource_class: large
    steps: *ref_5
    environment:
      TEST_SUITE: src/__tests__/init.test.ts
      CLI_REGION: eu-west-2
  amplify-configure-amplify_e2e_tests:
    working_directory: ~/repo
    docker: *ref_1
    resource_class: large
    steps: *ref_5
    environment:
      TEST_SUITE: src/__tests__/amplify-configure.test.ts
      CLI_REGION: eu-central-1
  datastore-modelgen-amplify_e2e_tests:
    working_directory: ~/repo
    docker: *ref_1
    resource_class: large
    steps: *ref_5
    environment:
      TEST_SUITE: src/__tests__/datastore-modelgen.test.ts
      CLI_REGION: ap-northeast-1
  init-special-case-amplify_e2e_tests:
    working_directory: ~/repo
    docker: *ref_1
    resource_class: large
    steps: *ref_5
    environment:
      TEST_SUITE: src/__tests__/init-special-case.test.ts
      CLI_REGION: ap-southeast-1
  plugin-amplify_e2e_tests:
    working_directory: ~/repo
    docker: *ref_1
    resource_class: large
    steps: *ref_5
    environment:
      TEST_SUITE: src/__tests__/plugin.test.ts
      CLI_REGION: ap-southeast-2
  schema-iterative-update-locking-amplify_e2e_tests:
    working_directory: ~/repo
    docker: *ref_1
    resource_class: large
    steps: *ref_5
    environment:
      TEST_SUITE: src/__tests__/schema-iterative-update-locking.test.ts
      CLI_REGION: us-east-2
  s3-sse-amplify_e2e_tests:
    working_directory: ~/repo
    docker: *ref_1
    resource_class: large
    steps: *ref_5
    environment:
      TEST_SUITE: src/__tests__/s3-sse.test.ts
      CLI_REGION: us-west-2
  migration-node-function-amplify_e2e_tests:
    working_directory: ~/repo
    docker: *ref_1
    resource_class: large
    steps: *ref_5
    environment:
      TEST_SUITE: src/__tests__/migration/node.function.test.ts
      CLI_REGION: eu-west-2
  layer-2-amplify_e2e_tests:
    working_directory: ~/repo
    docker: *ref_1
    resource_class: large
    steps: *ref_5
    environment:
      TEST_SUITE: src/__tests__/layer-2.test.ts
      CLI_REGION: eu-central-1
  iam-permissions-boundary-amplify_e2e_tests:
    working_directory: ~/repo
    docker: *ref_1
    resource_class: large
    steps: *ref_5
    environment:
      TEST_SUITE: src/__tests__/iam-permissions-boundary.test.ts
      CLI_REGION: ap-northeast-1
  function_7-amplify_e2e_tests:
    working_directory: ~/repo
    docker: *ref_1
    resource_class: large
    steps: *ref_4
    environment:
      TEST_SUITE: src/__tests__/function_7.test.ts
      CLI_REGION: ap-southeast-1
  function_6-amplify_e2e_tests:
    working_directory: ~/repo
    docker: *ref_1
    resource_class: large
    steps: *ref_4
    environment:
      TEST_SUITE: src/__tests__/function_6.test.ts
      CLI_REGION: ap-southeast-2
  function_5-amplify_e2e_tests:
    working_directory: ~/repo
    docker: *ref_1
    resource_class: large
    steps: *ref_5
    environment:
      TEST_SUITE: src/__tests__/function_5.test.ts
<<<<<<< HEAD
      CLI_REGION: us-east-2
=======
      CLI_REGION: ap-southeast-1
  frontend_config_drift-amplify_e2e_tests:
    working_directory: ~/repo
    docker: *ref_1
    resource_class: large
    steps: *ref_5
    environment:
      TEST_SUITE: src/__tests__/frontend_config_drift.test.ts
      CLI_REGION: ap-southeast-2
>>>>>>> 7bd55247
  configure-project-amplify_e2e_tests:
    working_directory: ~/repo
    docker: *ref_1
    resource_class: large
    steps: *ref_5
    environment:
      TEST_SUITE: src/__tests__/configure-project.test.ts
<<<<<<< HEAD
      CLI_REGION: us-west-2
=======
      CLI_REGION: us-east-2
>>>>>>> 7bd55247
  api_4-amplify_e2e_tests:
    working_directory: ~/repo
    docker: *ref_1
    resource_class: large
    steps: *ref_5
    environment:
      TEST_SUITE: src/__tests__/api_4.test.ts
<<<<<<< HEAD
      CLI_REGION: eu-west-2
=======
      CLI_REGION: us-west-2
>>>>>>> 7bd55247
  schema-iterative-update-4-amplify_e2e_tests_pkg_linux:
    working_directory: ~/repo
    docker: *ref_1
    resource_class: large
    environment:
      AMPLIFY_DIR: /home/circleci/repo/out
      AMPLIFY_PATH: /home/circleci/repo/out/amplify-pkg-linux
      TEST_SUITE: src/__tests__/schema-iterative-update-4.test.ts
      CLI_REGION: us-east-2
    steps: *ref_6
  api_2-amplify_e2e_tests_pkg_linux:
    working_directory: ~/repo
    docker: *ref_1
    resource_class: large
    environment:
      AMPLIFY_DIR: /home/circleci/repo/out
      AMPLIFY_PATH: /home/circleci/repo/out/amplify-pkg-linux
      TEST_SUITE: src/__tests__/api_2.test.ts
      CLI_REGION: us-west-2
    steps: *ref_6
  storage-amplify_e2e_tests_pkg_linux:
    working_directory: ~/repo
    docker: *ref_1
    resource_class: large
    environment:
      AMPLIFY_DIR: /home/circleci/repo/out
      AMPLIFY_PATH: /home/circleci/repo/out/amplify-pkg-linux
      TEST_SUITE: src/__tests__/storage.test.ts
      CLI_REGION: eu-west-2
    steps: *ref_6
  schema-auth-5-amplify_e2e_tests_pkg_linux:
    working_directory: ~/repo
    docker: *ref_1
    resource_class: large
    environment:
      AMPLIFY_DIR: /home/circleci/repo/out
      AMPLIFY_PATH: /home/circleci/repo/out/amplify-pkg-linux
      TEST_SUITE: src/__tests__/schema-auth-5.test.ts
      CLI_REGION: eu-central-1
    steps: *ref_6
  api_1-amplify_e2e_tests_pkg_linux:
    working_directory: ~/repo
    docker: *ref_1
    resource_class: large
    environment:
      AMPLIFY_DIR: /home/circleci/repo/out
      AMPLIFY_PATH: /home/circleci/repo/out/amplify-pkg-linux
      TEST_SUITE: src/__tests__/api_1.test.ts
      CLI_REGION: ap-northeast-1
    steps: *ref_6
  schema-auth-2-amplify_e2e_tests_pkg_linux:
    working_directory: ~/repo
    docker: *ref_1
    resource_class: large
    environment:
      AMPLIFY_DIR: /home/circleci/repo/out
      AMPLIFY_PATH: /home/circleci/repo/out/amplify-pkg-linux
      TEST_SUITE: src/__tests__/schema-auth-2.test.ts
      CLI_REGION: ap-southeast-1
    steps: *ref_6
  schema-iterative-update-3-amplify_e2e_tests_pkg_linux:
    working_directory: ~/repo
    docker: *ref_1
    resource_class: large
    environment:
      AMPLIFY_DIR: /home/circleci/repo/out
      AMPLIFY_PATH: /home/circleci/repo/out/amplify-pkg-linux
      TEST_SUITE: src/__tests__/schema-iterative-update-3.test.ts
      CLI_REGION: ap-southeast-2
    steps: *ref_6
  schema-auth-6-amplify_e2e_tests_pkg_linux:
    working_directory: ~/repo
    docker: *ref_1
    resource_class: large
    environment:
      AMPLIFY_DIR: /home/circleci/repo/out
      AMPLIFY_PATH: /home/circleci/repo/out/amplify-pkg-linux
      TEST_SUITE: src/__tests__/schema-auth-6.test.ts
      CLI_REGION: us-east-2
    steps: *ref_6
  schema-connection-amplify_e2e_tests_pkg_linux:
    working_directory: ~/repo
    docker: *ref_1
    resource_class: large
    environment:
      AMPLIFY_DIR: /home/circleci/repo/out
      AMPLIFY_PATH: /home/circleci/repo/out/amplify-pkg-linux
      TEST_SUITE: src/__tests__/schema-connection.test.ts
      CLI_REGION: us-west-2
    steps: *ref_6
  migration-api-connection-migration-amplify_e2e_tests_pkg_linux:
    working_directory: ~/repo
    docker: *ref_1
    resource_class: large
    environment:
      AMPLIFY_DIR: /home/circleci/repo/out
      AMPLIFY_PATH: /home/circleci/repo/out/amplify-pkg-linux
      TEST_SUITE: src/__tests__/migration/api.connection.migration.test.ts
      CLI_REGION: eu-west-2
    steps: *ref_6
  schema-model-amplify_e2e_tests_pkg_linux:
    working_directory: ~/repo
    docker: *ref_1
    resource_class: large
    environment:
      AMPLIFY_DIR: /home/circleci/repo/out
      AMPLIFY_PATH: /home/circleci/repo/out/amplify-pkg-linux
      TEST_SUITE: src/__tests__/schema-model.test.ts
      CLI_REGION: eu-central-1
    steps: *ref_6
  schema-function-amplify_e2e_tests_pkg_linux:
    working_directory: ~/repo
    docker: *ref_1
    resource_class: large
    environment:
      AMPLIFY_DIR: /home/circleci/repo/out
      AMPLIFY_PATH: /home/circleci/repo/out/amplify-pkg-linux
      TEST_SUITE: src/__tests__/schema-function.test.ts
      CLI_REGION: ap-northeast-1
    steps: *ref_6
  function_4-amplify_e2e_tests_pkg_linux:
    working_directory: ~/repo
    docker: *ref_1
    resource_class: large
    environment:
      AMPLIFY_DIR: /home/circleci/repo/out
      AMPLIFY_PATH: /home/circleci/repo/out/amplify-pkg-linux
      TEST_SUITE: src/__tests__/function_4.test.ts
      CLI_REGION: ap-southeast-1
    steps: *ref_6
  schema-auth-1-amplify_e2e_tests_pkg_linux:
    working_directory: ~/repo
    docker: *ref_1
    resource_class: large
    environment:
      AMPLIFY_DIR: /home/circleci/repo/out
      AMPLIFY_PATH: /home/circleci/repo/out/amplify-pkg-linux
      TEST_SUITE: src/__tests__/schema-auth-1.test.ts
      CLI_REGION: ap-southeast-2
    steps: *ref_6
  function_1-amplify_e2e_tests_pkg_linux:
    working_directory: ~/repo
    docker: *ref_1
    resource_class: large
    environment:
      AMPLIFY_DIR: /home/circleci/repo/out
      AMPLIFY_PATH: /home/circleci/repo/out/amplify-pkg-linux
      TEST_SUITE: src/__tests__/function_1.test.ts
      CLI_REGION: us-east-2
    steps: *ref_6
  migration-api-key-migration2-amplify_e2e_tests_pkg_linux:
    working_directory: ~/repo
    docker: *ref_1
    resource_class: large
    environment:
      AMPLIFY_DIR: /home/circleci/repo/out
      AMPLIFY_PATH: /home/circleci/repo/out/amplify-pkg-linux
      TEST_SUITE: src/__tests__/migration/api.key.migration2.test.ts
      CLI_REGION: us-west-2
    steps: *ref_6
  schema-auth-11-amplify_e2e_tests_pkg_linux:
    working_directory: ~/repo
    docker: *ref_1
    resource_class: large
    environment:
      AMPLIFY_DIR: /home/circleci/repo/out
      AMPLIFY_PATH: /home/circleci/repo/out/amplify-pkg-linux
      TEST_SUITE: src/__tests__/schema-auth-11.test.ts
      CLI_REGION: eu-west-2
    steps: *ref_6
  schema-auth-9-amplify_e2e_tests_pkg_linux:
    working_directory: ~/repo
    docker: *ref_1
    resource_class: large
    environment:
      AMPLIFY_DIR: /home/circleci/repo/out
      AMPLIFY_PATH: /home/circleci/repo/out/amplify-pkg-linux
      TEST_SUITE: src/__tests__/schema-auth-9.test.ts
      CLI_REGION: eu-central-1
    steps: *ref_6
  auth_2-amplify_e2e_tests_pkg_linux:
    working_directory: ~/repo
    docker: *ref_1
    resource_class: large
    environment:
      AMPLIFY_DIR: /home/circleci/repo/out
      AMPLIFY_PATH: /home/circleci/repo/out/amplify-pkg-linux
      TEST_SUITE: src/__tests__/auth_2.test.ts
      CLI_REGION: ap-northeast-1
    steps: *ref_6
  env-amplify_e2e_tests_pkg_linux:
    working_directory: ~/repo
    docker: *ref_1
    resource_class: large
    environment:
      AMPLIFY_DIR: /home/circleci/repo/out
      AMPLIFY_PATH: /home/circleci/repo/out/amplify-pkg-linux
      TEST_SUITE: src/__tests__/env.test.ts
      CLI_REGION: ap-southeast-1
    steps: *ref_6
  schema-iterative-rollback-2-amplify_e2e_tests_pkg_linux:
    working_directory: ~/repo
    docker: *ref_1
    resource_class: large
    environment:
      AMPLIFY_DIR: /home/circleci/repo/out
      AMPLIFY_PATH: /home/circleci/repo/out/amplify-pkg-linux
      TEST_SUITE: src/__tests__/schema-iterative-rollback-2.test.ts
      CLI_REGION: ap-southeast-2
    steps: *ref_6
  schema-iterative-rollback-1-amplify_e2e_tests_pkg_linux:
    working_directory: ~/repo
    docker: *ref_1
    resource_class: large
    environment:
      AMPLIFY_DIR: /home/circleci/repo/out
      AMPLIFY_PATH: /home/circleci/repo/out/amplify-pkg-linux
      TEST_SUITE: src/__tests__/schema-iterative-rollback-1.test.ts
      CLI_REGION: us-east-2
    steps: *ref_6
  import_dynamodb_1-amplify_e2e_tests_pkg_linux:
    working_directory: ~/repo
    docker: *ref_1
    resource_class: large
    environment:
      AMPLIFY_DIR: /home/circleci/repo/out
      AMPLIFY_PATH: /home/circleci/repo/out/amplify-pkg-linux
      TEST_SUITE: src/__tests__/import_dynamodb_1.test.ts
      CLI_REGION: us-west-2
    steps: *ref_6
  import_s3_1-amplify_e2e_tests_pkg_linux:
    working_directory: ~/repo
    docker: *ref_1
    resource_class: large
    environment:
      AMPLIFY_DIR: /home/circleci/repo/out
      AMPLIFY_PATH: /home/circleci/repo/out/amplify-pkg-linux
      TEST_SUITE: src/__tests__/import_s3_1.test.ts
      CLI_REGION: eu-west-2
    steps: *ref_6
  import_auth_2-amplify_e2e_tests_pkg_linux:
    working_directory: ~/repo
    docker: *ref_1
    resource_class: large
    environment:
      AMPLIFY_DIR: /home/circleci/repo/out
      AMPLIFY_PATH: /home/circleci/repo/out/amplify-pkg-linux
      TEST_SUITE: src/__tests__/import_auth_2.test.ts
      CLI_REGION: eu-central-1
    steps: *ref_6
  import_auth_1-amplify_e2e_tests_pkg_linux:
    working_directory: ~/repo
    docker: *ref_1
    resource_class: large
    environment:
      AMPLIFY_DIR: /home/circleci/repo/out
      AMPLIFY_PATH: /home/circleci/repo/out/amplify-pkg-linux
      TEST_SUITE: src/__tests__/import_auth_1.test.ts
      CLI_REGION: ap-northeast-1
    steps: *ref_6
  api_3-amplify_e2e_tests_pkg_linux:
    working_directory: ~/repo
    docker: *ref_1
    resource_class: large
    environment:
      AMPLIFY_DIR: /home/circleci/repo/out
      AMPLIFY_PATH: /home/circleci/repo/out/amplify-pkg-linux
      TEST_SUITE: src/__tests__/api_3.test.ts
      CLI_REGION: ap-southeast-1
    steps: *ref_6
  schema-auth-4-amplify_e2e_tests_pkg_linux:
    working_directory: ~/repo
    docker: *ref_1
    resource_class: large
    environment:
      AMPLIFY_DIR: /home/circleci/repo/out
      AMPLIFY_PATH: /home/circleci/repo/out/amplify-pkg-linux
      TEST_SUITE: src/__tests__/schema-auth-4.test.ts
      CLI_REGION: ap-southeast-2
    steps: *ref_6
  schema-searchable-amplify_e2e_tests_pkg_linux:
    working_directory: ~/repo
    docker: *ref_1
    resource_class: large
    environment:
      AMPLIFY_DIR: /home/circleci/repo/out
      AMPLIFY_PATH: /home/circleci/repo/out/amplify-pkg-linux
      TEST_SUITE: src/__tests__/schema-searchable.test.ts
      CLI_REGION: us-east-2
    steps: *ref_6
  schema-auth-8-amplify_e2e_tests_pkg_linux:
    working_directory: ~/repo
    docker: *ref_1
    resource_class: large
    environment:
      AMPLIFY_DIR: /home/circleci/repo/out
      AMPLIFY_PATH: /home/circleci/repo/out/amplify-pkg-linux
      TEST_SUITE: src/__tests__/schema-auth-8.test.ts
      CLI_REGION: us-west-2
    steps: *ref_6
  schema-auth-7-amplify_e2e_tests_pkg_linux:
    working_directory: ~/repo
    docker: *ref_1
    resource_class: large
    environment:
      AMPLIFY_DIR: /home/circleci/repo/out
      AMPLIFY_PATH: /home/circleci/repo/out/amplify-pkg-linux
      TEST_SUITE: src/__tests__/schema-auth-7.test.ts
      CLI_REGION: eu-west-2
    steps: *ref_6
  auth_4-amplify_e2e_tests_pkg_linux:
    working_directory: ~/repo
    docker: *ref_1
    resource_class: large
    environment:
      AMPLIFY_DIR: /home/circleci/repo/out
      AMPLIFY_PATH: /home/circleci/repo/out/amplify-pkg-linux
      TEST_SUITE: src/__tests__/auth_4.test.ts
      CLI_REGION: eu-central-1
    steps: *ref_6
  migration-api-key-migration1-amplify_e2e_tests_pkg_linux:
    working_directory: ~/repo
    docker: *ref_1
    resource_class: large
    environment:
      AMPLIFY_DIR: /home/circleci/repo/out
      AMPLIFY_PATH: /home/circleci/repo/out/amplify-pkg-linux
      TEST_SUITE: src/__tests__/migration/api.key.migration1.test.ts
      CLI_REGION: ap-northeast-1
    steps: *ref_6
  layer-amplify_e2e_tests_pkg_linux:
    working_directory: ~/repo
    docker: *ref_1
    resource_class: large
    environment:
      AMPLIFY_DIR: /home/circleci/repo/out
      AMPLIFY_PATH: /home/circleci/repo/out/amplify-pkg-linux
      TEST_SUITE: src/__tests__/layer.test.ts
      CLI_REGION: ap-southeast-1
    steps: *ref_6
  auth_3-amplify_e2e_tests_pkg_linux:
    working_directory: ~/repo
    docker: *ref_1
    resource_class: large
    environment:
      AMPLIFY_DIR: /home/circleci/repo/out
      AMPLIFY_PATH: /home/circleci/repo/out/amplify-pkg-linux
      TEST_SUITE: src/__tests__/auth_3.test.ts
      CLI_REGION: ap-southeast-2
    steps: *ref_6
  function_2-amplify_e2e_tests_pkg_linux:
    working_directory: ~/repo
    docker: *ref_1
    resource_class: large
    environment:
      AMPLIFY_DIR: /home/circleci/repo/out
      AMPLIFY_PATH: /home/circleci/repo/out/amplify-pkg-linux
      TEST_SUITE: src/__tests__/function_2.test.ts
      CLI_REGION: us-east-2
    steps: *ref_6
  delete-amplify_e2e_tests_pkg_linux:
    working_directory: ~/repo
    docker: *ref_1
    resource_class: large
    environment:
      AMPLIFY_DIR: /home/circleci/repo/out
      AMPLIFY_PATH: /home/circleci/repo/out/amplify-pkg-linux
      TEST_SUITE: src/__tests__/delete.test.ts
      CLI_REGION: us-west-2
    steps: *ref_6
  schema-auth-3-amplify_e2e_tests_pkg_linux:
    working_directory: ~/repo
    docker: *ref_1
    resource_class: large
    environment:
      AMPLIFY_DIR: /home/circleci/repo/out
      AMPLIFY_PATH: /home/circleci/repo/out/amplify-pkg-linux
      TEST_SUITE: src/__tests__/schema-auth-3.test.ts
      CLI_REGION: eu-west-2
    steps: *ref_6
  schema-iterative-update-1-amplify_e2e_tests_pkg_linux:
    working_directory: ~/repo
    docker: *ref_1
    resource_class: large
    environment:
      AMPLIFY_DIR: /home/circleci/repo/out
      AMPLIFY_PATH: /home/circleci/repo/out/amplify-pkg-linux
      TEST_SUITE: src/__tests__/schema-iterative-update-1.test.ts
      CLI_REGION: eu-central-1
    steps: *ref_6
  function_3-amplify_e2e_tests_pkg_linux:
    working_directory: ~/repo
    docker: *ref_1
    resource_class: large
    environment:
      AMPLIFY_DIR: /home/circleci/repo/out
      AMPLIFY_PATH: /home/circleci/repo/out/amplify-pkg-linux
      TEST_SUITE: src/__tests__/function_3.test.ts
      CLI_REGION: ap-northeast-1
    steps: *ref_6
  auth_5-amplify_e2e_tests_pkg_linux:
    working_directory: ~/repo
    docker: *ref_1
    resource_class: large
    environment:
      AMPLIFY_DIR: /home/circleci/repo/out
      AMPLIFY_PATH: /home/circleci/repo/out/amplify-pkg-linux
      TEST_SUITE: src/__tests__/auth_5.test.ts
      CLI_REGION: ap-southeast-1
    steps: *ref_6
  auth_1-amplify_e2e_tests_pkg_linux:
    working_directory: ~/repo
    docker: *ref_1
    resource_class: large
    environment:
      AMPLIFY_DIR: /home/circleci/repo/out
      AMPLIFY_PATH: /home/circleci/repo/out/amplify-pkg-linux
      TEST_SUITE: src/__tests__/auth_1.test.ts
      CLI_REGION: ap-southeast-2
    steps: *ref_6
  schema-key-amplify_e2e_tests_pkg_linux:
    working_directory: ~/repo
    docker: *ref_1
    resource_class: large
    environment:
      AMPLIFY_DIR: /home/circleci/repo/out
      AMPLIFY_PATH: /home/circleci/repo/out/amplify-pkg-linux
      TEST_SUITE: src/__tests__/schema-key.test.ts
      CLI_REGION: us-east-2
    steps: *ref_6
  schema-auth-10-amplify_e2e_tests_pkg_linux:
    working_directory: ~/repo
    docker: *ref_1
    resource_class: large
    environment:
      AMPLIFY_DIR: /home/circleci/repo/out
      AMPLIFY_PATH: /home/circleci/repo/out/amplify-pkg-linux
      TEST_SUITE: src/__tests__/schema-auth-10.test.ts
      CLI_REGION: us-west-2
    steps: *ref_6
  hostingPROD-amplify_e2e_tests_pkg_linux:
    working_directory: ~/repo
    docker: *ref_1
    resource_class: large
    environment:
      AMPLIFY_DIR: /home/circleci/repo/out
      AMPLIFY_PATH: /home/circleci/repo/out/amplify-pkg-linux
      TEST_SUITE: src/__tests__/hostingPROD.test.ts
      CLI_REGION: eu-west-2
    steps: *ref_6
  predictions-amplify_e2e_tests_pkg_linux:
    working_directory: ~/repo
    docker: *ref_1
    resource_class: large
    environment:
      AMPLIFY_DIR: /home/circleci/repo/out
      AMPLIFY_PATH: /home/circleci/repo/out/amplify-pkg-linux
      TEST_SUITE: src/__tests__/predictions.test.ts
      CLI_REGION: eu-central-1
    steps: *ref_6
  containers-api-amplify_e2e_tests_pkg_linux:
    working_directory: ~/repo
    docker: *ref_1
    resource_class: large
    environment:
      AMPLIFY_DIR: /home/circleci/repo/out
      AMPLIFY_PATH: /home/circleci/repo/out/amplify-pkg-linux
      TEST_SUITE: src/__tests__/containers-api.test.ts
      CLI_REGION: ap-northeast-1
    steps: *ref_6
  schema-iterative-update-2-amplify_e2e_tests_pkg_linux:
    working_directory: ~/repo
    docker: *ref_1
    resource_class: large
    environment:
      AMPLIFY_DIR: /home/circleci/repo/out
      AMPLIFY_PATH: /home/circleci/repo/out/amplify-pkg-linux
      TEST_SUITE: src/__tests__/schema-iterative-update-2.test.ts
      CLI_REGION: ap-southeast-1
    steps: *ref_6
  feature-flags-amplify_e2e_tests_pkg_linux:
    working_directory: ~/repo
    docker: *ref_1
    resource_class: large
    environment:
      AMPLIFY_DIR: /home/circleci/repo/out
      AMPLIFY_PATH: /home/circleci/repo/out/amplify-pkg-linux
      TEST_SUITE: src/__tests__/feature-flags.test.ts
      CLI_REGION: ap-southeast-2
    steps: *ref_6
  analytics-amplify_e2e_tests_pkg_linux:
    working_directory: ~/repo
    docker: *ref_1
    resource_class: large
    environment:
      AMPLIFY_DIR: /home/circleci/repo/out
      AMPLIFY_PATH: /home/circleci/repo/out/amplify-pkg-linux
      TEST_SUITE: src/__tests__/analytics.test.ts
      CLI_REGION: us-east-2
    steps: *ref_6
  hosting-amplify_e2e_tests_pkg_linux:
    working_directory: ~/repo
    docker: *ref_1
    resource_class: large
    environment:
      AMPLIFY_DIR: /home/circleci/repo/out
      AMPLIFY_PATH: /home/circleci/repo/out/amplify-pkg-linux
      TEST_SUITE: src/__tests__/hosting.test.ts
      CLI_REGION: us-west-2
    steps: *ref_6
  amplify-app-amplify_e2e_tests_pkg_linux:
    working_directory: ~/repo
    docker: *ref_1
    resource_class: large
    environment:
      AMPLIFY_DIR: /home/circleci/repo/out
      AMPLIFY_PATH: /home/circleci/repo/out/amplify-pkg-linux
      TEST_SUITE: src/__tests__/amplify-app.test.ts
      CLI_REGION: eu-west-2
    steps: *ref_6
  schema-predictions-amplify_e2e_tests_pkg_linux:
    working_directory: ~/repo
    docker: *ref_1
    resource_class: large
    environment:
      AMPLIFY_DIR: /home/circleci/repo/out
      AMPLIFY_PATH: /home/circleci/repo/out/amplify-pkg-linux
      TEST_SUITE: src/__tests__/schema-predictions.test.ts
      CLI_REGION: eu-central-1
    steps: *ref_6
  interactions-amplify_e2e_tests_pkg_linux:
    working_directory: ~/repo
    docker: *ref_1
    resource_class: large
    environment:
      AMPLIFY_DIR: /home/circleci/repo/out
      AMPLIFY_PATH: /home/circleci/repo/out/amplify-pkg-linux
      TEST_SUITE: src/__tests__/interactions.test.ts
      CLI_REGION: ap-northeast-1
    steps: *ref_6
  schema-data-access-patterns-amplify_e2e_tests_pkg_linux:
    working_directory: ~/repo
    docker: *ref_1
    resource_class: large
    environment:
      AMPLIFY_DIR: /home/circleci/repo/out
      AMPLIFY_PATH: /home/circleci/repo/out/amplify-pkg-linux
      TEST_SUITE: src/__tests__/schema-data-access-patterns.test.ts
      CLI_REGION: ap-southeast-1
    steps: *ref_6
  schema-versioned-amplify_e2e_tests_pkg_linux:
    working_directory: ~/repo
    docker: *ref_1
    resource_class: large
    environment:
      AMPLIFY_DIR: /home/circleci/repo/out
      AMPLIFY_PATH: /home/circleci/repo/out/amplify-pkg-linux
      TEST_SUITE: src/__tests__/schema-versioned.test.ts
      CLI_REGION: ap-southeast-2
    steps: *ref_6
  notifications-amplify_e2e_tests_pkg_linux:
    working_directory: ~/repo
    docker: *ref_1
    resource_class: large
    environment:
      AMPLIFY_DIR: /home/circleci/repo/out
      AMPLIFY_PATH: /home/circleci/repo/out/amplify-pkg-linux
      TEST_SUITE: src/__tests__/notifications.test.ts
      CLI_REGION: us-east-2
    steps: *ref_6
  tags-amplify_e2e_tests_pkg_linux:
    working_directory: ~/repo
    docker: *ref_1
    resource_class: large
    environment:
      AMPLIFY_DIR: /home/circleci/repo/out
      AMPLIFY_PATH: /home/circleci/repo/out/amplify-pkg-linux
      TEST_SUITE: src/__tests__/tags.test.ts
      CLI_REGION: us-west-2
    steps: *ref_6
  init-amplify_e2e_tests_pkg_linux:
    working_directory: ~/repo
    docker: *ref_1
    resource_class: large
    environment:
      AMPLIFY_DIR: /home/circleci/repo/out
      AMPLIFY_PATH: /home/circleci/repo/out/amplify-pkg-linux
      TEST_SUITE: src/__tests__/init.test.ts
      CLI_REGION: eu-west-2
    steps: *ref_6
  amplify-configure-amplify_e2e_tests_pkg_linux:
    working_directory: ~/repo
    docker: *ref_1
    resource_class: large
    environment:
      AMPLIFY_DIR: /home/circleci/repo/out
      AMPLIFY_PATH: /home/circleci/repo/out/amplify-pkg-linux
      TEST_SUITE: src/__tests__/amplify-configure.test.ts
      CLI_REGION: eu-central-1
    steps: *ref_6
  datastore-modelgen-amplify_e2e_tests_pkg_linux:
    working_directory: ~/repo
    docker: *ref_1
    resource_class: large
    environment:
      AMPLIFY_DIR: /home/circleci/repo/out
      AMPLIFY_PATH: /home/circleci/repo/out/amplify-pkg-linux
      TEST_SUITE: src/__tests__/datastore-modelgen.test.ts
      CLI_REGION: ap-northeast-1
    steps: *ref_6
  init-special-case-amplify_e2e_tests_pkg_linux:
    working_directory: ~/repo
    docker: *ref_1
    resource_class: large
    environment:
      AMPLIFY_DIR: /home/circleci/repo/out
      AMPLIFY_PATH: /home/circleci/repo/out/amplify-pkg-linux
      TEST_SUITE: src/__tests__/init-special-case.test.ts
      CLI_REGION: ap-southeast-1
    steps: *ref_6
  plugin-amplify_e2e_tests_pkg_linux:
    working_directory: ~/repo
    docker: *ref_1
    resource_class: large
    environment:
      AMPLIFY_DIR: /home/circleci/repo/out
      AMPLIFY_PATH: /home/circleci/repo/out/amplify-pkg-linux
      TEST_SUITE: src/__tests__/plugin.test.ts
      CLI_REGION: ap-southeast-2
    steps: *ref_6
  schema-iterative-update-locking-amplify_e2e_tests_pkg_linux:
    working_directory: ~/repo
    docker: *ref_1
    resource_class: large
    environment:
      AMPLIFY_DIR: /home/circleci/repo/out
      AMPLIFY_PATH: /home/circleci/repo/out/amplify-pkg-linux
      TEST_SUITE: src/__tests__/schema-iterative-update-locking.test.ts
      CLI_REGION: us-east-2
    steps: *ref_6
  s3-sse-amplify_e2e_tests_pkg_linux:
    working_directory: ~/repo
    docker: *ref_1
    resource_class: large
    environment:
      AMPLIFY_DIR: /home/circleci/repo/out
      AMPLIFY_PATH: /home/circleci/repo/out/amplify-pkg-linux
      TEST_SUITE: src/__tests__/s3-sse.test.ts
      CLI_REGION: us-west-2
    steps: *ref_6
  migration-node-function-amplify_e2e_tests_pkg_linux:
    working_directory: ~/repo
    docker: *ref_1
    resource_class: large
    environment:
      AMPLIFY_DIR: /home/circleci/repo/out
      AMPLIFY_PATH: /home/circleci/repo/out/amplify-pkg-linux
      TEST_SUITE: src/__tests__/migration/node.function.test.ts
      CLI_REGION: eu-west-2
    steps: *ref_6
  layer-2-amplify_e2e_tests_pkg_linux:
    working_directory: ~/repo
    docker: *ref_1
    resource_class: large
    environment:
      AMPLIFY_DIR: /home/circleci/repo/out
      AMPLIFY_PATH: /home/circleci/repo/out/amplify-pkg-linux
      TEST_SUITE: src/__tests__/layer-2.test.ts
      CLI_REGION: eu-central-1
    steps: *ref_6
  iam-permissions-boundary-amplify_e2e_tests_pkg_linux:
    working_directory: ~/repo
    docker: *ref_1
    resource_class: large
    environment:
      AMPLIFY_DIR: /home/circleci/repo/out
      AMPLIFY_PATH: /home/circleci/repo/out/amplify-pkg-linux
      TEST_SUITE: src/__tests__/iam-permissions-boundary.test.ts
      CLI_REGION: ap-northeast-1
<<<<<<< HEAD
    steps: *ref_5
  function_7-amplify_e2e_tests_pkg_linux:
    working_directory: ~/repo
    docker: *ref_1
    resource_class: large
    environment:
      AMPLIFY_DIR: /home/circleci/repo/out
      AMPLIFY_PATH: /home/circleci/repo/out/amplify-pkg-linux
      TEST_SUITE: src/__tests__/function_7.test.ts
      CLI_REGION: ap-southeast-1
    steps: *ref_5
  function_6-amplify_e2e_tests_pkg_linux:
    working_directory: ~/repo
    docker: *ref_1
    resource_class: large
    environment:
      AMPLIFY_DIR: /home/circleci/repo/out
      AMPLIFY_PATH: /home/circleci/repo/out/amplify-pkg-linux
      TEST_SUITE: src/__tests__/function_6.test.ts
      CLI_REGION: ap-southeast-2
    steps: *ref_5
=======
    steps: *ref_6
>>>>>>> 7bd55247
  function_5-amplify_e2e_tests_pkg_linux:
    working_directory: ~/repo
    docker: *ref_1
    resource_class: large
    environment:
      AMPLIFY_DIR: /home/circleci/repo/out
      AMPLIFY_PATH: /home/circleci/repo/out/amplify-pkg-linux
      TEST_SUITE: src/__tests__/function_5.test.ts
<<<<<<< HEAD
      CLI_REGION: us-east-2
    steps: *ref_5
=======
      CLI_REGION: ap-southeast-1
    steps: *ref_6
  frontend_config_drift-amplify_e2e_tests_pkg_linux:
    working_directory: ~/repo
    docker: *ref_1
    resource_class: large
    environment:
      AMPLIFY_DIR: /home/circleci/repo/out
      AMPLIFY_PATH: /home/circleci/repo/out/amplify-pkg-linux
      TEST_SUITE: src/__tests__/frontend_config_drift.test.ts
      CLI_REGION: ap-southeast-2
    steps: *ref_6
>>>>>>> 7bd55247
  configure-project-amplify_e2e_tests_pkg_linux:
    working_directory: ~/repo
    docker: *ref_1
    resource_class: large
    environment:
      AMPLIFY_DIR: /home/circleci/repo/out
      AMPLIFY_PATH: /home/circleci/repo/out/amplify-pkg-linux
      TEST_SUITE: src/__tests__/configure-project.test.ts
<<<<<<< HEAD
      CLI_REGION: us-west-2
    steps: *ref_5
=======
      CLI_REGION: us-east-2
    steps: *ref_6
>>>>>>> 7bd55247
  api_4-amplify_e2e_tests_pkg_linux:
    working_directory: ~/repo
    docker: *ref_1
    resource_class: large
    environment:
      AMPLIFY_DIR: /home/circleci/repo/out
      AMPLIFY_PATH: /home/circleci/repo/out/amplify-pkg-linux
      TEST_SUITE: src/__tests__/api_4.test.ts
<<<<<<< HEAD
      CLI_REGION: eu-west-2
    steps: *ref_5
=======
      CLI_REGION: us-west-2
    steps: *ref_6
>>>>>>> 7bd55247
workflows:
  version: 2
  nightly_console_integration_tests:
    triggers:
      - schedule:
          cron: 0 14 * * *
          filters:
            branches:
              only:
                - master
    jobs:
      - build
      - publish_to_local_registry:
          requires:
            - build
      - amplify_console_integration_tests:
          context:
            - amplify-ecr-image-pull
            - console-e2e-test
            - e2e-auth-credentials
            - e2e-test-context
          requires:
            - build
            - publish_to_local_registry
  e2e_resource_cleanup:
    triggers:
      - schedule:
          cron: 45 0,12 * * *
          filters:
            branches:
              only:
                - master
    jobs:
      - build
      - cleanup_resources:
          context:
            - cleanup-resources
            - e2e-test-context
          requires:
            - build
  build_test_deploy:
    jobs:
      - build
      - test:
          requires:
            - build
      - mock_e2e_tests:
          requires:
            - build
      - graphql_e2e_tests:
          context:
            - amplify-ecr-image-pull
            - e2e-test-context
          filters:
            branches:
              only:
                - master
                - func-env-vars-secrets
                - iterative-update
          requires:
            - build
            - mock_e2e_tests
      - integration_test:
          context:
            - amplify-ecr-image-pull
            - e2e-test-context
          filters:
            branches:
              only:
                - master
                - func-env-vars-secrets
                - beta
          requires:
            - build
            - mock_e2e_tests
      - publish_to_local_registry:
          filters:
            branches:
              only:
                - master
                - func-env-vars-secrets
                - beta
                - backendManager
                - iterative-update
                - release
                - compute-functions
          requires:
            - build
      - build_pkg_binaries:
          requires:
            - publish_to_local_registry
      - amplify_sudo_install_test:
          context: amplify-ecr-image-pull
          requires:
            - publish_to_local_registry
          filters:
            branches:
              only:
                - master
      - done_with_node_e2e_tests:
          requires:
            - analytics-amplify_e2e_tests
            - notifications-amplify_e2e_tests
            - schema-iterative-update-locking-amplify_e2e_tests
<<<<<<< HEAD
            - function_5-amplify_e2e_tests
            - hosting-amplify_e2e_tests
            - tags-amplify_e2e_tests
            - s3-sse-amplify_e2e_tests
            - configure-project-amplify_e2e_tests
=======
            - configure-project-amplify_e2e_tests
            - hosting-amplify_e2e_tests
            - tags-amplify_e2e_tests
            - s3-sse-amplify_e2e_tests
            - api_4-amplify_e2e_tests
            - hostingPROD-amplify_e2e_tests
>>>>>>> 7bd55247
            - amplify-app-amplify_e2e_tests
            - init-amplify_e2e_tests
            - migration-node-function-amplify_e2e_tests
            - api_4-amplify_e2e_tests
            - predictions-amplify_e2e_tests
            - schema-predictions-amplify_e2e_tests
            - amplify-configure-amplify_e2e_tests
            - layer-2-amplify_e2e_tests
            - containers-api-amplify_e2e_tests
            - interactions-amplify_e2e_tests
            - datastore-modelgen-amplify_e2e_tests
            - iam-permissions-boundary-amplify_e2e_tests
            - schema-iterative-update-2-amplify_e2e_tests
            - schema-data-access-patterns-amplify_e2e_tests
            - init-special-case-amplify_e2e_tests
            - function_7-amplify_e2e_tests
            - feature-flags-amplify_e2e_tests
            - schema-versioned-amplify_e2e_tests
            - plugin-amplify_e2e_tests
<<<<<<< HEAD
            - function_6-amplify_e2e_tests
=======
            - frontend_config_drift-amplify_e2e_tests
>>>>>>> 7bd55247
      - done_with_pkg_linux_e2e_tests:
          requires:
            - analytics-amplify_e2e_tests_pkg_linux
            - notifications-amplify_e2e_tests_pkg_linux
            - schema-iterative-update-locking-amplify_e2e_tests_pkg_linux
<<<<<<< HEAD
            - function_5-amplify_e2e_tests_pkg_linux
            - hosting-amplify_e2e_tests_pkg_linux
            - tags-amplify_e2e_tests_pkg_linux
            - s3-sse-amplify_e2e_tests_pkg_linux
            - configure-project-amplify_e2e_tests_pkg_linux
=======
            - configure-project-amplify_e2e_tests_pkg_linux
            - hosting-amplify_e2e_tests_pkg_linux
            - tags-amplify_e2e_tests_pkg_linux
            - s3-sse-amplify_e2e_tests_pkg_linux
            - api_4-amplify_e2e_tests_pkg_linux
            - hostingPROD-amplify_e2e_tests_pkg_linux
>>>>>>> 7bd55247
            - amplify-app-amplify_e2e_tests_pkg_linux
            - init-amplify_e2e_tests_pkg_linux
            - migration-node-function-amplify_e2e_tests_pkg_linux
            - api_4-amplify_e2e_tests_pkg_linux
            - predictions-amplify_e2e_tests_pkg_linux
            - schema-predictions-amplify_e2e_tests_pkg_linux
            - amplify-configure-amplify_e2e_tests_pkg_linux
            - layer-2-amplify_e2e_tests_pkg_linux
            - containers-api-amplify_e2e_tests_pkg_linux
            - interactions-amplify_e2e_tests_pkg_linux
            - datastore-modelgen-amplify_e2e_tests_pkg_linux
            - iam-permissions-boundary-amplify_e2e_tests_pkg_linux
            - schema-iterative-update-2-amplify_e2e_tests_pkg_linux
            - schema-data-access-patterns-amplify_e2e_tests_pkg_linux
            - init-special-case-amplify_e2e_tests_pkg_linux
            - function_7-amplify_e2e_tests_pkg_linux
            - feature-flags-amplify_e2e_tests_pkg_linux
            - schema-versioned-amplify_e2e_tests_pkg_linux
            - plugin-amplify_e2e_tests_pkg_linux
<<<<<<< HEAD
            - function_6-amplify_e2e_tests_pkg_linux
=======
            - frontend_config_drift-amplify_e2e_tests_pkg_linux
>>>>>>> 7bd55247
      - amplify_migration_tests_latest:
          context:
            - amplify-ecr-image-pull
            - e2e-auth-credentials
            - clean_e2e_resources
            - e2e-test-context
          filters:
            branches:
              only:
                - master
          requires:
            - build
      - amplify_migration_tests_v4:
          context:
            - amplify-ecr-image-pull
            - e2e-auth-credentials
            - clean_e2e_resources
            - e2e-test-context
          filters:
            branches:
              only:
                - master
                - func-env-vars-secrets
          requires:
            - build
      - amplify_migration_tests_v4_30_0:
          context:
            - amplify-ecr-image-pull
            - e2e-auth-credentials
            - clean_e2e_resources
            - e2e-test-context
          filters:
            branches:
              only:
                - master
                - func-env-vars-secrets
                - graphqlschemae2e
                - feat-import
                - test-fix-status
          requires:
            - build
      - amplify_migration_tests_non_multi_env_layers:
          context:
            - amplify-ecr-image-pull
            - e2e-auth-credentials
            - clean_e2e_resources
            - e2e-test-context
          filters:
            branches:
              only:
                - master
                - func-env-vars-secrets
          requires:
            - build
      - amplify_migration_tests_multi_env_layers:
          context:
            - amplify-ecr-image-pull
            - e2e-auth-credentials
            - clean_e2e_resources
            - e2e-test-context
          filters:
            branches:
              only:
                - master
                - func-env-vars-secrets
          requires:
            - build
      - amplify_console_integration_tests:
          context:
            - amplify-ecr-image-pull
            - e2e-auth-credentials
            - clean_e2e_resources
            - console-e2e-test
            - e2e-test-context
          post-steps:
            - run: *ref_7
          filters:
            branches:
              only:
                - beta
          requires:
            - build
            - publish_to_local_registry
      - github_prerelease:
          context: github-publish
          requires:
            - build_pkg_binaries
          filters:
            branches:
              only:
                - release
      - github_prerelease_install_sanity_check:
          requires:
            - github_prerelease
          filters:
            branches:
              only:
                - release
      - cleanup_resources_after_e2e_runs:
          context:
            - cleanup-resources
            - e2e-test-context
          requires:
            - done_with_pkg_linux_e2e_tests
            - amplify_migration_tests_latest
            - amplify_migration_tests_v4
            - amplify_migration_tests_v4_30_0
            - done_with_node_e2e_tests
      - deploy:
          context:
            - amplify-ecr-image-pull
            - npm-publish
          requires:
            - test
            - mock_e2e_tests
            - graphql_e2e_tests
            - integration_test
            - done_with_pkg_linux_e2e_tests
            - amplify_sudo_install_test
            - amplify_console_integration_tests
            - amplify_migration_tests_latest
            - amplify_migration_tests_v4
            - amplify_migration_tests_v4_30_0
            - amplify_migration_tests_non_multi_env_layers
            - amplify_migration_tests_multi_env_layers
            - github_prerelease_install_sanity_check
          filters:
            branches:
              only:
                - release
                - master
                - beta
      - github_release:
          context: github-publish
          requires:
            - deploy
          filters:
            branches:
              only:
                - release
      - schema-iterative-update-4-amplify_e2e_tests:
          context: &ref_8
            - amplify-ecr-image-pull
            - clean_e2e_resources
            - e2e-auth-credentials
            - e2e-test-context
          post-steps: &ref_9
            - run: *ref_7
          filters: &ref_10
            branches:
              only:
                - master
                - func-env-vars-secrets
                - compute-functions
                - iterative-update
          requires:
            - publish_to_local_registry
      - schema-auth-6-amplify_e2e_tests:
          context: *ref_8
          post-steps: *ref_9
          filters: *ref_10
          requires:
            - publish_to_local_registry
      - function_1-amplify_e2e_tests:
          context: *ref_8
          post-steps: *ref_9
          filters: *ref_10
          requires:
            - publish_to_local_registry
      - schema-iterative-rollback-1-amplify_e2e_tests:
          context: *ref_8
          post-steps: *ref_9
          filters: *ref_10
          requires:
            - publish_to_local_registry
      - schema-searchable-amplify_e2e_tests:
          context: *ref_8
          post-steps: *ref_9
          filters: *ref_10
          requires:
            - schema-iterative-update-4-amplify_e2e_tests
      - function_2-amplify_e2e_tests:
          context: *ref_8
          post-steps: *ref_9
          filters: *ref_10
          requires:
            - schema-auth-6-amplify_e2e_tests
      - schema-key-amplify_e2e_tests:
          context: *ref_8
          post-steps: *ref_9
          filters: *ref_10
          requires:
            - function_1-amplify_e2e_tests
      - analytics-amplify_e2e_tests:
          context: *ref_8
          post-steps: *ref_9
          filters: *ref_10
          requires:
            - schema-iterative-rollback-1-amplify_e2e_tests
      - notifications-amplify_e2e_tests:
          context: *ref_8
          post-steps: *ref_9
          filters: *ref_10
          requires:
            - schema-searchable-amplify_e2e_tests
      - schema-iterative-update-locking-amplify_e2e_tests:
          context: *ref_8
          post-steps: *ref_9
          filters: *ref_10
          requires:
            - function_2-amplify_e2e_tests
<<<<<<< HEAD
      - function_5-amplify_e2e_tests:
          context: *ref_7
          post-steps: *ref_8
          filters: *ref_9
=======
      - configure-project-amplify_e2e_tests:
          context: *ref_8
          post-steps: *ref_9
          filters: *ref_10
>>>>>>> 7bd55247
          requires:
            - schema-key-amplify_e2e_tests
      - api_2-amplify_e2e_tests:
          context: *ref_8
          post-steps: *ref_9
          filters: *ref_10
          requires:
            - publish_to_local_registry
      - schema-connection-amplify_e2e_tests:
          context: *ref_8
          post-steps: *ref_9
          filters: *ref_10
          requires:
            - publish_to_local_registry
      - migration-api-key-migration2-amplify_e2e_tests:
          context: *ref_8
          post-steps: *ref_9
          filters: *ref_10
          requires:
            - publish_to_local_registry
      - import_dynamodb_1-amplify_e2e_tests:
          context: *ref_8
          post-steps: *ref_9
          filters: *ref_10
          requires:
            - publish_to_local_registry
      - schema-auth-8-amplify_e2e_tests:
          context: *ref_8
          post-steps: *ref_9
          filters: *ref_10
          requires:
            - api_2-amplify_e2e_tests
      - delete-amplify_e2e_tests:
          context: *ref_8
          post-steps: *ref_9
          filters: *ref_10
          requires:
            - schema-connection-amplify_e2e_tests
      - schema-auth-10-amplify_e2e_tests:
          context: *ref_8
          post-steps: *ref_9
          filters: *ref_10
          requires:
            - migration-api-key-migration2-amplify_e2e_tests
      - hosting-amplify_e2e_tests:
          context: *ref_8
          post-steps: *ref_9
          filters: *ref_10
          requires:
            - import_dynamodb_1-amplify_e2e_tests
      - tags-amplify_e2e_tests:
          context: *ref_8
          post-steps: *ref_9
          filters: *ref_10
          requires:
            - schema-auth-8-amplify_e2e_tests
      - s3-sse-amplify_e2e_tests:
          context: *ref_8
          post-steps: *ref_9
          filters: *ref_10
          requires:
            - delete-amplify_e2e_tests
<<<<<<< HEAD
      - configure-project-amplify_e2e_tests:
          context: *ref_7
          post-steps: *ref_8
          filters: *ref_9
=======
      - api_4-amplify_e2e_tests:
          context: *ref_8
          post-steps: *ref_9
          filters: *ref_10
>>>>>>> 7bd55247
          requires:
            - schema-auth-10-amplify_e2e_tests
      - storage-amplify_e2e_tests:
          context: *ref_8
          post-steps: *ref_9
          filters: *ref_10
          requires:
            - publish_to_local_registry
      - migration-api-connection-migration-amplify_e2e_tests:
          context: *ref_8
          post-steps: *ref_9
          filters: *ref_10
          requires:
            - publish_to_local_registry
      - schema-auth-11-amplify_e2e_tests:
          context: *ref_8
          post-steps: *ref_9
          filters: *ref_10
          requires:
            - publish_to_local_registry
      - import_s3_1-amplify_e2e_tests:
          context: *ref_8
          post-steps: *ref_9
          filters: *ref_10
          requires:
            - publish_to_local_registry
      - schema-auth-7-amplify_e2e_tests:
          context: *ref_8
          post-steps: *ref_9
          filters: *ref_10
          requires:
            - storage-amplify_e2e_tests
      - schema-auth-3-amplify_e2e_tests:
          context: *ref_8
          post-steps: *ref_9
          filters: *ref_10
          requires:
            - migration-api-connection-migration-amplify_e2e_tests
      - hostingPROD-amplify_e2e_tests:
          context: *ref_8
          post-steps: *ref_9
          filters: *ref_10
          requires:
            - schema-auth-11-amplify_e2e_tests
      - amplify-app-amplify_e2e_tests:
          context: *ref_8
          post-steps: *ref_9
          filters: *ref_10
          requires:
            - import_s3_1-amplify_e2e_tests
      - init-amplify_e2e_tests:
          context: *ref_8
          post-steps: *ref_9
          filters: *ref_10
          requires:
            - schema-auth-7-amplify_e2e_tests
      - migration-node-function-amplify_e2e_tests:
          context: *ref_8
          post-steps: *ref_9
          filters: *ref_10
          requires:
            - schema-auth-3-amplify_e2e_tests
      - api_4-amplify_e2e_tests:
          context: *ref_7
          post-steps: *ref_8
          filters: *ref_9
          requires:
            - hostingPROD-amplify_e2e_tests
      - schema-auth-5-amplify_e2e_tests:
          context: *ref_8
          post-steps: *ref_9
          filters: *ref_10
          requires:
            - publish_to_local_registry
      - schema-model-amplify_e2e_tests:
          context: *ref_8
          post-steps: *ref_9
          filters: *ref_10
          requires:
            - publish_to_local_registry
      - schema-auth-9-amplify_e2e_tests:
          context: *ref_8
          post-steps: *ref_9
          filters: *ref_10
          requires:
            - publish_to_local_registry
      - import_auth_2-amplify_e2e_tests:
          context: *ref_8
          post-steps: *ref_9
          filters: *ref_10
          requires:
            - publish_to_local_registry
      - auth_4-amplify_e2e_tests:
          context: *ref_8
          post-steps: *ref_9
          filters: *ref_10
          requires:
            - schema-auth-5-amplify_e2e_tests
      - schema-iterative-update-1-amplify_e2e_tests:
          context: *ref_8
          post-steps: *ref_9
          filters: *ref_10
          requires:
            - schema-model-amplify_e2e_tests
      - predictions-amplify_e2e_tests:
          context: *ref_8
          post-steps: *ref_9
          filters: *ref_10
          requires:
            - schema-auth-9-amplify_e2e_tests
      - schema-predictions-amplify_e2e_tests:
          context: *ref_8
          post-steps: *ref_9
          filters: *ref_10
          requires:
            - import_auth_2-amplify_e2e_tests
      - amplify-configure-amplify_e2e_tests:
          context: *ref_8
          post-steps: *ref_9
          filters: *ref_10
          requires:
            - auth_4-amplify_e2e_tests
      - layer-2-amplify_e2e_tests:
          context: *ref_8
          post-steps: *ref_9
          filters: *ref_10
          requires:
            - schema-iterative-update-1-amplify_e2e_tests
      - api_1-amplify_e2e_tests:
          context: *ref_8
          post-steps: *ref_9
          filters: *ref_10
          requires:
            - publish_to_local_registry
      - schema-function-amplify_e2e_tests:
          context: *ref_8
          post-steps: *ref_9
          filters: *ref_10
          requires:
            - publish_to_local_registry
      - auth_2-amplify_e2e_tests:
          context: *ref_8
          post-steps: *ref_9
          filters: *ref_10
          requires:
            - publish_to_local_registry
      - import_auth_1-amplify_e2e_tests:
          context: *ref_8
          post-steps: *ref_9
          filters: *ref_10
          requires:
            - publish_to_local_registry
      - migration-api-key-migration1-amplify_e2e_tests:
          context: *ref_8
          post-steps: *ref_9
          filters: *ref_10
          requires:
            - api_1-amplify_e2e_tests
      - function_3-amplify_e2e_tests:
          context: *ref_8
          post-steps: *ref_9
          filters: *ref_10
          requires:
            - schema-function-amplify_e2e_tests
      - containers-api-amplify_e2e_tests:
          context: *ref_8
          post-steps: *ref_9
          filters: *ref_10
          requires:
            - auth_2-amplify_e2e_tests
      - interactions-amplify_e2e_tests:
          context: *ref_8
          post-steps: *ref_9
          filters: *ref_10
          requires:
            - import_auth_1-amplify_e2e_tests
      - datastore-modelgen-amplify_e2e_tests:
          context: *ref_8
          post-steps: *ref_9
          filters: *ref_10
          requires:
            - migration-api-key-migration1-amplify_e2e_tests
      - iam-permissions-boundary-amplify_e2e_tests:
          context: *ref_8
          post-steps: *ref_9
          filters: *ref_10
          requires:
            - function_3-amplify_e2e_tests
      - schema-auth-2-amplify_e2e_tests:
          context: *ref_8
          post-steps: *ref_9
          filters: *ref_10
          requires:
            - publish_to_local_registry
      - function_4-amplify_e2e_tests:
          context: *ref_8
          post-steps: *ref_9
          filters: *ref_10
          requires:
            - publish_to_local_registry
      - env-amplify_e2e_tests:
          context: *ref_8
          post-steps: *ref_9
          filters: *ref_10
          requires:
            - publish_to_local_registry
      - api_3-amplify_e2e_tests:
          context: *ref_8
          post-steps: *ref_9
          filters: *ref_10
          requires:
            - publish_to_local_registry
      - layer-amplify_e2e_tests:
          context: *ref_8
          post-steps: *ref_9
          filters: *ref_10
          requires:
            - schema-auth-2-amplify_e2e_tests
      - auth_5-amplify_e2e_tests:
          context: *ref_8
          post-steps: *ref_9
          filters: *ref_10
          requires:
            - function_4-amplify_e2e_tests
      - schema-iterative-update-2-amplify_e2e_tests:
          context: *ref_8
          post-steps: *ref_9
          filters: *ref_10
          requires:
            - env-amplify_e2e_tests
      - schema-data-access-patterns-amplify_e2e_tests:
          context: *ref_8
          post-steps: *ref_9
          filters: *ref_10
          requires:
            - api_3-amplify_e2e_tests
      - init-special-case-amplify_e2e_tests:
          context: *ref_8
          post-steps: *ref_9
          filters: *ref_10
          requires:
            - layer-amplify_e2e_tests
<<<<<<< HEAD
      - function_7-amplify_e2e_tests:
          context: *ref_7
          post-steps: *ref_8
          filters: *ref_9
=======
      - function_5-amplify_e2e_tests:
          context: *ref_8
          post-steps: *ref_9
          filters: *ref_10
>>>>>>> 7bd55247
          requires:
            - auth_5-amplify_e2e_tests
      - schema-iterative-update-3-amplify_e2e_tests:
          context: *ref_8
          post-steps: *ref_9
          filters: *ref_10
          requires:
            - publish_to_local_registry
      - schema-auth-1-amplify_e2e_tests:
          context: *ref_8
          post-steps: *ref_9
          filters: *ref_10
          requires:
            - publish_to_local_registry
      - schema-iterative-rollback-2-amplify_e2e_tests:
          context: *ref_8
          post-steps: *ref_9
          filters: *ref_10
          requires:
            - publish_to_local_registry
      - schema-auth-4-amplify_e2e_tests:
          context: *ref_8
          post-steps: *ref_9
          filters: *ref_10
          requires:
            - publish_to_local_registry
      - auth_3-amplify_e2e_tests:
          context: *ref_8
          post-steps: *ref_9
          filters: *ref_10
          requires:
            - schema-iterative-update-3-amplify_e2e_tests
      - auth_1-amplify_e2e_tests:
          context: *ref_8
          post-steps: *ref_9
          filters: *ref_10
          requires:
            - schema-auth-1-amplify_e2e_tests
      - feature-flags-amplify_e2e_tests:
          context: *ref_8
          post-steps: *ref_9
          filters: *ref_10
          requires:
            - schema-iterative-rollback-2-amplify_e2e_tests
      - schema-versioned-amplify_e2e_tests:
          context: *ref_8
          post-steps: *ref_9
          filters: *ref_10
          requires:
            - schema-auth-4-amplify_e2e_tests
      - plugin-amplify_e2e_tests:
          context: *ref_8
          post-steps: *ref_9
          filters: *ref_10
          requires:
            - auth_3-amplify_e2e_tests
<<<<<<< HEAD
      - function_6-amplify_e2e_tests:
          context: *ref_7
          post-steps: *ref_8
          filters: *ref_9
=======
      - frontend_config_drift-amplify_e2e_tests:
          context: *ref_8
          post-steps: *ref_9
          filters: *ref_10
>>>>>>> 7bd55247
          requires:
            - auth_1-amplify_e2e_tests
      - schema-iterative-update-4-amplify_e2e_tests_pkg_linux:
          context: &ref_11
            - amplify-ecr-image-pull
            - clean_e2e_resources
            - e2e-auth-credentials
            - e2e-test-context
          post-steps: &ref_12
            - run: *ref_7
          filters: &ref_13
            branches:
              only:
                - master
          requires:
            - done_with_node_e2e_tests
            - build_pkg_binaries
      - schema-auth-6-amplify_e2e_tests_pkg_linux:
          context: *ref_11
          post-steps: *ref_12
          filters: *ref_13
          requires:
            - done_with_node_e2e_tests
            - build_pkg_binaries
      - function_1-amplify_e2e_tests_pkg_linux:
          context: *ref_11
          post-steps: *ref_12
          filters: *ref_13
          requires:
            - done_with_node_e2e_tests
            - build_pkg_binaries
      - schema-iterative-rollback-1-amplify_e2e_tests_pkg_linux:
          context: *ref_11
          post-steps: *ref_12
          filters: *ref_13
          requires:
            - done_with_node_e2e_tests
            - build_pkg_binaries
      - schema-searchable-amplify_e2e_tests_pkg_linux:
          context: *ref_11
          post-steps: *ref_12
          filters: *ref_13
          requires:
            - schema-iterative-update-4-amplify_e2e_tests_pkg_linux
      - function_2-amplify_e2e_tests_pkg_linux:
          context: *ref_11
          post-steps: *ref_12
          filters: *ref_13
          requires:
            - schema-auth-6-amplify_e2e_tests_pkg_linux
      - schema-key-amplify_e2e_tests_pkg_linux:
          context: *ref_11
          post-steps: *ref_12
          filters: *ref_13
          requires:
            - function_1-amplify_e2e_tests_pkg_linux
      - analytics-amplify_e2e_tests_pkg_linux:
          context: *ref_11
          post-steps: *ref_12
          filters: *ref_13
          requires:
            - schema-iterative-rollback-1-amplify_e2e_tests_pkg_linux
      - notifications-amplify_e2e_tests_pkg_linux:
          context: *ref_11
          post-steps: *ref_12
          filters: *ref_13
          requires:
            - schema-searchable-amplify_e2e_tests_pkg_linux
      - schema-iterative-update-locking-amplify_e2e_tests_pkg_linux:
          context: *ref_11
          post-steps: *ref_12
          filters: *ref_13
          requires:
            - function_2-amplify_e2e_tests_pkg_linux
<<<<<<< HEAD
      - function_5-amplify_e2e_tests_pkg_linux:
          context: *ref_10
          post-steps: *ref_11
          filters: *ref_12
=======
      - configure-project-amplify_e2e_tests_pkg_linux:
          context: *ref_11
          post-steps: *ref_12
          filters: *ref_13
>>>>>>> 7bd55247
          requires:
            - schema-key-amplify_e2e_tests_pkg_linux
      - api_2-amplify_e2e_tests_pkg_linux:
          context: *ref_11
          post-steps: *ref_12
          filters: *ref_13
          requires:
            - done_with_node_e2e_tests
            - build_pkg_binaries
      - schema-connection-amplify_e2e_tests_pkg_linux:
          context: *ref_11
          post-steps: *ref_12
          filters: *ref_13
          requires:
            - done_with_node_e2e_tests
            - build_pkg_binaries
      - migration-api-key-migration2-amplify_e2e_tests_pkg_linux:
          context: *ref_11
          post-steps: *ref_12
          filters: *ref_13
          requires:
            - done_with_node_e2e_tests
            - build_pkg_binaries
      - import_dynamodb_1-amplify_e2e_tests_pkg_linux:
          context: *ref_11
          post-steps: *ref_12
          filters: *ref_13
          requires:
            - done_with_node_e2e_tests
            - build_pkg_binaries
      - schema-auth-8-amplify_e2e_tests_pkg_linux:
          context: *ref_11
          post-steps: *ref_12
          filters: *ref_13
          requires:
            - api_2-amplify_e2e_tests_pkg_linux
      - delete-amplify_e2e_tests_pkg_linux:
          context: *ref_11
          post-steps: *ref_12
          filters: *ref_13
          requires:
            - schema-connection-amplify_e2e_tests_pkg_linux
      - schema-auth-10-amplify_e2e_tests_pkg_linux:
          context: *ref_11
          post-steps: *ref_12
          filters: *ref_13
          requires:
            - migration-api-key-migration2-amplify_e2e_tests_pkg_linux
      - hosting-amplify_e2e_tests_pkg_linux:
          context: *ref_11
          post-steps: *ref_12
          filters: *ref_13
          requires:
            - import_dynamodb_1-amplify_e2e_tests_pkg_linux
      - tags-amplify_e2e_tests_pkg_linux:
          context: *ref_11
          post-steps: *ref_12
          filters: *ref_13
          requires:
            - schema-auth-8-amplify_e2e_tests_pkg_linux
      - s3-sse-amplify_e2e_tests_pkg_linux:
          context: *ref_11
          post-steps: *ref_12
          filters: *ref_13
          requires:
            - delete-amplify_e2e_tests_pkg_linux
<<<<<<< HEAD
      - configure-project-amplify_e2e_tests_pkg_linux:
          context: *ref_10
          post-steps: *ref_11
          filters: *ref_12
=======
      - api_4-amplify_e2e_tests_pkg_linux:
          context: *ref_11
          post-steps: *ref_12
          filters: *ref_13
>>>>>>> 7bd55247
          requires:
            - schema-auth-10-amplify_e2e_tests_pkg_linux
      - storage-amplify_e2e_tests_pkg_linux:
          context: *ref_11
          post-steps: *ref_12
          filters: *ref_13
          requires:
            - done_with_node_e2e_tests
            - build_pkg_binaries
      - migration-api-connection-migration-amplify_e2e_tests_pkg_linux:
          context: *ref_11
          post-steps: *ref_12
          filters: *ref_13
          requires:
            - done_with_node_e2e_tests
            - build_pkg_binaries
      - schema-auth-11-amplify_e2e_tests_pkg_linux:
          context: *ref_11
          post-steps: *ref_12
          filters: *ref_13
          requires:
            - done_with_node_e2e_tests
            - build_pkg_binaries
      - import_s3_1-amplify_e2e_tests_pkg_linux:
          context: *ref_11
          post-steps: *ref_12
          filters: *ref_13
          requires:
            - done_with_node_e2e_tests
            - build_pkg_binaries
      - schema-auth-7-amplify_e2e_tests_pkg_linux:
          context: *ref_11
          post-steps: *ref_12
          filters: *ref_13
          requires:
            - storage-amplify_e2e_tests_pkg_linux
      - schema-auth-3-amplify_e2e_tests_pkg_linux:
          context: *ref_11
          post-steps: *ref_12
          filters: *ref_13
          requires:
            - migration-api-connection-migration-amplify_e2e_tests_pkg_linux
      - hostingPROD-amplify_e2e_tests_pkg_linux:
          context: *ref_11
          post-steps: *ref_12
          filters: *ref_13
          requires:
            - schema-auth-11-amplify_e2e_tests_pkg_linux
      - amplify-app-amplify_e2e_tests_pkg_linux:
          context: *ref_11
          post-steps: *ref_12
          filters: *ref_13
          requires:
            - import_s3_1-amplify_e2e_tests_pkg_linux
      - init-amplify_e2e_tests_pkg_linux:
          context: *ref_11
          post-steps: *ref_12
          filters: *ref_13
          requires:
            - schema-auth-7-amplify_e2e_tests_pkg_linux
      - migration-node-function-amplify_e2e_tests_pkg_linux:
          context: *ref_11
          post-steps: *ref_12
          filters: *ref_13
          requires:
            - schema-auth-3-amplify_e2e_tests_pkg_linux
      - api_4-amplify_e2e_tests_pkg_linux:
          context: *ref_10
          post-steps: *ref_11
          filters: *ref_12
          requires:
            - hostingPROD-amplify_e2e_tests_pkg_linux
      - schema-auth-5-amplify_e2e_tests_pkg_linux:
          context: *ref_11
          post-steps: *ref_12
          filters: *ref_13
          requires:
            - done_with_node_e2e_tests
            - build_pkg_binaries
      - schema-model-amplify_e2e_tests_pkg_linux:
          context: *ref_11
          post-steps: *ref_12
          filters: *ref_13
          requires:
            - done_with_node_e2e_tests
            - build_pkg_binaries
      - schema-auth-9-amplify_e2e_tests_pkg_linux:
          context: *ref_11
          post-steps: *ref_12
          filters: *ref_13
          requires:
            - done_with_node_e2e_tests
            - build_pkg_binaries
      - import_auth_2-amplify_e2e_tests_pkg_linux:
          context: *ref_11
          post-steps: *ref_12
          filters: *ref_13
          requires:
            - done_with_node_e2e_tests
            - build_pkg_binaries
      - auth_4-amplify_e2e_tests_pkg_linux:
          context: *ref_11
          post-steps: *ref_12
          filters: *ref_13
          requires:
            - schema-auth-5-amplify_e2e_tests_pkg_linux
      - schema-iterative-update-1-amplify_e2e_tests_pkg_linux:
          context: *ref_11
          post-steps: *ref_12
          filters: *ref_13
          requires:
            - schema-model-amplify_e2e_tests_pkg_linux
      - predictions-amplify_e2e_tests_pkg_linux:
          context: *ref_11
          post-steps: *ref_12
          filters: *ref_13
          requires:
            - schema-auth-9-amplify_e2e_tests_pkg_linux
      - schema-predictions-amplify_e2e_tests_pkg_linux:
          context: *ref_11
          post-steps: *ref_12
          filters: *ref_13
          requires:
            - import_auth_2-amplify_e2e_tests_pkg_linux
      - amplify-configure-amplify_e2e_tests_pkg_linux:
          context: *ref_11
          post-steps: *ref_12
          filters: *ref_13
          requires:
            - auth_4-amplify_e2e_tests_pkg_linux
      - layer-2-amplify_e2e_tests_pkg_linux:
          context: *ref_11
          post-steps: *ref_12
          filters: *ref_13
          requires:
            - schema-iterative-update-1-amplify_e2e_tests_pkg_linux
      - api_1-amplify_e2e_tests_pkg_linux:
          context: *ref_11
          post-steps: *ref_12
          filters: *ref_13
          requires:
            - done_with_node_e2e_tests
            - build_pkg_binaries
      - schema-function-amplify_e2e_tests_pkg_linux:
          context: *ref_11
          post-steps: *ref_12
          filters: *ref_13
          requires:
            - done_with_node_e2e_tests
            - build_pkg_binaries
      - auth_2-amplify_e2e_tests_pkg_linux:
          context: *ref_11
          post-steps: *ref_12
          filters: *ref_13
          requires:
            - done_with_node_e2e_tests
            - build_pkg_binaries
      - import_auth_1-amplify_e2e_tests_pkg_linux:
          context: *ref_11
          post-steps: *ref_12
          filters: *ref_13
          requires:
            - done_with_node_e2e_tests
            - build_pkg_binaries
      - migration-api-key-migration1-amplify_e2e_tests_pkg_linux:
          context: *ref_11
          post-steps: *ref_12
          filters: *ref_13
          requires:
            - api_1-amplify_e2e_tests_pkg_linux
      - function_3-amplify_e2e_tests_pkg_linux:
          context: *ref_11
          post-steps: *ref_12
          filters: *ref_13
          requires:
            - schema-function-amplify_e2e_tests_pkg_linux
      - containers-api-amplify_e2e_tests_pkg_linux:
          context: *ref_11
          post-steps: *ref_12
          filters: *ref_13
          requires:
            - auth_2-amplify_e2e_tests_pkg_linux
      - interactions-amplify_e2e_tests_pkg_linux:
          context: *ref_11
          post-steps: *ref_12
          filters: *ref_13
          requires:
            - import_auth_1-amplify_e2e_tests_pkg_linux
      - datastore-modelgen-amplify_e2e_tests_pkg_linux:
          context: *ref_11
          post-steps: *ref_12
          filters: *ref_13
          requires:
            - migration-api-key-migration1-amplify_e2e_tests_pkg_linux
      - iam-permissions-boundary-amplify_e2e_tests_pkg_linux:
          context: *ref_11
          post-steps: *ref_12
          filters: *ref_13
          requires:
            - function_3-amplify_e2e_tests_pkg_linux
      - schema-auth-2-amplify_e2e_tests_pkg_linux:
          context: *ref_11
          post-steps: *ref_12
          filters: *ref_13
          requires:
            - done_with_node_e2e_tests
            - build_pkg_binaries
      - function_4-amplify_e2e_tests_pkg_linux:
          context: *ref_11
          post-steps: *ref_12
          filters: *ref_13
          requires:
            - done_with_node_e2e_tests
            - build_pkg_binaries
      - env-amplify_e2e_tests_pkg_linux:
          context: *ref_11
          post-steps: *ref_12
          filters: *ref_13
          requires:
            - done_with_node_e2e_tests
            - build_pkg_binaries
      - api_3-amplify_e2e_tests_pkg_linux:
          context: *ref_11
          post-steps: *ref_12
          filters: *ref_13
          requires:
            - done_with_node_e2e_tests
            - build_pkg_binaries
      - layer-amplify_e2e_tests_pkg_linux:
          context: *ref_11
          post-steps: *ref_12
          filters: *ref_13
          requires:
            - schema-auth-2-amplify_e2e_tests_pkg_linux
      - auth_5-amplify_e2e_tests_pkg_linux:
          context: *ref_11
          post-steps: *ref_12
          filters: *ref_13
          requires:
            - function_4-amplify_e2e_tests_pkg_linux
      - schema-iterative-update-2-amplify_e2e_tests_pkg_linux:
          context: *ref_11
          post-steps: *ref_12
          filters: *ref_13
          requires:
            - env-amplify_e2e_tests_pkg_linux
      - schema-data-access-patterns-amplify_e2e_tests_pkg_linux:
          context: *ref_11
          post-steps: *ref_12
          filters: *ref_13
          requires:
            - api_3-amplify_e2e_tests_pkg_linux
      - init-special-case-amplify_e2e_tests_pkg_linux:
          context: *ref_11
          post-steps: *ref_12
          filters: *ref_13
          requires:
            - layer-amplify_e2e_tests_pkg_linux
<<<<<<< HEAD
      - function_7-amplify_e2e_tests_pkg_linux:
          context: *ref_10
          post-steps: *ref_11
          filters: *ref_12
=======
      - function_5-amplify_e2e_tests_pkg_linux:
          context: *ref_11
          post-steps: *ref_12
          filters: *ref_13
>>>>>>> 7bd55247
          requires:
            - auth_5-amplify_e2e_tests_pkg_linux
      - schema-iterative-update-3-amplify_e2e_tests_pkg_linux:
          context: *ref_11
          post-steps: *ref_12
          filters: *ref_13
          requires:
            - done_with_node_e2e_tests
            - build_pkg_binaries
      - schema-auth-1-amplify_e2e_tests_pkg_linux:
          context: *ref_11
          post-steps: *ref_12
          filters: *ref_13
          requires:
            - done_with_node_e2e_tests
            - build_pkg_binaries
      - schema-iterative-rollback-2-amplify_e2e_tests_pkg_linux:
          context: *ref_11
          post-steps: *ref_12
          filters: *ref_13
          requires:
            - done_with_node_e2e_tests
            - build_pkg_binaries
      - schema-auth-4-amplify_e2e_tests_pkg_linux:
          context: *ref_11
          post-steps: *ref_12
          filters: *ref_13
          requires:
            - done_with_node_e2e_tests
            - build_pkg_binaries
      - auth_3-amplify_e2e_tests_pkg_linux:
          context: *ref_11
          post-steps: *ref_12
          filters: *ref_13
          requires:
            - schema-iterative-update-3-amplify_e2e_tests_pkg_linux
      - auth_1-amplify_e2e_tests_pkg_linux:
          context: *ref_11
          post-steps: *ref_12
          filters: *ref_13
          requires:
            - schema-auth-1-amplify_e2e_tests_pkg_linux
      - feature-flags-amplify_e2e_tests_pkg_linux:
          context: *ref_11
          post-steps: *ref_12
          filters: *ref_13
          requires:
            - schema-iterative-rollback-2-amplify_e2e_tests_pkg_linux
      - schema-versioned-amplify_e2e_tests_pkg_linux:
          context: *ref_11
          post-steps: *ref_12
          filters: *ref_13
          requires:
            - schema-auth-4-amplify_e2e_tests_pkg_linux
      - plugin-amplify_e2e_tests_pkg_linux:
          context: *ref_11
          post-steps: *ref_12
          filters: *ref_13
          requires:
            - auth_3-amplify_e2e_tests_pkg_linux
<<<<<<< HEAD
      - function_6-amplify_e2e_tests_pkg_linux:
          context: *ref_10
          post-steps: *ref_11
          filters: *ref_12
=======
      - frontend_config_drift-amplify_e2e_tests_pkg_linux:
          context: *ref_11
          post-steps: *ref_12
          filters: *ref_13
>>>>>>> 7bd55247
          requires:
            - auth_1-amplify_e2e_tests_pkg_linux<|MERGE_RESOLUTION|>--- conflicted
+++ resolved
@@ -1216,7 +1216,7 @@
     working_directory: ~/repo
     docker: *ref_1
     resource_class: large
-    steps: *ref_4
+    steps: *ref_5
     environment:
       TEST_SUITE: src/__tests__/function_7.test.ts
       CLI_REGION: ap-southeast-1
@@ -1224,7 +1224,7 @@
     working_directory: ~/repo
     docker: *ref_1
     resource_class: large
-    steps: *ref_4
+    steps: *ref_5
     environment:
       TEST_SUITE: src/__tests__/function_6.test.ts
       CLI_REGION: ap-southeast-2
@@ -1235,10 +1235,7 @@
     steps: *ref_5
     environment:
       TEST_SUITE: src/__tests__/function_5.test.ts
-<<<<<<< HEAD
       CLI_REGION: us-east-2
-=======
-      CLI_REGION: ap-southeast-1
   frontend_config_drift-amplify_e2e_tests:
     working_directory: ~/repo
     docker: *ref_1
@@ -1246,8 +1243,7 @@
     steps: *ref_5
     environment:
       TEST_SUITE: src/__tests__/frontend_config_drift.test.ts
-      CLI_REGION: ap-southeast-2
->>>>>>> 7bd55247
+      CLI_REGION: us-west-2
   configure-project-amplify_e2e_tests:
     working_directory: ~/repo
     docker: *ref_1
@@ -1255,11 +1251,7 @@
     steps: *ref_5
     environment:
       TEST_SUITE: src/__tests__/configure-project.test.ts
-<<<<<<< HEAD
-      CLI_REGION: us-west-2
-=======
-      CLI_REGION: us-east-2
->>>>>>> 7bd55247
+      CLI_REGION: eu-west-2
   api_4-amplify_e2e_tests:
     working_directory: ~/repo
     docker: *ref_1
@@ -1267,11 +1259,7 @@
     steps: *ref_5
     environment:
       TEST_SUITE: src/__tests__/api_4.test.ts
-<<<<<<< HEAD
-      CLI_REGION: eu-west-2
-=======
-      CLI_REGION: us-west-2
->>>>>>> 7bd55247
+      CLI_REGION: eu-central-1
   schema-iterative-update-4-amplify_e2e_tests_pkg_linux:
     working_directory: ~/repo
     docker: *ref_1
@@ -1951,8 +1939,7 @@
       AMPLIFY_PATH: /home/circleci/repo/out/amplify-pkg-linux
       TEST_SUITE: src/__tests__/iam-permissions-boundary.test.ts
       CLI_REGION: ap-northeast-1
-<<<<<<< HEAD
-    steps: *ref_5
+    steps: *ref_6
   function_7-amplify_e2e_tests_pkg_linux:
     working_directory: ~/repo
     docker: *ref_1
@@ -1962,7 +1949,7 @@
       AMPLIFY_PATH: /home/circleci/repo/out/amplify-pkg-linux
       TEST_SUITE: src/__tests__/function_7.test.ts
       CLI_REGION: ap-southeast-1
-    steps: *ref_5
+    steps: *ref_6
   function_6-amplify_e2e_tests_pkg_linux:
     working_directory: ~/repo
     docker: *ref_1
@@ -1972,10 +1959,7 @@
       AMPLIFY_PATH: /home/circleci/repo/out/amplify-pkg-linux
       TEST_SUITE: src/__tests__/function_6.test.ts
       CLI_REGION: ap-southeast-2
-    steps: *ref_5
-=======
-    steps: *ref_6
->>>>>>> 7bd55247
+    steps: *ref_6
   function_5-amplify_e2e_tests_pkg_linux:
     working_directory: ~/repo
     docker: *ref_1
@@ -1984,11 +1968,7 @@
       AMPLIFY_DIR: /home/circleci/repo/out
       AMPLIFY_PATH: /home/circleci/repo/out/amplify-pkg-linux
       TEST_SUITE: src/__tests__/function_5.test.ts
-<<<<<<< HEAD
       CLI_REGION: us-east-2
-    steps: *ref_5
-=======
-      CLI_REGION: ap-southeast-1
     steps: *ref_6
   frontend_config_drift-amplify_e2e_tests_pkg_linux:
     working_directory: ~/repo
@@ -1998,9 +1978,8 @@
       AMPLIFY_DIR: /home/circleci/repo/out
       AMPLIFY_PATH: /home/circleci/repo/out/amplify-pkg-linux
       TEST_SUITE: src/__tests__/frontend_config_drift.test.ts
-      CLI_REGION: ap-southeast-2
-    steps: *ref_6
->>>>>>> 7bd55247
+      CLI_REGION: us-west-2
+    steps: *ref_6
   configure-project-amplify_e2e_tests_pkg_linux:
     working_directory: ~/repo
     docker: *ref_1
@@ -2009,13 +1988,8 @@
       AMPLIFY_DIR: /home/circleci/repo/out
       AMPLIFY_PATH: /home/circleci/repo/out/amplify-pkg-linux
       TEST_SUITE: src/__tests__/configure-project.test.ts
-<<<<<<< HEAD
-      CLI_REGION: us-west-2
-    steps: *ref_5
-=======
-      CLI_REGION: us-east-2
-    steps: *ref_6
->>>>>>> 7bd55247
+      CLI_REGION: eu-west-2
+    steps: *ref_6
   api_4-amplify_e2e_tests_pkg_linux:
     working_directory: ~/repo
     docker: *ref_1
@@ -2024,13 +1998,8 @@
       AMPLIFY_DIR: /home/circleci/repo/out
       AMPLIFY_PATH: /home/circleci/repo/out/amplify-pkg-linux
       TEST_SUITE: src/__tests__/api_4.test.ts
-<<<<<<< HEAD
-      CLI_REGION: eu-west-2
-    steps: *ref_5
-=======
-      CLI_REGION: us-west-2
-    steps: *ref_6
->>>>>>> 7bd55247
+      CLI_REGION: eu-central-1
+    steps: *ref_6
 workflows:
   version: 2
   nightly_console_integration_tests:
@@ -2135,28 +2104,19 @@
             - analytics-amplify_e2e_tests
             - notifications-amplify_e2e_tests
             - schema-iterative-update-locking-amplify_e2e_tests
-<<<<<<< HEAD
             - function_5-amplify_e2e_tests
             - hosting-amplify_e2e_tests
             - tags-amplify_e2e_tests
             - s3-sse-amplify_e2e_tests
-            - configure-project-amplify_e2e_tests
-=======
-            - configure-project-amplify_e2e_tests
-            - hosting-amplify_e2e_tests
-            - tags-amplify_e2e_tests
-            - s3-sse-amplify_e2e_tests
-            - api_4-amplify_e2e_tests
-            - hostingPROD-amplify_e2e_tests
->>>>>>> 7bd55247
+            - frontend_config_drift-amplify_e2e_tests
             - amplify-app-amplify_e2e_tests
             - init-amplify_e2e_tests
             - migration-node-function-amplify_e2e_tests
-            - api_4-amplify_e2e_tests
-            - predictions-amplify_e2e_tests
+            - configure-project-amplify_e2e_tests
             - schema-predictions-amplify_e2e_tests
             - amplify-configure-amplify_e2e_tests
             - layer-2-amplify_e2e_tests
+            - api_4-amplify_e2e_tests
             - containers-api-amplify_e2e_tests
             - interactions-amplify_e2e_tests
             - datastore-modelgen-amplify_e2e_tests
@@ -2168,38 +2128,25 @@
             - feature-flags-amplify_e2e_tests
             - schema-versioned-amplify_e2e_tests
             - plugin-amplify_e2e_tests
-<<<<<<< HEAD
             - function_6-amplify_e2e_tests
-=======
-            - frontend_config_drift-amplify_e2e_tests
->>>>>>> 7bd55247
       - done_with_pkg_linux_e2e_tests:
           requires:
             - analytics-amplify_e2e_tests_pkg_linux
             - notifications-amplify_e2e_tests_pkg_linux
             - schema-iterative-update-locking-amplify_e2e_tests_pkg_linux
-<<<<<<< HEAD
             - function_5-amplify_e2e_tests_pkg_linux
             - hosting-amplify_e2e_tests_pkg_linux
             - tags-amplify_e2e_tests_pkg_linux
             - s3-sse-amplify_e2e_tests_pkg_linux
-            - configure-project-amplify_e2e_tests_pkg_linux
-=======
-            - configure-project-amplify_e2e_tests_pkg_linux
-            - hosting-amplify_e2e_tests_pkg_linux
-            - tags-amplify_e2e_tests_pkg_linux
-            - s3-sse-amplify_e2e_tests_pkg_linux
-            - api_4-amplify_e2e_tests_pkg_linux
-            - hostingPROD-amplify_e2e_tests_pkg_linux
->>>>>>> 7bd55247
+            - frontend_config_drift-amplify_e2e_tests_pkg_linux
             - amplify-app-amplify_e2e_tests_pkg_linux
             - init-amplify_e2e_tests_pkg_linux
             - migration-node-function-amplify_e2e_tests_pkg_linux
-            - api_4-amplify_e2e_tests_pkg_linux
-            - predictions-amplify_e2e_tests_pkg_linux
+            - configure-project-amplify_e2e_tests_pkg_linux
             - schema-predictions-amplify_e2e_tests_pkg_linux
             - amplify-configure-amplify_e2e_tests_pkg_linux
             - layer-2-amplify_e2e_tests_pkg_linux
+            - api_4-amplify_e2e_tests_pkg_linux
             - containers-api-amplify_e2e_tests_pkg_linux
             - interactions-amplify_e2e_tests_pkg_linux
             - datastore-modelgen-amplify_e2e_tests_pkg_linux
@@ -2211,11 +2158,7 @@
             - feature-flags-amplify_e2e_tests_pkg_linux
             - schema-versioned-amplify_e2e_tests_pkg_linux
             - plugin-amplify_e2e_tests_pkg_linux
-<<<<<<< HEAD
             - function_6-amplify_e2e_tests_pkg_linux
-=======
-            - frontend_config_drift-amplify_e2e_tests_pkg_linux
->>>>>>> 7bd55247
       - amplify_migration_tests_latest:
           context:
             - amplify-ecr-image-pull
@@ -2427,17 +2370,10 @@
           filters: *ref_10
           requires:
             - function_2-amplify_e2e_tests
-<<<<<<< HEAD
       - function_5-amplify_e2e_tests:
-          context: *ref_7
-          post-steps: *ref_8
-          filters: *ref_9
-=======
-      - configure-project-amplify_e2e_tests:
-          context: *ref_8
-          post-steps: *ref_9
-          filters: *ref_10
->>>>>>> 7bd55247
+          context: *ref_8
+          post-steps: *ref_9
+          filters: *ref_10
           requires:
             - schema-key-amplify_e2e_tests
       - api_2-amplify_e2e_tests:
@@ -2500,17 +2436,10 @@
           filters: *ref_10
           requires:
             - delete-amplify_e2e_tests
-<<<<<<< HEAD
-      - configure-project-amplify_e2e_tests:
-          context: *ref_7
-          post-steps: *ref_8
-          filters: *ref_9
-=======
-      - api_4-amplify_e2e_tests:
-          context: *ref_8
-          post-steps: *ref_9
-          filters: *ref_10
->>>>>>> 7bd55247
+      - frontend_config_drift-amplify_e2e_tests:
+          context: *ref_8
+          post-steps: *ref_9
+          filters: *ref_10
           requires:
             - schema-auth-10-amplify_e2e_tests
       - storage-amplify_e2e_tests:
@@ -2573,10 +2502,10 @@
           filters: *ref_10
           requires:
             - schema-auth-3-amplify_e2e_tests
-      - api_4-amplify_e2e_tests:
-          context: *ref_7
-          post-steps: *ref_8
-          filters: *ref_9
+      - configure-project-amplify_e2e_tests:
+          context: *ref_8
+          post-steps: *ref_9
+          filters: *ref_10
           requires:
             - hostingPROD-amplify_e2e_tests
       - schema-auth-5-amplify_e2e_tests:
@@ -2639,6 +2568,12 @@
           filters: *ref_10
           requires:
             - schema-iterative-update-1-amplify_e2e_tests
+      - api_4-amplify_e2e_tests:
+          context: *ref_8
+          post-steps: *ref_9
+          filters: *ref_10
+          requires:
+            - predictions-amplify_e2e_tests
       - api_1-amplify_e2e_tests:
           context: *ref_8
           post-steps: *ref_9
@@ -2753,17 +2688,10 @@
           filters: *ref_10
           requires:
             - layer-amplify_e2e_tests
-<<<<<<< HEAD
       - function_7-amplify_e2e_tests:
-          context: *ref_7
-          post-steps: *ref_8
-          filters: *ref_9
-=======
-      - function_5-amplify_e2e_tests:
-          context: *ref_8
-          post-steps: *ref_9
-          filters: *ref_10
->>>>>>> 7bd55247
+          context: *ref_8
+          post-steps: *ref_9
+          filters: *ref_10
           requires:
             - auth_5-amplify_e2e_tests
       - schema-iterative-update-3-amplify_e2e_tests:
@@ -2820,17 +2748,10 @@
           filters: *ref_10
           requires:
             - auth_3-amplify_e2e_tests
-<<<<<<< HEAD
       - function_6-amplify_e2e_tests:
-          context: *ref_7
-          post-steps: *ref_8
-          filters: *ref_9
-=======
-      - frontend_config_drift-amplify_e2e_tests:
-          context: *ref_8
-          post-steps: *ref_9
-          filters: *ref_10
->>>>>>> 7bd55247
+          context: *ref_8
+          post-steps: *ref_9
+          filters: *ref_10
           requires:
             - auth_1-amplify_e2e_tests
       - schema-iterative-update-4-amplify_e2e_tests_pkg_linux:
@@ -2905,17 +2826,10 @@
           filters: *ref_13
           requires:
             - function_2-amplify_e2e_tests_pkg_linux
-<<<<<<< HEAD
       - function_5-amplify_e2e_tests_pkg_linux:
-          context: *ref_10
-          post-steps: *ref_11
-          filters: *ref_12
-=======
-      - configure-project-amplify_e2e_tests_pkg_linux:
-          context: *ref_11
-          post-steps: *ref_12
-          filters: *ref_13
->>>>>>> 7bd55247
+          context: *ref_11
+          post-steps: *ref_12
+          filters: *ref_13
           requires:
             - schema-key-amplify_e2e_tests_pkg_linux
       - api_2-amplify_e2e_tests_pkg_linux:
@@ -2982,17 +2896,10 @@
           filters: *ref_13
           requires:
             - delete-amplify_e2e_tests_pkg_linux
-<<<<<<< HEAD
-      - configure-project-amplify_e2e_tests_pkg_linux:
-          context: *ref_10
-          post-steps: *ref_11
-          filters: *ref_12
-=======
-      - api_4-amplify_e2e_tests_pkg_linux:
-          context: *ref_11
-          post-steps: *ref_12
-          filters: *ref_13
->>>>>>> 7bd55247
+      - frontend_config_drift-amplify_e2e_tests_pkg_linux:
+          context: *ref_11
+          post-steps: *ref_12
+          filters: *ref_13
           requires:
             - schema-auth-10-amplify_e2e_tests_pkg_linux
       - storage-amplify_e2e_tests_pkg_linux:
@@ -3059,10 +2966,10 @@
           filters: *ref_13
           requires:
             - schema-auth-3-amplify_e2e_tests_pkg_linux
-      - api_4-amplify_e2e_tests_pkg_linux:
-          context: *ref_10
-          post-steps: *ref_11
-          filters: *ref_12
+      - configure-project-amplify_e2e_tests_pkg_linux:
+          context: *ref_11
+          post-steps: *ref_12
+          filters: *ref_13
           requires:
             - hostingPROD-amplify_e2e_tests_pkg_linux
       - schema-auth-5-amplify_e2e_tests_pkg_linux:
@@ -3129,6 +3036,12 @@
           filters: *ref_13
           requires:
             - schema-iterative-update-1-amplify_e2e_tests_pkg_linux
+      - api_4-amplify_e2e_tests_pkg_linux:
+          context: *ref_11
+          post-steps: *ref_12
+          filters: *ref_13
+          requires:
+            - predictions-amplify_e2e_tests_pkg_linux
       - api_1-amplify_e2e_tests_pkg_linux:
           context: *ref_11
           post-steps: *ref_12
@@ -3251,17 +3164,10 @@
           filters: *ref_13
           requires:
             - layer-amplify_e2e_tests_pkg_linux
-<<<<<<< HEAD
       - function_7-amplify_e2e_tests_pkg_linux:
-          context: *ref_10
-          post-steps: *ref_11
-          filters: *ref_12
-=======
-      - function_5-amplify_e2e_tests_pkg_linux:
-          context: *ref_11
-          post-steps: *ref_12
-          filters: *ref_13
->>>>>>> 7bd55247
+          context: *ref_11
+          post-steps: *ref_12
+          filters: *ref_13
           requires:
             - auth_5-amplify_e2e_tests_pkg_linux
       - schema-iterative-update-3-amplify_e2e_tests_pkg_linux:
@@ -3322,16 +3228,9 @@
           filters: *ref_13
           requires:
             - auth_3-amplify_e2e_tests_pkg_linux
-<<<<<<< HEAD
       - function_6-amplify_e2e_tests_pkg_linux:
-          context: *ref_10
-          post-steps: *ref_11
-          filters: *ref_12
-=======
-      - frontend_config_drift-amplify_e2e_tests_pkg_linux:
-          context: *ref_11
-          post-steps: *ref_12
-          filters: *ref_13
->>>>>>> 7bd55247
+          context: *ref_11
+          post-steps: *ref_12
+          filters: *ref_13
           requires:
             - auth_1-amplify_e2e_tests_pkg_linux