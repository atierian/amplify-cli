--- conflicted
+++ resolved
@@ -505,7 +505,6 @@
     join(process.cwd(), 'packages', 'graphql-transformers-e2e-tests'),
     CONCURRENCY,
   );
-<<<<<<< HEAD
   const splitV4MigrationTests = splitTests(
     splitGqlTests,
     'amplify_migration_tests_v4',
@@ -529,9 +528,6 @@
     CONCURRENCY,
   );
   saveConfig(splitV430MigrationTests);
-=======
-  saveConfig(splitGqlTests);
   verifyConfig();
->>>>>>> 31688856
 }
 main();