--- conflicted
+++ resolved
@@ -10,7 +10,6 @@
 // (examples: sending line endings when we shouldn't, java/gradle not installed on windows host)
 // Each of these failures should be independently investigated, resolved, and removed from this list.
 // For now, this list is being used to skip creation of circleci jobs for these tasks
-<<<<<<< HEAD
 const WINDOWS_TEST_ALLOWLIST = [
   'configure-project_pkg-w',
   'container-hosting_pkg-w',
@@ -76,62 +75,6 @@
   'storage-3_pkg-w',
   'storage-4_pkg-w',
   'tags_pkg-w',
-=======
-
-// Todo: update the split test strategy to use parallelization so circleci results dont go over the limits of github payload size
-const WINDOWS_TEST_ALLOWLIST = [
-  // 'schema-function-1_pkg',
-  // 'tags_pkg',
-  // 'hosting_pkg',
-  // 'schema-auth-9_pkg',
-  // 'schema-model_pkg',
-  // 'schema-auth-5_pkg',
-  // 'api_lambda_auth_pkg',
-  // 'node-function_pkg',
-  // 'schema-function-2_pkg',
-  // 'notifications_pkg',
-  // 'interactions_pkg',
-  // 'analytics_pkg',
-  // 'schema-auth-7_pkg',
-  // 'schema-auth-11_pkg',
-  // 'auth_6_pkg',
-  // 'frontend_config_drift_pkg',
-  // 'hooks_pkg',
-  // 'plugin_pkg',
-  // 'schema-versioned_pkg',
-  // 'schema-auth-3_pkg',
-  // 'schema-auth-8_pkg',
-  // 'import_dynamodb_1_pkg',
-  // 'schema-connection_pkg',
-  // 'auth_7_pkg',
-  // 'iam-permissions-boundary_pkg',
-  // 'storage-1_pkg',
-  // 'init-special-case_pkg',
-  // 'schema-data-access-patterns_pkg',
-  // 'schema-auth-10_pkg',
-  // 'schema-searchable_pkg',
-  // 'schema-auth-6_pkg',
-  // 'auth_8_pkg',
-  // 's3-sse_pkg',
-  // 'storage-2_pkg',
-  // 'containers-api_pkg',
-  // 'schema-auth-4_pkg',
-  // 'configure-project_pkg',
-  // 'schema-auth-12_pkg',
-  // 'storage-3_pkg',
-  // 'amplify-configure_pkg',
-  // 'schema-predictions_pkg',
-  // 'predictions_pkg',
-  // 'auth_1_pkg',
-  // 'schema-auth-1_pkg',
-  // 'schema-auth-2_pkg',
-  // 'container-hosting_pkg',
-  // 'schema-auth-13_pkg',
-  // 'init_pkg',
-  // 'hostingPROD_pkg',
-  // 'auth_5_pkg',
-  // 'auth_2_pkg',
->>>>>>> 92d00788
 ];
 
 // Ensure to update packages/amplify-e2e-tests/src/cleanup-e2e-resources.ts is also updated this gets updated
@@ -393,11 +336,7 @@
                 requires: [...(requires ? [requires] : workflowJob[jobName].requires || [])],
                 matrix: {
                   parameters: {
-<<<<<<< HEAD
                     os: WINDOWS_TEST_ALLOWLIST.includes(newJobName) ? ['w', 'l'] : ['l'],
-=======
-                    os: WINDOWS_TEST_ALLOWLIST.includes(newJobName) ? ['l', 'w'] : ['l'],
->>>>>>> 92d00788
                   },
                 },
               },
