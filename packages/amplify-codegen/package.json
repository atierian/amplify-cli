{
  "name": "amplify-codegen",
  "version": "1.5.6",
  "description": "amplify code generator",
  "main": "src/index.js",
  "scripts": {
    "lint": "eslint src/** tests/**",
    "lint-fix": "eslint src/** tests/** --fix",
    "test": "jest",
    "test-ci": "jest --ci -i",
    "test-watch": "jest --watch",
    "format": "prettier --write ./src/**/*.js ./__tests__/**/*.js"
  },
  "author": "Amazon Web Services",
  "license": "Apache-2.0",
  "dependencies": {
    "amplify-graphql-docs-generator": "1.4.3",
    "amplify-graphql-types-generator": "1.0.12",
    "aws-appsync-codegen": "^0.17.4",
    "aws-sdk": "^2.475.0",
    "chalk": "^2.4.1",
    "eslint": "^4.9.0",
    "fs-jetpack": "^2.1.0",
    "glob-all": "^3.1.0",
    "graphql": "^14.0.2",
    "graphql-config": "^2.1.0",
<<<<<<< HEAD
    "inquirer": "6.3.1",
=======
    "inquirer": "^6.0.0",
    "mime-types": "^2.1.24",
>>>>>>> c1052b00
    "ora": "^3.0.0",
    "underscore": "^1.9.1"
  },
  "devDependencies": {
    "eslint-config-airbnb-base": "^12.1.0",
    "eslint-plugin-import": "^2.12.0",
    "jest": "^23.0.0",
    "prettier": "^1.14.2"
  },
  "jest": {
    "collectCoverage": true,
    "testURL": "http://localhost",
    "testRegex": "((\\.|/)(test|spec))\\.(jsx?|tsx?)$",
    "moduleFileExtensions": [
      "js",
      "jsx",
      "node"
    ]
  }
}<|MERGE_RESOLUTION|>--- conflicted
+++ resolved
@@ -24,12 +24,7 @@
     "glob-all": "^3.1.0",
     "graphql": "^14.0.2",
     "graphql-config": "^2.1.0",
-<<<<<<< HEAD
     "inquirer": "6.3.1",
-=======
-    "inquirer": "^6.0.0",
-    "mime-types": "^2.1.24",
->>>>>>> c1052b00
     "ora": "^3.0.0",
     "underscore": "^1.9.1"
   },
