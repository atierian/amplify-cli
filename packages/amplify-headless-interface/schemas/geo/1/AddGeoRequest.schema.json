{
<<<<<<< HEAD
  "description": "Defines the json object expected by `amplify add geo --headless` with map service",
  "type": "object",
  "properties": {
      "version": {
          "description": "The schema version.",
          "type": "number",
          "enum": [
              1
          ]
      },
      "serviceConfiguration": {
          "description": "The service configuration that will be interpreted by Amplify.",
          "oneOf": [
              {"$ref": "#/definitions/MapServiceConfiguration"}
          ]
      }
  },
  "required": [
      "serviceConfiguration",
      "version"
  ],
  "definitions": {
      "MapServiceConfiguration": {
          "description": "Configuration exposed by Map.",
          "type": "object",
          "properties": {
              "serviceName": {
                "description": "The service name of the resource provider.",
                "type": "string",
                "enum": [
                    "Map"
                ]
              },
              "name": {
                  "description": "The name of the map that will be created.",
                  "type": "string"
              },
              "mapStyle": {
                  "description": "The map style type.",
                  "type": "string",
                  "enum": [
                      "VectorEsriNavigation",
                      "VectorEsriStreets",
                      "VectorEsriTopographic",
                      "VectorEsriDarkGrayCanvas",
                      "VectorEsriLightGrayCanvas",
                      "VectorHereBerlin"
                  ]
              },
              "accessType": {
                  "$ref": "#/definitions/AccessType"
              },
              "setAsDefault": {
                  "$ref": "#/definitions/SetAsDefault"
              }
          },
          "required": [
              "serviceName",
              "name",
              "mapStyle",
              "accessType",
              "setAsDefault"
          ]
      },
      "AccessType": {
          "description": "The access policy for geo resources.",
          "type": "string",
          "enum": [
              "AuthorizedUsers",
              "AuthorizedAndGuestUsers"
          ]
      },
      "SetAsDefault": {
          "description": "Whether the geo resource added is set to default.",
          "type": "boolean"
      }
  },
  "$schema": "http://json-schema.org/draft-07/schema#"
} 
=======
    "description": "Defines the json object expected by `amplify add geo --headless`",
    "type": "object",
    "properties": {
        "version": {
            "description": "The schema version.",
            "type": "number",
            "enum": [
                1
            ]
        },
        "serviceConfiguration": {
            "description": "The service configuration that will be interpreted by Amplify.",
            "allOf": [
                {
                    "$ref": "#/definitions/BaseGeoServiceConfiguration"
                },
                {
                    "$ref": "#/definitions/MapConfiguration"
                }
            ]
        }
    },
    "required": [
        "serviceConfiguration",
        "version"
    ],
    "definitions": {
        "BaseGeoServiceConfiguration": {
            "description": "Configuration that applies to all geo service configuration.",
            "type": "object",
            "properties": {
                "serviceName": {
                    "description": "The service name of the resource provider.",
                    "type": "string"
                },
                "name": {
                    "description": "The name of the map that will be created.",
                    "type": "string"
                },
                "accessType": {
                    "$ref": "#/definitions/AccessType",
                    "description": "The access policy for geo resources."
                },
                "pricingPlan": {
                    "$ref": "#/definitions/PricingPlan",
                    "description": "The pricing plan for amazon location service."
                },
                "setAsDefault": {
                    "description": "Whether the geo resource added is set to default.",
                    "type": "boolean"
                }
            },
            "required": [
                "accessType",
                "name",
                "pricingPlan",
                "serviceName",
                "setAsDefault"
            ]
        },
        "AccessType": {
            "description": "Definition of access type",
            "enum": [
                "AuthorizedAndGuestUsers",
                "AuthorizedUsers"
            ],
            "type": "string"
        },
        "PricingPlan": {
            "description": "Pricing plan of Amazon Location Service.",
            "enum": [
                "MobileAssetManagement",
                "MobileAssetTracking",
                "RequestBasedUsage"
            ],
            "type": "string"
        },
        "MapConfiguration": {
            "description": "Specifies configuration for map.",
            "type": "object",
            "properties": {
                "serviceName": {
                    "description": "The service name of the resource provider.",
                    "type": "string",
                    "enum": [
                        "Map"
                    ]
                },
                "mapStyle": {
                    "$ref": "#/definitions/MapStyle",
                    "description": "The map style type."
                }
            },
            "required": [
                "mapStyle",
                "serviceName"
            ]
        },
        "MapStyle": {
            "description": "Supported Geo Map Styles",
            "enum": [
                "VectorEsriDarkGrayCanvas",
                "VectorEsriLightGrayCanvas",
                "VectorEsriNavigation",
                "VectorEsriStreets",
                "VectorEsriTopographic",
                "VectorHereBerlin"
            ],
            "type": "string"
        }
    },
    "$schema": "http://json-schema.org/draft-07/schema#"
}
>>>>>>> 223fc632
<|MERGE_RESOLUTION|>--- conflicted
+++ resolved
@@ -1,85 +1,4 @@
 {
-<<<<<<< HEAD
-  "description": "Defines the json object expected by `amplify add geo --headless` with map service",
-  "type": "object",
-  "properties": {
-      "version": {
-          "description": "The schema version.",
-          "type": "number",
-          "enum": [
-              1
-          ]
-      },
-      "serviceConfiguration": {
-          "description": "The service configuration that will be interpreted by Amplify.",
-          "oneOf": [
-              {"$ref": "#/definitions/MapServiceConfiguration"}
-          ]
-      }
-  },
-  "required": [
-      "serviceConfiguration",
-      "version"
-  ],
-  "definitions": {
-      "MapServiceConfiguration": {
-          "description": "Configuration exposed by Map.",
-          "type": "object",
-          "properties": {
-              "serviceName": {
-                "description": "The service name of the resource provider.",
-                "type": "string",
-                "enum": [
-                    "Map"
-                ]
-              },
-              "name": {
-                  "description": "The name of the map that will be created.",
-                  "type": "string"
-              },
-              "mapStyle": {
-                  "description": "The map style type.",
-                  "type": "string",
-                  "enum": [
-                      "VectorEsriNavigation",
-                      "VectorEsriStreets",
-                      "VectorEsriTopographic",
-                      "VectorEsriDarkGrayCanvas",
-                      "VectorEsriLightGrayCanvas",
-                      "VectorHereBerlin"
-                  ]
-              },
-              "accessType": {
-                  "$ref": "#/definitions/AccessType"
-              },
-              "setAsDefault": {
-                  "$ref": "#/definitions/SetAsDefault"
-              }
-          },
-          "required": [
-              "serviceName",
-              "name",
-              "mapStyle",
-              "accessType",
-              "setAsDefault"
-          ]
-      },
-      "AccessType": {
-          "description": "The access policy for geo resources.",
-          "type": "string",
-          "enum": [
-              "AuthorizedUsers",
-              "AuthorizedAndGuestUsers"
-          ]
-      },
-      "SetAsDefault": {
-          "description": "Whether the geo resource added is set to default.",
-          "type": "boolean"
-      }
-  },
-  "$schema": "http://json-schema.org/draft-07/schema#"
-} 
-=======
     "description": "Defines the json object expected by `amplify add geo --headless`",
     "type": "object",
     "properties": {
@@ -123,10 +42,6 @@
                     "$ref": "#/definitions/AccessType",
                     "description": "The access policy for geo resources."
                 },
-                "pricingPlan": {
-                    "$ref": "#/definitions/PricingPlan",
-                    "description": "The pricing plan for amazon location service."
-                },
                 "setAsDefault": {
                     "description": "Whether the geo resource added is set to default.",
                     "type": "boolean"
@@ -135,7 +50,6 @@
             "required": [
                 "accessType",
                 "name",
-                "pricingPlan",
                 "serviceName",
                 "setAsDefault"
             ]
@@ -145,15 +59,6 @@
             "enum": [
                 "AuthorizedAndGuestUsers",
                 "AuthorizedUsers"
-            ],
-            "type": "string"
-        },
-        "PricingPlan": {
-            "description": "Pricing plan of Amazon Location Service.",
-            "enum": [
-                "MobileAssetManagement",
-                "MobileAssetTracking",
-                "RequestBasedUsage"
             ],
             "type": "string"
         },
@@ -192,5 +97,4 @@
         }
     },
     "$schema": "http://json-schema.org/draft-07/schema#"
-}
->>>>>>> 223fc632
+}