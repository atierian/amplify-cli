--- conflicted
+++ resolved
@@ -114,11 +114,8 @@
 export type TransformerAPIProps = GraphqlApiProps & {
   readonly createApiKey?: boolean;
   readonly host?: TransformHostProvider;
-<<<<<<< HEAD
   readonly sandboxModeEnabled?: boolean;
-=======
   readonly environmentName?: string;
->>>>>>> fe1558b4
 };
 export class GraphQLApi extends GraphqlApiBase implements GraphQLAPIProvider {
   /**
@@ -168,17 +165,14 @@
   public readonly apiKey?: string;
 
   /**
-<<<<<<< HEAD
    * Global Sandbox Mode for GraphQL API
    */
   public readonly sandboxModeEnabled?: boolean;
-=======
+  
+  /**
    * the amplify environment name
-   *
-   * @default - no api key
-   */
-   public readonly environmentName?: string;
->>>>>>> fe1558b4
+   */
+  public readonly environmentName?: string;
 
   private schemaResource: CfnGraphQLSchema;
   private api: CfnGraphQLApi;
