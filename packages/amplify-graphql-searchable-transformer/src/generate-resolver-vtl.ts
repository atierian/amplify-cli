import {
  SearchableMappingTemplate,
  print,
  str,
  ref,
  obj,
  set,
  iff,
  list,
  raw,
  forEach,
  compoundExpression,
  qref,
  toJson,
  ifElse,
  int,
  Expression,
  bool,
  methodCall,
  isNullOrEmpty,
  not,
} from 'graphql-mapping-template';
import { ResourceConstants } from 'graphql-transformer-common';

const authFilter = ref('ctx.stash.authFilter');

export function requestTemplate(
  primaryKey: string,
  nonKeywordFields: Expression[],
  includeVersion: boolean = false,
  indexName: string,
): string {
  return print(
    compoundExpression([
<<<<<<< HEAD
      set(ref('indexPath'), str(`/${indexName.toLowerCase()}/doc/_search`)),
=======
      set(ref('indexPath'), str(`/${type.toLowerCase()}/doc/_search`)),
      set(ref('allowedAggFields'), methodCall(ref('util.defaultIfNull'), ref('ctx.stash.allowedAggFields'), list([]))),
      set(ref('aggFieldsFilterMap'), methodCall(ref('util.defaultIfNull'), ref('ctx.stash.aggFieldsFilterMap'), obj({}))),
>>>>>>> 8991e78c
      set(ref('nonKeywordFields'), list(nonKeywordFields)),
      set(ref('sortValues'), list([])),
      set(ref('aggregateValues'), obj({})),
      set(ref('primaryKey'), str(primaryKey)),
      ifElse(
        ref('util.isNullOrEmpty($context.args.sort)'),
        compoundExpression([
          ifElse(
            ref('nonKeywordFields.contains($primaryKey)'),
            set(ref('sortField'), ref('util.toJson($primaryKey)')),
            set(ref('sortField'), ref('util.toJson("${primaryKey}.keyword")')),
          ),
          set(ref('sortDirection'), ref('util.toJson({"order": "desc"})')),
          qref('$sortValues.add("{$sortField: $sortDirection}")'),
        ]),
        forEach(ref('sortItem'), ref('context.args.sort'), [
          ifElse(
            ref('util.isNullOrEmpty($sortItem.field)'),
            ifElse(
              ref('nonKeywordFields.contains($primaryKey)'),
              set(ref('sortField'), ref('util.toJson($primaryKey)')),
              set(ref('sortField'), ref('util.toJson("${primaryKey}.keyword")')),
            ),
            ifElse(
              ref('nonKeywordFields.contains($sortItem.field)'),
              set(ref('sortField'), ref('util.toJson($sortItem.field)')),
              set(ref('sortField'), ref('util.toJson("${sortItem.field}.keyword")')),
            ),
          ),
          ifElse(
            ref('util.isNullOrEmpty($sortItem.direction)'),
            set(ref('sortDirection'), ref('util.toJson({"order": "desc"})')),
            set(ref('sortDirection'), ref('util.toJson({"order": $sortItem.direction})')),
          ),
          qref('$sortValues.add("{$sortField: $sortDirection}")'),
        ]),
      ),
      forEach(ref('aggItem'), ref('context.args.aggregates'), [
        raw(
          '#if( $allowedAggFields.contains($aggItem.field) )\n' +
            '    #set( $aggFilter = { "match_all": {} } )\n' +
            '  #elseif( $aggFieldsFilterMap.containsKey($aggItem.field) )\n' +
            '    #set( $aggFilter = { "bool": { "should": $aggFieldsFilterMap.get($aggItem.field) } } )\n' +
            '  #else\n' +
            '    $util.error("Unauthorized to run aggregation on field: ${aggItem.field}", "Unauthorized")\n' +
            '  #end',
        ),
        ifElse(
          ref('nonKeywordFields.contains($aggItem.field)'),
          qref(
            '$aggregateValues.put("$aggItem.name", { "filter": $aggFilter, "aggs": { "$aggItem.name": { "$aggItem.type": { "field": "$aggItem.field" }}} })',
          ),
          qref(
            '$aggregateValues.put("$aggItem.name", { "filter": $aggFilter, "aggs": { "$aggItem.name": { "$aggItem.type": { "field": "${aggItem.field}.keyword" }}} })',
          ),
        ),
      ]),
      ifElse(
        not(isNullOrEmpty(authFilter)),
        compoundExpression([
          set(ref('filter'), authFilter),
          iff(
            not(isNullOrEmpty(ref('ctx.args.filter'))),
            set(
              ref('filter'),
              obj({
                bool: obj({
                  must: list([
                    ref('ctx.stash.authFilter'),
                    ref('util.parseJson($util.transform.toElasticsearchQueryDSL($ctx.args.filter))'),
                  ]),
                }),
              }),
            ),
          ),
        ]),
        iff(
          not(isNullOrEmpty(ref('ctx.args.filter'))),
          set(ref('filter'), ref('util.parseJson($util.transform.toElasticsearchQueryDSL($ctx.args.filter))')),
        ),
      ),
      iff(isNullOrEmpty(ref('filter')), set(ref('filter'), obj({ match_all: obj({}) }))),
      SearchableMappingTemplate.searchTemplate({
        path: str('$indexPath'),
        size: ifElse(ref('context.args.limit'), ref('context.args.limit'), int(ResourceConstants.DEFAULT_SEARCHABLE_PAGE_LIMIT), true),
        search_after: ref('util.base64Decode($context.args.nextToken)'),
        from: ref('context.args.from'),
        version: bool(includeVersion),
        query: methodCall(ref('util.toJson'), ref('filter')),
        sort: ref('sortValues'),
        aggs: ref('util.toJson($aggregateValues)'),
      }),
    ]),
  );
}

export function responseTemplate(includeVersion = false) {
  return print(
    compoundExpression([
      set(ref('es_items'), list([])),
      set(ref('aggregateValues'), list([])),
      forEach(ref('entry'), ref('context.result.hits.hits'), [
        iff(raw('!$foreach.hasNext'), set(ref('nextToken'), ref('util.base64Encode($util.toJson($entry.sort))'))),
        ...getSourceMapper(includeVersion),
      ]),
      forEach(ref('aggItem'), ref('context.result.aggregations.keySet()'), [
        set(ref('aggResult'), obj({})),
        set(ref('aggResultValue'), obj({})),
        set(ref('currentAggItem'), ref('ctx.result.aggregations.get($aggItem)')),
        qref('$aggResult.put("name", $aggItem)'),
        iff(
          raw('!$util.isNullOrEmpty($currentAggItem)'),
          compoundExpression([
            iff(
              raw('!$util.isNullOrEmpty($currentAggItem.get($aggItem).buckets)'),
              compoundExpression([
                qref('$aggResultValue.put("__typename", "SearchableAggregateBucketResult")'),
                qref('$aggResultValue.put("buckets", $currentAggItem.get($aggItem).buckets)'),
              ]),
            ),
            iff(
              raw('!$util.isNullOrEmpty($currentAggItem.get($aggItem).value)'),
              compoundExpression([
                qref('$aggResultValue.put("__typename", "SearchableAggregateScalarResult")'),
                qref('$aggResultValue.put("value", $currentAggItem.get($aggItem).value)'),
              ]),
            ),
          ]),
        ),
        qref('$aggResult.put("result", $aggResultValue)'),
        qref('$aggregateValues.add($aggResult)'),
      ]),
      toJson(
        obj({
          items: ref('es_items'),
          total: ref('ctx.result.hits.total.value'),
          nextToken: ref('nextToken'),
          aggregateItems: ref('aggregateValues'),
        }),
      ),
    ]),
  );
}

function getSourceMapper(includeVersion: boolean) {
  if (includeVersion) {
    return [
      set(ref('row'), methodCall(ref('entry.get'), str('_source'))),
      qref('$row.put("_version", $entry.get("_version"))'),
      qref('$es_items.add($row)'),
    ];
  }
  return [qref('$es_items.add($entry.get("_source"))')];
}<|MERGE_RESOLUTION|>--- conflicted
+++ resolved
@@ -32,13 +32,9 @@
 ): string {
   return print(
     compoundExpression([
-<<<<<<< HEAD
       set(ref('indexPath'), str(`/${indexName.toLowerCase()}/doc/_search`)),
-=======
-      set(ref('indexPath'), str(`/${type.toLowerCase()}/doc/_search`)),
       set(ref('allowedAggFields'), methodCall(ref('util.defaultIfNull'), ref('ctx.stash.allowedAggFields'), list([]))),
       set(ref('aggFieldsFilterMap'), methodCall(ref('util.defaultIfNull'), ref('ctx.stash.aggFieldsFilterMap'), obj({}))),
->>>>>>> 8991e78c
       set(ref('nonKeywordFields'), list(nonKeywordFields)),
       set(ref('sortValues'), list([])),
       set(ref('aggregateValues'), obj({})),
