import { InvalidDirectiveError, MappingTemplate, SyncConfig, SyncUtils, TransformerModelBase } from '@aws-amplify/graphql-transformer-core';
import {
  AppSyncDataSourceType,
  DataSourceInstance,
  DataSourceProvider,
  MutationFieldType,
  QueryFieldType,
  SubscriptionFieldType,
  TransformerContextProvider,
  TransformerModelProvider,
  TransformerPrepareStepContextProvider,
  TransformerResolverProvider,
  TransformerSchemaVisitStepContextProvider,
  TransformerTransformSchemaStepContextProvider,
  TransformerValidationStepContextProvider,
} from '@aws-amplify/graphql-transformer-interfaces';
import { AttributeType, CfnTable, ITable, StreamViewType, Table, TableEncryption } from '@aws-cdk/aws-dynamodb';
import * as iam from '@aws-cdk/aws-iam';
import * as cdk from '@aws-cdk/core';
import { CfnDataSource } from '@aws-cdk/aws-appsync';
import {
  DirectiveNode,
  FieldDefinitionNode,
  InputObjectTypeDefinitionNode,
  InputValueDefinitionNode,
  ObjectTypeDefinitionNode,
} from 'graphql';
import {
  getBaseType,
  isScalar,
  makeArgument,
  makeDirective,
  makeField,
  makeInputValueDefinition,
  makeNamedType,
  makeNonNullType,
  makeValueNode,
  ModelResourceIDs,
  plurality,
  ResourceConstants,
  SyncResourceIDs,
  toCamelCase,
  toPascalCase,
} from 'graphql-transformer-common';
import {
  addModelConditionInputs,
  createEnumModelFilters,
  makeCreateInputField,
  makeDeleteInputField,
  makeListQueryFilterInput,
  makeListQueryModel,
  makeModelSortDirectionEnumObject,
  makeMutationConditionInput,
  makeUpdateInputField,
} from './graphql-types';
import {
  generateCreateInitSlotTemplate,
  generateCreateRequestTemplate,
  generateDefaultResponseMappingTemplate,
  generateDeleteRequestTemplate,
  generateResolverKey,
  generateSubscriptionRequestTemplate,
  generateSubscriptionResponseTemplate,
  generateUpdateInitSlotTemplate,
  generateUpdateRequestTemplate,
} from './resolvers';
import { generateGetRequestTemplate, generateListRequestTemplate, generateSyncRequestTemplate } from './resolvers/query';
import {
  DirectiveWrapper,
  FieldWrapper,
  InputObjectDefinitionWrapper,
  ObjectDefinitionWrapper,
} from './wrappers/object-definition-wrapper';
import { CfnRole } from '@aws-cdk/aws-iam';

export type Nullable<T> = T | null;
export type OptionalAndNullable<T> = Partial<T>;

export enum SubscriptionLevel {
  off = 'off',
  public = 'public',
  on = 'on',
}
export type ModelDirectiveConfiguration = {
  queries?: OptionalAndNullable<{
    get: OptionalAndNullable<string>;
    list: OptionalAndNullable<string>;
    sync: OptionalAndNullable<string>;
  }>;
  mutations: {
    create: OptionalAndNullable<string>;
    update: OptionalAndNullable<string>;
    delete: OptionalAndNullable<string>;
  } | null;
  subscriptions: {
    onCreate: OptionalAndNullable<string>[];
    onUpdate: OptionalAndNullable<string>[];
    onDelete: OptionalAndNullable<string>[];
    level: Partial<SubscriptionLevel>;
  } | null;
  timestamps: OptionalAndNullable<{
    createdAt: OptionalAndNullable<string>;
    updatedAt: OptionalAndNullable<string>;
  }>;
};

export const directiveDefinition = /* GraphQl */ `
  directive @model(
    queries: ModelQueryMap
    mutations: ModelMutationMap
    subscriptions: ModelSubscriptionMap
    timestamps: TimestampConfiguration
  ) on OBJECT
  input ModelMutationMap {
    create: String
    update: String
    delete: String
  }
  input ModelQueryMap {
    get: String
    list: String
  }
  input ModelSubscriptionMap {
    onCreate: [String]
    onUpdate: [String]
    onDelete: [String]
    level: ModelSubscriptionLevel
  }
  enum ModelSubscriptionLevel {
    off
    public
    on
  }
  input TimestampConfiguration {
    createdAt: String
    updatedAt: String
  }
`;

type ModelTransformerOptions = {
  EnableDeletionProtection?: boolean;
  SyncConfig?: SyncConfig;
};

export class ModelTransformer extends TransformerModelBase implements TransformerModelProvider {
  private options: ModelTransformerOptions;
  private datasourceMap: Record<string, DataSourceProvider> = {};
  private ddbTableMap: Record<string, ITable> = {};
  private resolverMap: Record<string, TransformerResolverProvider> = {};
  private typesWithModelDirective: Set<string> = new Set();
  /**
   * A Map to hold the directive configuration
   */
  private modelDirectiveConfig: Map<string, ModelDirectiveConfiguration> = new Map();
  constructor(options: ModelTransformerOptions = {}) {
    super('amplify-model-transformer', directiveDefinition);
    this.options = this.getOptions(options);
  }

  object = (definition: ObjectTypeDefinitionNode, directive: DirectiveNode, ctx: TransformerSchemaVisitStepContextProvider): void => {
    const isTypeNameReserved =
      definition.name.value === ctx.output.getQueryTypeName() ||
      definition.name.value === ctx.output.getMutationTypeName() ||
      definition.name.value === ctx.output.getSubscriptionTypeName();

    if (isTypeNameReserved) {
      throw new InvalidDirectiveError(
        `'${definition.name.value}' is a reserved type name and currently in use within the default schema element.`,
      );
    }

    // todo: get model configuration with default values and store it in the map
    const typeName = definition.name.value;
    SyncUtils.validateResolverConfigForType(ctx, typeName);
    const directiveWrapped: DirectiveWrapper = new DirectiveWrapper(directive);
    const options = directiveWrapped.getArguments({
      queries: {
        get: toCamelCase(['get', typeName]),
        list: toCamelCase(['list', plurality(typeName, true)]),
        ...(ctx.isProjectUsingDataStore() ? { sync: toCamelCase(['sync', plurality(typeName, true)]) } : undefined),
      },
      mutations: {
        create: toCamelCase(['create', typeName]),
        update: toCamelCase(['update', typeName]),
        delete: toCamelCase(['delete', typeName]),
      },
      subscriptions: {
        level: SubscriptionLevel.public,
        onCreate: [toCamelCase(['onCreate', typeName])],
        onDelete: [toCamelCase(['onDelete', typeName])],
        onUpdate: [toCamelCase(['onUpdate', typeName])],
      },
      timestamps: {
        createdAt: 'createdAt',
        updatedAt: 'updatedAt',
      },
    });
    this.modelDirectiveConfig.set(typeName, options);
    this.typesWithModelDirective.add(typeName);
  };

  validate = () => {};
  prepare = (context: TransformerPrepareStepContextProvider) => {
    for (const modelTypeName of this.typesWithModelDirective) {
      const type = context.output.getObject(modelTypeName);
      context.providerRegistry.registerDataSourceProvider(type!, this);
    }
  };

  transformSchema = (ctx: TransformerTransformSchemaStepContextProvider): void => {
    // add the model input conditions
    addModelConditionInputs(ctx);

    this.ensureModelSortDirectionEnum(ctx);
    for (const type of this.typesWithModelDirective) {
      const def = ctx.output.getObject(type)!;

      // add Non Model type inputs
      this.createNonModelInputs(ctx, def);

      const queryFields = this.createQueryFields(ctx, def);
      ctx.output.addQueryFields(queryFields);

      const mutationFields = this.createMutationFields(ctx, def);
      ctx.output.addMutationFields(mutationFields);

      const subscriptionsFields = this.createSubscriptionFields(ctx, def!);
      ctx.output.addSubscriptionFields(subscriptionsFields);

      // Update the field with auto generatable Fields
      this.addAutoGeneratableFields(ctx, type);

      if (ctx.isProjectUsingDataStore()) {
        this.addModelSyncFields(ctx, type);
      }
    }
  };

  generateResolvers = (context: TransformerContextProvider): void => {
    for (let type of this.typesWithModelDirective) {
      const def = context.output.getObject(type);

      // This name is used by the mock functionality. Changing this can break mock.
      const tableLogicalName = `${def!.name.value}Table`;
<<<<<<< HEAD
      const tableName = context.resourceHelper.generateTableName(def!.name.value);
=======
>>>>>>> 18c206c0
      const stack = context.stackManager.getStackFor(tableLogicalName, def!.name.value);

      this.createModelTable(stack, def!, context);

      const queryFields = this.getQueryFieldNames(context, def!);
      for (let query of queryFields.values()) {
        let resolver;
        switch (query.type) {
          case QueryFieldType.GET:
            resolver = this.generateGetResolver(context, def!, query.typeName, query.fieldName);
            break;
          case QueryFieldType.LIST:
            resolver = this.generateListResolver(context, def!, query.typeName, query.fieldName);
            break;
          case QueryFieldType.SYNC:
            resolver = this.generateSyncResolver(context, def!, query.typeName, query.fieldName);
            break;
          default:
            throw new Error('Unknown query field type');
        }

        resolver.mapToStack(stack);
        context.resolvers.addResolver(query.typeName, query.fieldName, resolver);
      }

      const mutationFields = this.getMutationFieldNames(context, def!);
      for (let mutation of mutationFields.values()) {
        let resolver;
        switch (mutation.type) {
          case MutationFieldType.CREATE:
            resolver = this.generateCreateResolver(context, def!, mutation.typeName, mutation.fieldName);
            break;
          case MutationFieldType.DELETE:
            resolver = this.generateDeleteResolver(context, def!, mutation.typeName, mutation.fieldName);
            break;
          case MutationFieldType.UPDATE:
            resolver = this.generateUpdateResolver(context, def!, mutation.typeName, mutation.fieldName);
            break;
          default:
            throw new Error('Unknown query field type');
        }
        resolver.mapToStack(stack);
        context.resolvers.addResolver(mutation.typeName, mutation.fieldName, resolver);
      }
    }
  };

  generateGetResolver = (
    ctx: TransformerContextProvider,
    type: ObjectTypeDefinitionNode,
    typeName: string,
    fieldName: string,
  ): TransformerResolverProvider => {
    const isSyncEnabled = ctx.isProjectUsingDataStore();
    const dataSource = this.datasourceMap[type.name.value];
    const resolverKey = `Get${generateResolverKey(typeName, fieldName)}`;
    if (!this.resolverMap[resolverKey]) {
      this.resolverMap[resolverKey] = ctx.resolvers.generateQueryResolver(
        typeName,
        fieldName,
        dataSource,
        MappingTemplate.s3MappingTemplateFromString(generateGetRequestTemplate(), `${typeName}.${fieldName}.req.vtl`),
        MappingTemplate.s3MappingTemplateFromString(
          generateDefaultResponseMappingTemplate(isSyncEnabled),
          `${typeName}.${fieldName}.res.vtl`,
        ),
      );
    }
    return this.resolverMap[resolverKey];
  };

  generateListResolver = (
    ctx: TransformerContextProvider,
    type: ObjectTypeDefinitionNode,
    typeName: string,
    fieldName: string,
  ): TransformerResolverProvider => {
    const isSyncEnabled = ctx.isProjectUsingDataStore();
    const dataSource = this.datasourceMap[type.name.value];
    const resolverKey = `List${generateResolverKey(typeName, fieldName)}`;
    if (!this.resolverMap[resolverKey]) {
      this.resolverMap[resolverKey] = ctx.resolvers.generateQueryResolver(
        typeName,
        fieldName,
        dataSource,
        MappingTemplate.s3MappingTemplateFromString(generateListRequestTemplate(), `${typeName}.${fieldName}.req.vtl`),
        MappingTemplate.s3MappingTemplateFromString(
          generateDefaultResponseMappingTemplate(isSyncEnabled),
          `${typeName}.${fieldName}.res.vtl`,
        ),
      );
    }
    return this.resolverMap[resolverKey];
  };

  generateUpdateResolver = (
    ctx: TransformerContextProvider,
    type: ObjectTypeDefinitionNode,
    typeName: string,
    fieldName: string,
  ): TransformerResolverProvider => {
    const isSyncEnabled = ctx.isProjectUsingDataStore();
    const dataSource = this.datasourceMap[type.name.value];
    const resolverKey = `Update${generateResolverKey(typeName, fieldName)}`;
    if (!this.resolverMap[resolverKey]) {
      const resolver = ctx.resolvers.generateMutationResolver(
        typeName,
        fieldName,
        dataSource,
        MappingTemplate.s3MappingTemplateFromString(
          generateUpdateRequestTemplate(typeName, isSyncEnabled),
          `${typeName}.${fieldName}.req.vtl`,
        ),
        MappingTemplate.s3MappingTemplateFromString(
          generateDefaultResponseMappingTemplate(isSyncEnabled),
          `${typeName}.${fieldName}.res.vtl`,
        ),
      );
      // Todo: get the slot index from the resolver to keep the name unique and show the order of functions
      resolver.addToSlot(
        'init',
        MappingTemplate.s3MappingTemplateFromString(
          generateUpdateInitSlotTemplate(type.name.value, this.modelDirectiveConfig.get(type.name.value)!),
          `${typeName}.${fieldName}.{slotName}.{slotIndex}.req.vtl`,
        ),
      );
      this.resolverMap[resolverKey] = resolver;
    }
    return this.resolverMap[resolverKey];
  };
  generateDeleteResolver = (
    ctx: TransformerContextProvider,
    type: ObjectTypeDefinitionNode,
    typeName: string,
    fieldName: string,
  ): TransformerResolverProvider => {
    const isSyncEnabled = ctx.isProjectUsingDataStore();
    const dataSource = this.datasourceMap[type.name.value];
    const resolverKey = `delete${generateResolverKey(typeName, fieldName)}`;
    if (!this.resolverMap[resolverKey]) {
      this.resolverMap[resolverKey] = ctx.resolvers.generateMutationResolver(
        typeName,
        fieldName,
        dataSource,
        MappingTemplate.s3MappingTemplateFromString(generateDeleteRequestTemplate(isSyncEnabled), `${typeName}.${fieldName}.req.vtl`),
        MappingTemplate.s3MappingTemplateFromString(
          generateDefaultResponseMappingTemplate(isSyncEnabled),
          `${typeName}.${fieldName}.res.vtl`,
        ),
      );
    }
    return this.resolverMap[resolverKey];
  };

  generateOnCreateResolver = (
    ctx: TransformerContextProvider,
    type: ObjectTypeDefinitionNode,
    typeName: string,
    fieldName: string,
  ): TransformerResolverProvider => {
    const resolverKey = `OnCreate${generateResolverKey(typeName, fieldName)}`;
    if (!this.resolverMap[resolverKey]) {
      this.resolverMap[resolverKey] = ctx.resolvers.generateSubscriptionResolver(
        typeName,
        fieldName,
        MappingTemplate.s3MappingTemplateFromString(generateSubscriptionRequestTemplate(), `${typeName}.${fieldName}.req.vtl`),
        MappingTemplate.s3MappingTemplateFromString(generateSubscriptionResponseTemplate(), `${typeName}.${fieldName}.res.vtl`),
      );
    }
    return this.resolverMap[resolverKey];
  };
  generateOnUpdateResolver = (
    ctx: TransformerContextProvider,
    type: ObjectTypeDefinitionNode,
    typeName: string,
    fieldName: string,
  ): TransformerResolverProvider => {
    const resolverKey = `OnUpdate${generateResolverKey(typeName, fieldName)}`;
    if (!this.resolverMap[resolverKey]) {
      this.resolverMap[resolverKey] = ctx.resolvers.generateSubscriptionResolver(
        typeName,
        fieldName,
        MappingTemplate.s3MappingTemplateFromString(generateSubscriptionRequestTemplate(), `${typeName}.${fieldName}.req.vtl`),
        MappingTemplate.s3MappingTemplateFromString(generateSubscriptionResponseTemplate(), `${typeName}.${fieldName}.res.vtl`),
      );
    }
    return this.resolverMap[resolverKey];
  };
  generateOnDeleteResolver = (
    ctx: TransformerContextProvider,
    type: ObjectTypeDefinitionNode,
    typeName: string,
    fieldName: string,
  ): TransformerResolverProvider => {
    const resolverKey = `OnDelete${generateResolverKey(typeName, fieldName)}`;
    if (!this.resolverMap[resolverKey]) {
      this.resolverMap[resolverKey] = ctx.resolvers.generateSubscriptionResolver(
        typeName,
        fieldName,
        MappingTemplate.s3MappingTemplateFromString(generateSubscriptionRequestTemplate(), `${typeName}.${fieldName}.req.vtl`),
        MappingTemplate.s3MappingTemplateFromString(generateSubscriptionResponseTemplate(), `${typeName}.${fieldName}.res.vtl`),
      );
    }
    return this.resolverMap[resolverKey];
  };
  generateSyncResolver = (
    ctx: TransformerContextProvider,
    type: ObjectTypeDefinitionNode,
    typeName: string,
    fieldName: string,
  ): TransformerResolverProvider => {
    const isSyncEnabled = ctx.isProjectUsingDataStore();
    const dataSource = this.datasourceMap[type.name.value];
    const resolverKey = `Sync${generateResolverKey(typeName, fieldName)}`;
    if (!this.resolverMap[resolverKey]) {
      this.resolverMap[resolverKey] = ctx.resolvers.generateQueryResolver(
        typeName,
        fieldName,
        dataSource,
        MappingTemplate.s3MappingTemplateFromString(generateSyncRequestTemplate(), `${typeName}.${fieldName}.req.vtl`),
        MappingTemplate.s3MappingTemplateFromString(
          generateDefaultResponseMappingTemplate(isSyncEnabled),
          `${typeName}.${fieldName}.res.vtl`,
        ),
      );
    }
    return this.resolverMap[resolverKey];
  };

  getQueryFieldNames = (
    ctx: TransformerTransformSchemaStepContextProvider,
    type: ObjectTypeDefinitionNode,
  ): Set<{ fieldName: string; typeName: string; type: QueryFieldType }> => {
    const typeName = type.name.value;
    const fields: Set<{ fieldName: string; typeName: string; type: QueryFieldType }> = new Set();
    const modelDirectiveConfig = this.modelDirectiveConfig.get(type.name.value);
    if (modelDirectiveConfig?.queries?.get) {
      fields.add({
        typeName: 'Query',
        fieldName: modelDirectiveConfig.queries.get || toCamelCase(['get', typeName]),
        type: QueryFieldType.GET,
      });
    }

    if (modelDirectiveConfig?.queries?.list) {
      fields.add({
        typeName: 'Query',
        fieldName: modelDirectiveConfig.queries.list || toCamelCase(['list', typeName]),
        type: QueryFieldType.LIST,
      });
    }

    if (modelDirectiveConfig?.queries?.sync) {
      fields.add({
        typeName: 'Query',
        fieldName: modelDirectiveConfig.queries.sync || toCamelCase(['sync', typeName]),
        type: QueryFieldType.SYNC,
      });
    }

    return fields;
  };

  getMutationFieldNames = (
    ctx: TransformerTransformSchemaStepContextProvider,
    type: ObjectTypeDefinitionNode,
  ): Set<{ fieldName: string; typeName: string; type: MutationFieldType }> => {
    // Todo: get fields names from the directives
    const typeName = type.name.value;
    const modelDirectiveConfig = this.modelDirectiveConfig.get(typeName);
    const getMutationType = (type: string): MutationFieldType => {
      switch (type) {
        case 'create':
          return MutationFieldType.CREATE;
        case 'update':
          return MutationFieldType.UPDATE;
        case 'delete':
          return MutationFieldType.DELETE;
        default:
          throw new Error('Unknown mutation type');
      }
    };

    const fieldNames: Set<{ fieldName: string; typeName: string; type: MutationFieldType }> = new Set();
    for (let [mutationType, mutationName] of Object.entries(modelDirectiveConfig?.mutations || {})) {
      if (mutationName) {
        fieldNames.add({
          typeName: 'Mutation',
          fieldName: mutationName,
          type: getMutationType(mutationType),
        });
      }
    }

    return fieldNames;
  };

  getMutationName = (
    subscriptionType: SubscriptionFieldType,
    mutationMap: Set<{
      fieldName: string;
      typeName: string;
      type: MutationFieldType;
    }>,
  ): string => {
    const mutationToSubscriptionTypeMap = {
      [SubscriptionFieldType.ON_CREATE]: MutationFieldType.CREATE,
      [SubscriptionFieldType.ON_UPDATE]: MutationFieldType.UPDATE,
      [SubscriptionFieldType.ON_DELETE]: MutationFieldType.DELETE,
    };
    const mutation = Array.from(mutationMap).find(m => m.type == mutationToSubscriptionTypeMap[subscriptionType]);
    if (mutation) {
      return mutation.fieldName;
    }
    throw new Error('Unknown Subscription type');
  };

  private createQueryFields = (ctx: TransformerValidationStepContextProvider, def: ObjectTypeDefinitionNode): FieldDefinitionNode[] => {
    const queryFields: FieldDefinitionNode[] = [];
    const queryFieldNames = this.getQueryFieldNames(ctx, def!);
    for (const queryField of queryFieldNames.values()) {
      const outputType = this.getOutputType(ctx, def, queryField);
      const args = this.getInputs(ctx, def!, {
        fieldName: queryField.fieldName,
        typeName: queryField.typeName,
        type: queryField.type,
      });
      queryFields.push(makeField(queryField.fieldName, args, makeNamedType(outputType.name.value)));
    }

    return queryFields;
  };

  private createMutationFields = (ctx: TransformerValidationStepContextProvider, def: ObjectTypeDefinitionNode): FieldDefinitionNode[] => {
    const mutationFields: FieldDefinitionNode[] = [];
    const mutationFieldNames = this.getMutationFieldNames(ctx, def!);
    for (const mutationField of mutationFieldNames) {
      const args = this.getInputs(ctx, def!, {
        fieldName: mutationField.fieldName,
        typeName: mutationField.typeName,
        type: mutationField.type,
      });

      mutationFields.push(makeField(mutationField.fieldName, args, makeNamedType(def!.name.value)));
    }
    return mutationFields;
  };

  private createSubscriptionFields = (
    ctx: TransformerTransformSchemaStepContextProvider,
    def: ObjectTypeDefinitionNode,
  ): FieldDefinitionNode[] => {
    const subscriptionToMutationsMap = this.getSubscriptionToMutationsReverseMap(ctx, def);
    const mutationFields = this.getMutationFieldNames(ctx, def!);

    const subscriptionFields: FieldDefinitionNode[] = [];
    for (const subscriptionFieldName of Object.keys(subscriptionToMutationsMap)) {
      const maps = subscriptionToMutationsMap[subscriptionFieldName];

      const args: InputValueDefinitionNode[] = [];
      maps.map(it =>
        args.concat(
          this.getInputs(ctx, def!, {
            fieldName: it.fieldName,
            typeName: it.typeName,
            type: it.type,
          }),
        ),
      );

      const mutationNames = maps.map(it => this.getMutationName(it.type, mutationFields));

      // Todo use directive wrapper to build the directive node
      const directive = makeDirective('aws_subscribe', [makeArgument('mutations', makeValueNode(mutationNames))]);
      const field = makeField(subscriptionFieldName, args, makeNamedType(def!.name.value), [directive]);
      subscriptionFields.push(field);
    }

    return subscriptionFields;
  };

  getSubscriptionFieldNames = (
    ctx: TransformerTransformSchemaStepContextProvider,
    type: ObjectTypeDefinitionNode,
  ): Set<{
    fieldName: string;
    typeName: string;
    type: SubscriptionFieldType;
  }> => {
    const fields: Set<{
      fieldName: string;
      typeName: string;
      type: SubscriptionFieldType;
    }> = new Set();

    const modelDirectiveConfig = this.modelDirectiveConfig.get(type.name.value);
    if (modelDirectiveConfig?.subscriptions?.level !== SubscriptionLevel.off) {
      if (modelDirectiveConfig?.subscriptions?.onCreate && modelDirectiveConfig.mutations?.create) {
        for (const fieldName of modelDirectiveConfig.subscriptions.onCreate) {
          fields.add({
            typeName: 'Subscription',
            fieldName: fieldName,
            type: SubscriptionFieldType.ON_CREATE,
          });
        }
      }

      if (modelDirectiveConfig?.subscriptions?.onUpdate && modelDirectiveConfig.mutations?.update) {
        for (const fieldName of modelDirectiveConfig.subscriptions.onUpdate) {
          fields.add({
            typeName: 'Subscription',
            fieldName: fieldName,
            type: SubscriptionFieldType.ON_UPDATE,
          });
        }
      }

      if (modelDirectiveConfig?.subscriptions?.onDelete && modelDirectiveConfig.mutations?.delete) {
        for (const fieldName of modelDirectiveConfig.subscriptions.onDelete) {
          fields.add({
            typeName: 'Subscription',
            fieldName: fieldName,
            type: SubscriptionFieldType.ON_DELETE,
          });
        }
      }
    }

    return fields;
  };

  getDataSourceResource = (ctx: TransformerContextProvider, type: ObjectTypeDefinitionNode): DataSourceInstance => {
    // Todo: add sanity check to ensure the type has an table
    return this.ddbTableMap[type.name.value];
  };

  getDataSourceType = (): AppSyncDataSourceType => {
    return AppSyncDataSourceType.AMAZON_DYNAMODB;
  };

  generateCreateResolver = (
    ctx: TransformerContextProvider,
    type: ObjectTypeDefinitionNode,
    typeName: string,
    fieldName: string,
  ): TransformerResolverProvider => {
    const isSyncEnabled = ctx.isProjectUsingDataStore();
    const dataSource = this.datasourceMap[type.name.value];
    const resolverKey = `Create${generateResolverKey(typeName, fieldName)}`;
    if (!this.resolverMap[resolverKey]) {
      const resolver = ctx.resolvers.generateMutationResolver(
        typeName,
        fieldName,
        dataSource,
        MappingTemplate.s3MappingTemplateFromString(generateCreateRequestTemplate(type.name.value), `${typeName}.${fieldName}.req.vtl`),
        MappingTemplate.s3MappingTemplateFromString(
          generateDefaultResponseMappingTemplate(isSyncEnabled),
          `${typeName}.${fieldName}.res.vtl`,
        ),
      );
      this.resolverMap[resolverKey] = resolver;
      resolver.addToSlot(
        'init',
        MappingTemplate.s3MappingTemplateFromString(
          generateCreateInitSlotTemplate(type.name.value, this.modelDirectiveConfig.get(type.name.value)!),
          `${typeName}.${fieldName}.{slotName}.{slotIndex}.req.vtl`,
        ),
      );
    }
    return this.resolverMap[resolverKey];
  };

  getInputs = (
    ctx: TransformerTransformSchemaStepContextProvider,
    type: ObjectTypeDefinitionNode,
    operation: {
      fieldName: string;
      typeName: string;
      type: QueryFieldType | MutationFieldType | SubscriptionFieldType;
    },
  ): InputValueDefinitionNode[] => {
    const isSyncEnabled = ctx.isProjectUsingDataStore();

    const knownModels = this.typesWithModelDirective;
    let conditionInput: InputObjectTypeDefinitionNode;
    if ([MutationFieldType.CREATE, MutationFieldType.DELETE, MutationFieldType.UPDATE].includes(operation.type as MutationFieldType)) {
      const conditionTypeName = toPascalCase(['Model', type.name.value, 'ConditionInput']);

      const filterInputs = createEnumModelFilters(ctx, type);
      conditionInput = makeMutationConditionInput(ctx, conditionTypeName, type);
      filterInputs.push(conditionInput);
      for (let input of filterInputs) {
        const conditionInputName = input.name.value;
        if (!ctx.output.getType(conditionInputName)) {
          ctx.output.addInput(input);
        }
      }
    }
    switch (operation.type) {
      case QueryFieldType.GET:
        return [makeInputValueDefinition('id', makeNonNullType(makeNamedType('ID')))];

      case QueryFieldType.LIST:
        const filterInputName = toPascalCase(['Model', type.name.value, 'FilterInput']);
        const filterInputs = createEnumModelFilters(ctx, type);
        filterInputs.push(makeListQueryFilterInput(ctx, filterInputName, type));
        for (let input of filterInputs) {
          const conditionInputName = input.name.value;
          if (!ctx.output.getType(conditionInputName)) {
            ctx.output.addInput(input);
          }
        }

        return [
          makeInputValueDefinition('filter', makeNamedType(filterInputName)),
          makeInputValueDefinition('limit', makeNamedType('Int')),
          makeInputValueDefinition('nextToken', makeNamedType('String')),
        ];
      case QueryFieldType.SYNC:
        const syncFilterInputName = toPascalCase(['Model', type.name.value, 'FilterInput']);
        const syncFilterInputs = makeListQueryFilterInput(ctx, syncFilterInputName, type);
        const conditionInputName = syncFilterInputs.name.value;
        if (!ctx.output.getType(conditionInputName)) {
          ctx.output.addInput(syncFilterInputs);
        }
        return [
          makeInputValueDefinition('filter', makeNamedType(syncFilterInputName)),
          makeInputValueDefinition('limit', makeNamedType('Int')),
          makeInputValueDefinition('nextToken', makeNamedType('String')),
          makeInputValueDefinition('lastSync', makeNamedType('AWSTimestamp')),
        ];

      case MutationFieldType.CREATE:
        const createInputField = makeCreateInputField(
          type,
          this.modelDirectiveConfig.get(type.name.value)!,
          knownModels,
          ctx.inputDocument,
          isSyncEnabled,
        );
        const createInputTypeName = createInputField.name.value;
        if (!ctx.output.getType(createInputField.name.value)) {
          ctx.output.addInput(createInputField);
        }
        return [
          makeInputValueDefinition('input', makeNonNullType(makeNamedType(createInputTypeName))),
          makeInputValueDefinition('condition', makeNamedType(conditionInput!.name.value)),
        ];

      case MutationFieldType.DELETE:
        const deleteInputField = makeDeleteInputField(type, isSyncEnabled);
        const deleteInputTypeName = deleteInputField.name.value;
        if (!ctx.output.getType(deleteInputField.name.value)) {
          ctx.output.addInput(deleteInputField);
        }
        return [
          makeInputValueDefinition('input', makeNonNullType(makeNamedType(deleteInputTypeName))),
          makeInputValueDefinition('condition', makeNamedType(conditionInput!.name.value)),
        ];

      case MutationFieldType.UPDATE:
        const updateInputField = makeUpdateInputField(
          type,
          this.modelDirectiveConfig.get(type.name.value)!,
          knownModels,
          ctx.inputDocument,
          isSyncEnabled,
        );
        const updateInputTypeName = updateInputField.name.value;
        if (!ctx.output.getType(updateInputField.name.value)) {
          ctx.output.addInput(updateInputField);
        }
        return [
          makeInputValueDefinition('input', makeNonNullType(makeNamedType(updateInputTypeName))),
          makeInputValueDefinition('condition', makeNamedType(conditionInput!.name.value)),
        ];

      case SubscriptionFieldType.ON_CREATE:
      case SubscriptionFieldType.ON_DELETE:
      case SubscriptionFieldType.ON_UPDATE:
        return [];
        break;

      default:
        throw new Error('Unknown operation type');
    }
    return [];
  };

  getOutputType = (
    ctx: TransformerTransformSchemaStepContextProvider,
    type: ObjectTypeDefinitionNode,
    operation: {
      fieldName: string;
      typeName: string;
      type: QueryFieldType | MutationFieldType | SubscriptionFieldType;
    },
  ): ObjectTypeDefinitionNode => {
    let outputType: ObjectTypeDefinitionNode;
    switch (operation.type) {
      case MutationFieldType.CREATE:
      case MutationFieldType.UPDATE:
      case MutationFieldType.DELETE:
      case QueryFieldType.GET:
      case SubscriptionFieldType.ON_CREATE:
      case SubscriptionFieldType.ON_DELETE:
      case SubscriptionFieldType.ON_UPDATE:
        outputType = type;
        break;
      case QueryFieldType.SYNC:
      case QueryFieldType.LIST:
        const isSyncEnabled = ctx.isProjectUsingDataStore();
        const connectionFieldName = toPascalCase(['Model', type.name.value, 'Connection']);
        outputType = makeListQueryModel(type, connectionFieldName, isSyncEnabled);
        break;
      default:
        throw new Error(`${operation.type} not supported for ${type.name.value}`);
    }
    if (!ctx.output.getObject(outputType.name.value)) {
      ctx.output.addObject(outputType);
    }
    return outputType;
  };

  private createNonModelInputs = (ctx: TransformerTransformSchemaStepContextProvider, obj: ObjectTypeDefinitionNode): void => {
    for (let field of obj.fields || []) {
      if (!isScalar(field.type)) {
        const def = ctx.output.getType(getBaseType(field.type));
        if (def && def.kind == 'ObjectTypeDefinition' && !this.isModelField(def.name.value)) {
          const name = this.getNonModelInputObjectName(def.name.value);
          if (!ctx.output.getType(name)) {
            const inputObj = InputObjectDefinitionWrapper.fromObject(name, def, ctx.inputDocument);
            ctx.output.addInput(inputObj.serialize());
            this.createNonModelInputs(ctx, def);
          }
        }
      }
    }
  };
  private isModelField = (name: string): boolean => {
    return this.typesWithModelDirective.has(name) ? true : false;
  };

  private getNonModelInputObjectName = (name: string): string => {
    return `${name}Input`;
  };

  /**
   * Model directive automatically adds id, created and updated time stamps to the filed, if they are configured
   * @param name Name of the type
   */
  private addAutoGeneratableFields = (ctx: TransformerTransformSchemaStepContextProvider, name: string): void => {
    const modelDirectiveConfig = this.modelDirectiveConfig.get(name);
    const typeObj = ctx.output.getObject(name);
    if (!typeObj) {
      throw new Error(`Type ${name} is missing in outputs`);
    }
    const typeWrapper = new ObjectDefinitionWrapper(typeObj);
    if (!typeWrapper.hasField('id')) {
      const idField = FieldWrapper.create('id', 'ID');
      typeWrapper.addField(idField);
    }

    const timestamps = [];

    if (modelDirectiveConfig?.timestamps) {
      if (modelDirectiveConfig.timestamps.createdAt !== null) {
        timestamps.push(modelDirectiveConfig.timestamps.createdAt ?? 'createdAt');
      }

      if (modelDirectiveConfig.timestamps.updatedAt !== null) {
        timestamps.push(modelDirectiveConfig.timestamps.updatedAt ?? 'updatedAt');
      }
    }

    for (let fieldName of timestamps) {
      if (typeWrapper.hasField(fieldName)) {
        const field = typeWrapper.getField(fieldName);
        if (!['String', 'AWSDateTime'].includes(field.getTypeName())) {
          console.warn(`type ${name}.${fieldName} is not of String or AWSDateTime. Auto population is not supported`);
        }
      } else {
        const field = FieldWrapper.create(fieldName, 'AWSDateTime');
        typeWrapper.addField(field);
      }
    }

    ctx.output.updateObject(typeWrapper.serialize());
  };

  private addModelSyncFields = (ctx: TransformerTransformSchemaStepContextProvider, name: string): void => {
    const typeObj = ctx.output.getObject(name);
    if (!typeObj) {
      throw new Error(`Type ${name} is missing in outputs`);
    }

    const typeWrapper = new ObjectDefinitionWrapper(typeObj);
    typeWrapper.addField(FieldWrapper.create('_version', 'Int'));
    typeWrapper.addField(FieldWrapper.create('_deleted', 'Boolean', true));
    typeWrapper.addField(FieldWrapper.create('_lastChangedAt', 'AWSTimestamp'));

    ctx.output.updateObject(typeWrapper.serialize());
  };

  private getSubscriptionToMutationsReverseMap = (
    ctx: TransformerValidationStepContextProvider,
    def: ObjectTypeDefinitionNode,
  ): { [subField: string]: { fieldName: string; typeName: string; type: SubscriptionFieldType }[] } => {
    const subscriptionToMutationsMap: { [subField: string]: { fieldName: string; typeName: string; type: SubscriptionFieldType }[] } = {};
    const subscriptionFieldNames = this.getSubscriptionFieldNames(ctx, def);

    for (const subscriptionFieldName of subscriptionFieldNames) {
      if (!subscriptionToMutationsMap[subscriptionFieldName.fieldName]) {
        subscriptionToMutationsMap[subscriptionFieldName.fieldName] = [];
      }
      subscriptionToMutationsMap[subscriptionFieldName.fieldName].push(subscriptionFieldName);
    }

    return subscriptionToMutationsMap;
  };

  private createModelTable(stack: cdk.Stack, def: ObjectTypeDefinitionNode, context: TransformerContextProvider) {
    const tableLogicalName = `${def!.name.value}Table`;
    const tableName = context.resourceHelper.generateResourceName(def!.name.value);

    // Add parameters.
    const env = context.stackManager.getParameter(ResourceConstants.PARAMETERS.Env) as cdk.CfnParameter;
    const readIops = new cdk.CfnParameter(stack, ResourceConstants.PARAMETERS.DynamoDBModelTableReadIOPS, {
      description: 'The number of read IOPS the table should support.',
      type: 'Number',
      default: 5,
    }).valueAsString;
    const writeIops = new cdk.CfnParameter(stack, ResourceConstants.PARAMETERS.DynamoDBModelTableWriteIOPS, {
      description: 'The number of write IOPS the table should support.',
      type: 'Number',
      default: 5,
    }).valueAsString;
    const billingMode = new cdk.CfnParameter(stack, ResourceConstants.PARAMETERS.DynamoDBBillingMode, {
      description: 'Configure @model types to create DynamoDB tables with PAY_PER_REQUEST or PROVISIONED billing modes.',
      type: 'String',
      default: 'PAY_PER_REQUEST',
      allowedValues: ['PAY_PER_REQUEST', 'PROVISIONED'],
    }).valueAsString;
    const pointInTimeRecovery = new cdk.CfnParameter(stack, ResourceConstants.PARAMETERS.DynamoDBEnablePointInTimeRecovery, {
      description: 'Whether to enable Point in Time Recovery on the table.',
      type: 'String',
      default: 'false',
      allowedValues: ['true', 'false'],
    }).valueAsString;
    const enableSSE = new cdk.CfnParameter(stack, ResourceConstants.PARAMETERS.DynamoDBEnableServerSideEncryption, {
      description: 'Enable server side encryption powered by KMS.',
      type: 'String',
      default: 'true',
      allowedValues: ['true', 'false'],
    }).valueAsString;

    // Add conditions.
    // eslint-disable-next-line no-new
    new cdk.CfnCondition(stack, ResourceConstants.CONDITIONS.HasEnvironmentParameter, {
      expression: cdk.Fn.conditionNot(cdk.Fn.conditionEquals(env, ResourceConstants.NONE)),
    });
    const useSSE = new cdk.CfnCondition(stack, ResourceConstants.CONDITIONS.ShouldUseServerSideEncryption, {
      expression: cdk.Fn.conditionEquals(enableSSE, 'true'),
    });
    const usePayPerRequestBilling = new cdk.CfnCondition(stack, ResourceConstants.CONDITIONS.ShouldUsePayPerRequestBilling, {
      expression: cdk.Fn.conditionEquals(billingMode, 'PAY_PER_REQUEST'),
    });
    const usePointInTimeRecovery = new cdk.CfnCondition(stack, ResourceConstants.CONDITIONS.ShouldUsePointInTimeRecovery, {
      expression: cdk.Fn.conditionEquals(pointInTimeRecovery, 'true'),
    });

    const removalPolicy = this.options.EnableDeletionProtection ? cdk.RemovalPolicy.RETAIN : cdk.RemovalPolicy.DESTROY;

    // Expose a way in context to allow proper resource naming
    const table = new Table(stack, tableLogicalName, {
      tableName,
      partitionKey: {
        name: 'id',
        type: AttributeType.STRING,
      },
      stream: StreamViewType.NEW_AND_OLD_IMAGES,
      encryption: TableEncryption.DEFAULT,
      removalPolicy: removalPolicy,
      ...(context.isProjectUsingDataStore() ? { timeToLiveAttribute: '_ttl' } : undefined),
    });
    const cfnTable = table.node.defaultChild as CfnTable;

    cfnTable.provisionedThroughput = cdk.Fn.conditionIf(usePayPerRequestBilling.logicalId, cdk.Fn.ref('AWS::NoValue'), {
      ReadCapacityUnits: readIops,
      WriteCapacityUnits: writeIops,
    });
    cfnTable.pointInTimeRecoverySpecification = cdk.Fn.conditionIf(
      usePointInTimeRecovery.logicalId,
      { PointInTimeRecoveryEnabled: true },
      cdk.Fn.ref('AWS::NoValue'),
    );
    cfnTable.billingMode = cdk.Fn.conditionIf(usePayPerRequestBilling.logicalId, 'PAY_PER_REQUEST', cdk.Fn.ref('AWS::NoValue')).toString();
    cfnTable.sseSpecification = {
      sseEnabled: cdk.Fn.conditionIf(useSSE.logicalId, true, false),
    };

    const streamArnOutputId = `GetAtt${ModelResourceIDs.ModelTableStreamArn(def!.name.value)}`;
    // eslint-disable-next-line no-new
    new cdk.CfnOutput(stack, streamArnOutputId, {
      value: cdk.Fn.getAtt(tableLogicalName, 'StreamArn').toString(),
      description: 'Your DynamoDB table StreamArn.',
      exportName: cdk.Fn.join(':', [context.api.apiId, 'GetAtt', tableLogicalName, 'StreamArn']),
    });

    const tableNameOutputId = `GetAtt${tableLogicalName}Name`;
    // eslint-disable-next-line no-new
    new cdk.CfnOutput(stack, tableNameOutputId, {
      value: cdk.Fn.ref(tableLogicalName),
      description: 'Your DynamoDB table name.',
      exportName: cdk.Fn.join(':', [context.api.apiId, 'GetAtt', tableLogicalName, 'Name']),
    });

    const role = this.createIAMRole(context, def, stack, tableName);
    this.createModelTableDataSource(def, context, table, stack, role);
  }

  private createModelTableDataSource(
    def: ObjectTypeDefinitionNode,
    context: TransformerContextProvider,
    table: Table,
    stack: cdk.Stack,
    role: iam.Role,
  ) {
    const tableLogicalName = `${def!.name.value}Table`;
    const datasourceRoleLogicalID = ModelResourceIDs.ModelTableDataSourceID(def!.name.value);
    const dataSource = context.api.host.addDynamoDbDataSource(
      datasourceRoleLogicalID,
      table,
      { name: tableLogicalName, serviceRole: role },
      stack,
    );

    const cfnDataSource = dataSource.node.defaultChild as CfnDataSource;
    cfnDataSource.addDependsOn(role.node.defaultChild as CfnRole);

    if (context.isProjectUsingDataStore()) {
      const datasourceDynamoDb = cfnDataSource.dynamoDbConfig as any;
      datasourceDynamoDb.deltaSyncConfig = {
        deltaSyncTableName: context.resourceHelper.generateResourceName(SyncResourceIDs.syncTableName),
        deltaSyncTableTtl: '30',
        baseTableTtl: '43200',
      };
      datasourceDynamoDb.versioned = true;
    }

    const datasourceOutputId = `GetAtt${datasourceRoleLogicalID}Name`;
    // eslint-disable-next-line no-new
    new cdk.CfnOutput(stack, datasourceOutputId, {
      value: dataSource.ds.attrName,
      description: 'Your model DataSource name.',
      exportName: cdk.Fn.join(':', [context.api.apiId, 'GetAtt', datasourceRoleLogicalID, 'Name']),
    });

    // add the data source
    context.dataSources.add(def!, dataSource);
    this.datasourceMap[def!.name.value] = dataSource;
  }

  private createIAMRole(context: TransformerContextProvider, def: ObjectTypeDefinitionNode, stack: cdk.Stack, tableName: string) {
    const roleName = context.resourceHelper.generateResourceName(ModelResourceIDs.ModelTableIAMRoleID(def!.name.value));
    const role = new iam.Role(stack, ModelResourceIDs.ModelTableIAMRoleID(def!.name.value), {
      roleName: roleName,
      assumedBy: new iam.ServicePrincipal('appsync.amazonaws.com'),
    });

    const amplifyDataStoreTableName = context.resourceHelper.generateResourceName(SyncResourceIDs.syncTableName);
    role.attachInlinePolicy(
      new iam.Policy(stack, 'DynamoDBAccess', {
        statements: [
          new iam.PolicyStatement({
            effect: iam.Effect.ALLOW,
            actions: [
              'dynamodb:BatchGetItem',
              'dynamodb:BatchWriteItem',
              'dynamodb:PutItem',
              'dynamodb:DeleteItem',
              'dynamodb:GetItem',
              'dynamodb:Scan',
              'dynamodb:Query',
              'dynamodb:UpdateItem',
            ],
            resources: [
              // eslint-disable-next-line no-template-curly-in-string
              cdk.Fn.sub('arn:aws:dynamodb:${AWS::Region}:${AWS::AccountId}:table/${tablename}', {
                tablename: tableName,
              }),
              // eslint-disable-next-line no-template-curly-in-string
              cdk.Fn.sub('arn:aws:dynamodb:${AWS::Region}:${AWS::AccountId}:table/${tablename}/*', {
                tablename: tableName,
              }),
              ...(context.isProjectUsingDataStore()
                ? [
                    // eslint-disable-next-line no-template-curly-in-string
                    cdk.Fn.sub('arn:aws:dynamodb:${AWS::Region}:${AWS::AccountId}:table/${tablename}', {
                      tablename: amplifyDataStoreTableName,
                    }),
                    // eslint-disable-next-line no-template-curly-in-string
                    cdk.Fn.sub('arn:aws:dynamodb:${AWS::Region}:${AWS::AccountId}:table/${tablename}/*', {
                      tablename: amplifyDataStoreTableName,
                    }),
                  ]
                : []),
            ],
          }),
        ],
      }),
    );

    const syncConfig = SyncUtils.getSyncConfig(context, def!.name.value);
    if (syncConfig && SyncUtils.isLambdaSyncConfig(syncConfig)) {
      role.attachInlinePolicy(
        SyncUtils.createSyncLambdaIAMPolicy(stack, syncConfig.LambdaConflictHandler.name, syncConfig.LambdaConflictHandler.region),
      );
    }

    return role;
  }

  private ensureModelSortDirectionEnum(ctx: TransformerValidationStepContextProvider): void {
    if (!ctx.output.hasType('ModelSortDirection')) {
      const modelSortDirection = makeModelSortDirectionEnumObject();

      ctx.output.addEnum(modelSortDirection);
    }
  }

  private getOptions = (options: ModelTransformerOptions): ModelTransformerOptions => {
    return {
      EnableDeletionProtection: false,
      ...options,
    };
  };
}<|MERGE_RESOLUTION|>--- conflicted
+++ resolved
@@ -242,10 +242,6 @@
 
       // This name is used by the mock functionality. Changing this can break mock.
       const tableLogicalName = `${def!.name.value}Table`;
-<<<<<<< HEAD
-      const tableName = context.resourceHelper.generateTableName(def!.name.value);
-=======
->>>>>>> 18c206c0
       const stack = context.stackManager.getStackFor(tableLogicalName, def!.name.value);
 
       this.createModelTable(stack, def!, context);
@@ -969,7 +965,7 @@
 
   private createModelTable(stack: cdk.Stack, def: ObjectTypeDefinitionNode, context: TransformerContextProvider) {
     const tableLogicalName = `${def!.name.value}Table`;
-    const tableName = context.resourceHelper.generateResourceName(def!.name.value);
+    const tableName = context.resourceHelper.generateTableName(def!.name.value);
 
     // Add parameters.
     const env = context.stackManager.getParameter(ResourceConstants.PARAMETERS.Env) as cdk.CfnParameter;
@@ -1089,7 +1085,7 @@
     if (context.isProjectUsingDataStore()) {
       const datasourceDynamoDb = cfnDataSource.dynamoDbConfig as any;
       datasourceDynamoDb.deltaSyncConfig = {
-        deltaSyncTableName: context.resourceHelper.generateResourceName(SyncResourceIDs.syncTableName),
+        deltaSyncTableName: context.resourceHelper.generateTableName(SyncResourceIDs.syncTableName),
         deltaSyncTableTtl: '30',
         baseTableTtl: '43200',
       };
@@ -1110,13 +1106,13 @@
   }
 
   private createIAMRole(context: TransformerContextProvider, def: ObjectTypeDefinitionNode, stack: cdk.Stack, tableName: string) {
-    const roleName = context.resourceHelper.generateResourceName(ModelResourceIDs.ModelTableIAMRoleID(def!.name.value));
+    const roleName = context.resourceHelper.generateRoleName(ModelResourceIDs.ModelTableIAMRoleID(def!.name.value));
     const role = new iam.Role(stack, ModelResourceIDs.ModelTableIAMRoleID(def!.name.value), {
       roleName: roleName,
       assumedBy: new iam.ServicePrincipal('appsync.amazonaws.com'),
     });
 
-    const amplifyDataStoreTableName = context.resourceHelper.generateResourceName(SyncResourceIDs.syncTableName);
+    const amplifyDataStoreTableName = context.resourceHelper.generateTableName(SyncResourceIDs.syncTableName);
     role.attachInlinePolicy(
       new iam.Policy(stack, 'DynamoDBAccess', {
         statements: [
