import { createMutationMapping, createPostDataLoadMapping } from '@aws-amplify/graphql-maps-to-transformer';
import { DirectiveWrapper, getFieldNameFor, InvalidDirectiveError, TransformerPluginBase } from '@aws-amplify/graphql-transformer-core';
import {
  TransformerContextProvider,
  TransformerResolversManagerProvider,
  TransformerResourceHelperProvider,
  TransformerSchemaVisitStepContextProvider,
  TransformerTransformSchemaStepContextProvider,
} from '@aws-amplify/graphql-transformer-interfaces';
import { DirectiveNode, FieldDefinitionNode, InterfaceTypeDefinitionNode, ObjectTypeDefinitionNode } from 'graphql';
import { getBaseType, isListType } from 'graphql-transformer-common';
import { makeGetItemConnectionWithKeyResolver } from './resolvers';
import { ensureHasOneConnectionField } from './schema';
import { HasOneDirectiveConfiguration } from './types';
import {
  ensureFieldsArray,
  getConnectionAttributeName,
  getFieldsNodes,
  getRelatedType,
  getRelatedTypeIndex,
<<<<<<< HEAD
  isThisTypeRenamed,
=======
  validateDisallowedDataStoreRelationships,
>>>>>>> bdef672e
  validateModelDirective,
  validateRelatedModelDirective,
} from './utils';

const directiveName = 'hasOne';
const directiveDefinition = `
  directive @${directiveName}(fields: [String!]) on FIELD_DEFINITION
`;

export class HasOneTransformer extends TransformerPluginBase {
  private directiveList: HasOneDirectiveConfiguration[] = [];

  constructor() {
    super('amplify-has-one-transformer', directiveDefinition);
  }

  field = (
    parent: ObjectTypeDefinitionNode | InterfaceTypeDefinitionNode,
    definition: FieldDefinitionNode,
    directive: DirectiveNode,
    context: TransformerSchemaVisitStepContextProvider,
  ): void => {
    const directiveWrapped = new DirectiveWrapper(directive);
    const args = directiveWrapped.getArguments({
      directiveName,
      object: parent as ObjectTypeDefinitionNode,
      field: definition,
      directive,
    } as HasOneDirectiveConfiguration);

    validate(args, context as TransformerContextProvider);
    this.directiveList.push(args);
  };

  transformSchema = (ctx: TransformerTransformSchemaStepContextProvider): void => {
    const context = ctx as TransformerContextProvider;

    for (const config of this.directiveList) {
      config.relatedTypeIndex = getRelatedTypeIndex(config, context);
      ensureHasOneConnectionField(config, context);
    }
  };

  generateResolvers = (ctx: TransformerContextProvider): void => {
    const context = ctx as TransformerContextProvider;

    for (const config of this.directiveList) {
      makeGetItemConnectionWithKeyResolver(config, context);
      // if this type has been renamed
      if (isThisTypeRenamed(config.object.name.value, context.resourceHelper)) {
        makeForeignKeyMappingResolvers(
          context.resolvers,
          context.resourceHelper,
          config.object.name.value,
          config.field.name.value,
          config.relatedType,
        );
      }
    }
  };
}

function makeForeignKeyMappingResolvers(
  resolvers: TransformerResolversManagerProvider,
  resourceHelper: TransformerResourceHelperProvider,
  thisTypeName: string,
  thisFieldName: string,
  relatedType: ObjectTypeDefinitionNode,
) {
  const currAttrName = getConnectionAttributeName(thisTypeName, thisFieldName);
  const origAttrName = getConnectionAttributeName(resourceHelper.getModelNameMapping(thisTypeName), thisFieldName);
  (['create', 'update'] as const).forEach(op => {
    const mutationFieldName = getFieldNameFor(op, thisTypeName);
    const mutationResolver = resolvers.getResolver('Mutation', mutationFieldName);
    if (!mutationResolver) {
      return;
    }
    createMutationMapping({ mutationResolver, mutationFieldName, currAttrName, origAttrName });
  });

  (['get', 'list'] as const).forEach(op => {
    const resolverFieldName = getFieldNameFor(op, thisTypeName);
    const resolverTypeName = 'Query';
    const resolver = resolvers.getResolver(resolverTypeName, resolverFieldName);
    if (!resolver) {
      return;
    }
    createPostDataLoadMapping({ resolver, resolverTypeName, resolverFieldName, currAttrName, origAttrName, isList: op === 'list' });
  });

  const fieldResolver = resolvers.getResolver(thisTypeName, thisFieldName);
  if (!fieldResolver) {
    return;
  }
  const relatedTypeName = relatedType.name.value;
  const relatedHasOneField = biDiHasOneField(relatedType, thisTypeName);
  if (isThisTypeRenamed(relatedTypeName, resourceHelper) && relatedHasOneField !== undefined) {
    const relatedCurrAttrName = getConnectionAttributeName(relatedTypeName, relatedHasOneField);
    const relatedOrigAttrName = getConnectionAttributeName(resourceHelper.getModelNameMapping(relatedTypeName), relatedHasOneField);
    createPostDataLoadMapping({
      resolver: fieldResolver,
      resolverTypeName: thisTypeName,
      resolverFieldName: thisFieldName,
      currAttrName: relatedCurrAttrName,
      origAttrName: relatedOrigAttrName,
      isList: false,
    });
  }
}

function biDiHasOneField(relatedType: ObjectTypeDefinitionNode, thisTypeName: string): undefined | string {
  return relatedType.fields?.find(
    field =>
      getBaseType(field.type) === thisTypeName &&
      field.directives?.find(directive => directive.name.value === 'hasOne' || directive.name.value === 'belongsTo'),
  )?.name.value;
}

function validate(config: HasOneDirectiveConfiguration, ctx: TransformerContextProvider): void {
  const { field } = config;

  ensureFieldsArray(config);
  validateModelDirective(config);

  if (isListType(field.type)) {
    throw new InvalidDirectiveError(`@${directiveName} cannot be used with lists. Use @hasMany instead.`);
  }

  config.fieldNodes = getFieldsNodes(config, ctx);
  config.relatedType = getRelatedType(config, ctx);
  config.connectionFields = [];
  validateRelatedModelDirective(config);
  validateDisallowedDataStoreRelationships(config, ctx);
}<|MERGE_RESOLUTION|>--- conflicted
+++ resolved
@@ -18,11 +18,8 @@
   getFieldsNodes,
   getRelatedType,
   getRelatedTypeIndex,
-<<<<<<< HEAD
   isThisTypeRenamed,
-=======
   validateDisallowedDataStoreRelationships,
->>>>>>> bdef672e
   validateModelDirective,
   validateRelatedModelDirective,
 } from './utils';
