import fs from 'fs-extra';
import path from 'path';
import chalk from 'chalk';
import inquirer from 'inquirer';
import importGlobal from 'import-global';
import importFrom from 'import-from';
import { DynamoDBModelTransformer } from 'graphql-dynamodb-transformer';
import { ModelAuthTransformer } from 'graphql-auth-transformer';
import { ModelConnectionTransformer } from 'graphql-connection-transformer';
import { SearchableModelTransformer } from 'graphql-elasticsearch-transformer';
import { VersionedModelTransformer } from 'graphql-versioned-transformer';
import { FunctionTransformer } from 'graphql-function-transformer';
import { HttpTransformer } from 'graphql-http-transformer';
import { PredictionsTransformer } from 'graphql-predictions-transformer';
import { KeyTransformer } from 'graphql-key-transformer';
import { destructiveUpdatesFlag, ProviderName as providerName } from './constants';
import { AmplifyCLIFeatureFlagAdapter } from './utils/amplify-cli-feature-flag-adapter';
import { isAmplifyAdminApp } from './utils/admin-helpers';
<<<<<<< HEAD
import { $TSContext, JSONUtilities, stateManager } from 'amplify-cli-core';
=======
import { JSONUtilities, stateManager } from 'amplify-cli-core';
import { ResourceConstants } from 'graphql-transformer-common';
import { printer } from 'amplify-prompts';
>>>>>>> cf2a56d1

import {
  collectDirectivesByTypeNames,
  readTransformerConfiguration,
  writeTransformerConfiguration,
  TRANSFORM_CONFIG_FILE_NAME,
  TRANSFORM_BASE_VERSION,
  CLOUDFORMATION_FILE_NAME,
  getAppSyncServiceExtraDirectives,
  ITransformer,
  revertAPIMigration,
  migrateAPIProject,
  readProjectConfiguration,
  buildAPIProject,
  TransformConfig,
  getSanityCheckRules,
} from 'graphql-transformer-core';

import { print } from 'graphql';
import { hashDirectory } from './upload-appsync-files';
import { exitOnNextTick, FeatureFlags } from 'amplify-cli-core';
import {
  transformGraphQLSchema as transformGraphQLSchemaV6,
  getDirectiveDefinitions as getDirectiveDefinitionsV6,
} from './graphql-transformer/transform-graphql-schema';

const apiCategory = 'api';
const storageCategory = 'storage';
const parametersFileName = 'parameters.json';
const schemaFileName = 'schema.graphql';
const schemaDirName = 'schema';
const ROOT_APPSYNC_S3_KEY = 'amplify-appsync-files';
const s3ServiceName = 'S3';

export function searchablePushChecks(context, map): void {
  const searchableModelTypes = Object.keys(map).filter(type => !map[type].includes('searchable') && map[type].includes('model'));
  if (searchableModelTypes.length) {
    const currEnv = context.amplify.getEnvInfo().envName;
    const teamProviderInfo = stateManager.getTeamProviderInfo();
    const apiCategory = teamProviderInfo[currEnv]?.categories?.api;
    const instanceType = apiCategory ? apiCategory[ResourceConstants.PARAMETERS.ElasticsearchInstanceType] : null;
    if (!instanceType || instanceType === 't2.small.elasticsearch') {
      printer.warn("Your instance type for OpenSearch is t2.small, you may experience performance issues or data loss. Consider reconfiguring with the instructions here https://docs.amplify.aws/cli/graphql-transformer/searchable/")
    }
  }
}

function warnOnAuth(context, map) {
  const unAuthModelTypes = Object.keys(map).filter(type => !map[type].includes('auth') && map[type].includes('model'));
  if (unAuthModelTypes.length) {
    context.print.warning("\nThe following types do not have '@auth' enabled. Consider using @auth with @model");
    context.print.warning(unAuthModelTypes.map(type => `\t - ${type}`).join('\n'));
    context.print.info('Learn more about @auth here: https://docs.amplify.aws/cli/graphql-transformer/auth\n');
  }
}

function getTransformerFactory(context, resourceDir, authConfig?) {
  return async (addSearchableTransformer, storageConfig?) => {
    const transformerList: ITransformer[] = [
      // TODO: Removing until further discussion. `getTransformerOptions(project, '@model')`
      new DynamoDBModelTransformer(),
      new VersionedModelTransformer(),
      new FunctionTransformer(),
      new HttpTransformer(),
      new KeyTransformer(),
      new ModelConnectionTransformer(),
      new PredictionsTransformer(storageConfig),
    ];

    if (addSearchableTransformer) {
      transformerList.push(new SearchableModelTransformer());
    }

    const customTransformersConfig: TransformConfig = await readTransformerConfiguration(resourceDir);
    const customTransformers = (
      customTransformersConfig && customTransformersConfig.transformers ? customTransformersConfig.transformers : []
    )
      .map(transformer => {
        const fileUrlMatch = /^file:\/\/(.*)\s*$/m.exec(transformer);
        const modulePath = fileUrlMatch ? fileUrlMatch[1] : transformer;

        if (!modulePath) {
          throw new Error(`Invalid value specified for transformer: '${transformer}'`);
        }

        // The loading of transformer can happen multiple ways in the following order:
        // - modulePath is an absolute path to an NPM package
        // - modulePath is a package name, then it will be loaded from the project's root's node_modules with createRequireFromPath.
        // - modulePath is a name of a globally installed package
        let importedModule;
        const tempModulePath = modulePath.toString();

        try {
          if (path.isAbsolute(tempModulePath)) {
            // Load it by absolute path
            importedModule = require(modulePath);
          } else {
            const projectRootPath = context.amplify.pathManager.searchProjectRootPath();
            const projectNodeModules = path.join(projectRootPath, 'node_modules');

            try {
              importedModule = importFrom(projectNodeModules, modulePath);
            } catch (_) {
              // Intentionally left blank to try global
            }

            // Try global package install
            if (!importedModule) {
              importedModule = importGlobal(modulePath);
            }
          }

          // At this point we've to have an imported module, otherwise module loader, threw an error.
          return importedModule;
        } catch (error) {
          context.print.error(`Unable to import custom transformer module(${modulePath}).`);
          context.print.error(`You may fix this error by editing transformers at ${path.join(resourceDir, TRANSFORM_CONFIG_FILE_NAME)}`);
          throw error;
        }
      })
      .map(imported => {
        const CustomTransformer = imported.default;

        if (typeof CustomTransformer === 'function') {
          return new CustomTransformer();
        } else if (typeof CustomTransformer === 'object') {
          return CustomTransformer;
        }

        throw new Error("Custom Transformers' default export must be a function or an object");
      })
      .filter(customTransformer => customTransformer);

    if (customTransformers.length > 0) {
      transformerList.push(...customTransformers);
    }

    // TODO: Build dependency mechanism into transformers. Auth runs last
    // so any resolvers that need to be protected will already be created.

    let amplifyAdminEnabled: boolean = false;

    try {
      const amplifyMeta = stateManager.getMeta();
      const appId = amplifyMeta?.providers?.[providerName]?.AmplifyAppId;
      const res = await isAmplifyAdminApp(appId);
      amplifyAdminEnabled = res.isAdminApp;
    } catch (err) {
      console.info('App not deployed yet.');
    }

    transformerList.push(new ModelAuthTransformer({ authConfig, addAwsIamAuthInOutputSchema: amplifyAdminEnabled }));
    return transformerList;
  };
}
/**
 * @TODO Include a map of versions to keep track
 */
async function transformerVersionCheck(context, resourceDir, cloudBackendDirectory, updatedResources, usedDirectives) {
  const versionChangeMessage =
    'The default behavior for @auth has changed in the latest version of Amplify\nRead here for details: https://docs.amplify.aws/cli/graphql-transformer/auth#authorizing-subscriptions';
  const warningESMessage =
    'The behavior for @searchable has changed after version 4.14.1.\nRead here for details: https://docs.amplify.aws/cli/graphql-transformer/searchable';
  const checkVersionExist = config => config && config.Version;
  const checkESWarningExists = config => config && config.ElasticsearchWarning;
  let writeToConfig = false;

  // this is where we check if there is a prev version of the transformer being used
  // by using the transformer.conf.json file
  const cloudTransformerConfig = await readTransformerConfiguration(cloudBackendDirectory);
  const cloudVersionExist = checkVersionExist(cloudTransformerConfig);
  const cloudWarningExist = checkESWarningExists(cloudTransformerConfig);

  // check local resource if the question has been answered before
  const localTransformerConfig = await readTransformerConfiguration(resourceDir);
  const localVersionExist = checkVersionExist(localTransformerConfig);
  const localWarningExist = checkESWarningExists(localTransformerConfig);

  // if we already asked the confirmation question before at a previous push
  // or during current operations we should not ask again.
  const showPrompt = !(cloudVersionExist || localVersionExist);
  const showWarning = !(cloudWarningExist || localWarningExist);

  const resources = updatedResources.filter(resource => resource.service === 'AppSync');
  if (resources.length > 0) {
    if (showPrompt && usedDirectives.includes('auth')) {
      await warningMessage(context, versionChangeMessage);
    }
    if (showWarning && usedDirectives.includes('searchable')) {
      await warningMessage(context, warningESMessage);
    }
  }

  // searchable warning flag

  // Only touch the file if it misses the Version property
  // Always set to the base version, to not to break existing projects when coming
  // from an older version of the CLI.
  if (!localTransformerConfig.Version) {
    localTransformerConfig.Version = TRANSFORM_BASE_VERSION;
    writeToConfig = true;
  }
  // Add the warning as noted in the elasticsearch
  if (!localTransformerConfig.warningESMessage) {
    localTransformerConfig.ElasticsearchWarning = true;
    writeToConfig = true;
  }
  if (writeToConfig) {
    await writeTransformerConfiguration(resourceDir, localTransformerConfig);
  }
}

async function warningMessage(context, warningMessage) {
  if (context.exeInfo && context.exeInfo.inputParams && context.exeInfo.inputParams.yes) {
    context.print.warning(`\n${warningMessage}\n`);
  } else {
    context.print.warning(`\n${warningMessage}\n`);
    const response = await inquirer.prompt({
      name: 'transformerConfig',
      type: 'confirm',
      message: `Do you wish to continue?`,
      default: false,
    });
    if (!response.transformerConfig) {
      await context.usageData.emitSuccess();
      exitOnNextTick(0);
    }
  }
}

function apiProjectIsFromOldVersion(pathToProject, resourcesToBeCreated) {
  const resources = resourcesToBeCreated.filter(resource => resource.service === 'AppSync');
  if (!pathToProject || resources.length > 0) {
    return false;
  }
  return fs.existsSync(`${pathToProject}/${CLOUDFORMATION_FILE_NAME}`) && !fs.existsSync(`${pathToProject}/${TRANSFORM_CONFIG_FILE_NAME}`);
}

/**
 * API migration happens in a few steps. First we calculate which resources need
 * to remain in the root stack (DDB tables, ES Domains, etc) and write them to
 * transform.conf.json. We then call CF's update stack on the root stack such
 * that only the resources that need to be in the root stack remain there
 * (this deletes resolvers from the schema). We then compile the project with
 * the new implementation and call update stack again.
 * @param {*} context
 * @param {*} resourceDir
 */
async function migrateProject(context, options) {
  const { resourceDir, isCLIMigration, cloudBackendDirectory } = options;
  const updateAndWaitForStack = options.handleMigration || (() => Promise.resolve('Skipping update'));
  let oldProjectConfig;
  let oldCloudBackend;
  try {
    context.print.info('\nMigrating your API. This may take a few minutes.');
    const { project, cloudBackend } = await migrateAPIProject({
      projectDirectory: resourceDir,
      cloudBackendDirectory,
    });
    oldProjectConfig = project;
    oldCloudBackend = cloudBackend;
    await updateAndWaitForStack({ isCLIMigration });
  } catch (e) {
    await revertAPIMigration(resourceDir, oldProjectConfig);
    throw e;
  }
  try {
    // After the intermediate update, we need the transform function
    // to look at this directory since we did not overwrite the currentCloudBackend with the build
    options.cloudBackendDirectory = resourceDir;
    await transformGraphQLSchema(context, options);
    const result = await updateAndWaitForStack({ isCLIMigration });
    context.print.info('\nFinished migrating API.');
    return result;
  } catch (e) {
    context.print.error('Reverting API migration.');
    await revertAPIMigration(resourceDir, oldCloudBackend);
    try {
      await updateAndWaitForStack({ isReverting: true, isCLIMigration });
    } catch (e) {
      context.print.error('Error reverting intermediate migration stack.');
    }
    await revertAPIMigration(resourceDir, oldProjectConfig);
    context.print.error('API successfully reverted.');
    throw e;
  }
}

export async function transformGraphQLSchema(context: $TSContext, options) {
  const useExperimentalPipelineTransformer = FeatureFlags.getBoolean('graphQLTransformer.useExperimentalPipelinedTransformer');
  if (useExperimentalPipelineTransformer) {
    return transformGraphQLSchemaV6(context, options);
  }
  const backEndDir = context.amplify.pathManager.getBackendDirPath();
  const flags = context.parameters.options;
  if (flags['no-gql-override']) {
    return;
  }

  let { resourceDir, parameters } = options;
  const { forceCompile } = options;

  // Compilation during the push step
  const { resourcesToBeCreated, resourcesToBeUpdated, allResources } = await context.amplify.getResourceStatus(apiCategory);
  let resources = resourcesToBeCreated.concat(resourcesToBeUpdated);

  // When build folder is missing include the API
  // to be compiled without the backend/api/<api-name>/build
  // cloud formation push will fail even if there is no changes in the GraphQL API
  // https://github.com/aws-amplify/amplify-console/issues/10
  const resourceNeedCompile = allResources
    .filter(r => !resources.includes(r))
    .filter(r => {
      const buildDir = path.normalize(path.join(backEndDir, apiCategory, r.resourceName, 'build'));
      return !fs.existsSync(buildDir);
    });
  resources = resources.concat(resourceNeedCompile);

  if (forceCompile) {
    resources = resources.concat(allResources);
  }
  resources = resources.filter(resource => resource.service === 'AppSync');
  // check if api is in update status or create status
  const isNewAppSyncAPI: boolean = resourcesToBeCreated.filter(resource => resource.service === 'AppSync').length === 0 ? false : true;

  if (!resourceDir) {
    // There can only be one appsync resource
    if (resources.length > 0) {
      const resource = resources[0];
      if (resource.providerPlugin !== providerName) {
        return;
      }
      const { category, resourceName } = resource;
      resourceDir = path.normalize(path.join(backEndDir, category, resourceName));
    } else {
      // No appsync resource to update/add
      return;
    }
  }

  let previouslyDeployedBackendDir = options.cloudBackendDirectory;
  if (!previouslyDeployedBackendDir) {
    if (resources.length > 0) {
      const resource = resources[0];
      if (resource.providerPlugin !== providerName) {
        return;
      }
      const { category, resourceName } = resource;
      const cloudBackendRootDir = context.amplify.pathManager.getCurrentCloudBackendDirPath();
      /* eslint-disable */
      previouslyDeployedBackendDir = path.normalize(path.join(cloudBackendRootDir, category, resourceName));
      /* eslint-enable */
    }
  }

  const parametersFilePath = path.join(resourceDir, parametersFileName);

  if (!parameters && fs.existsSync(parametersFilePath)) {
    try {
      parameters = JSONUtilities.readJson(parametersFilePath);
    } catch (e) {
      parameters = {};
    }
  }

  const isCLIMigration = options.migrate;
  const isOldApiVersion = apiProjectIsFromOldVersion(previouslyDeployedBackendDir, resourcesToBeCreated);
  const migrateOptions = {
    ...options,
    resourceDir,
    migrate: false,
    isCLIMigration,
    cloudBackendDirectory: previouslyDeployedBackendDir,
  };
  if (isCLIMigration && isOldApiVersion) {
    return await migrateProject(context, migrateOptions);
  } else if (isOldApiVersion) {
    let IsOldApiProject;

    if (context.exeInfo && context.exeInfo.inputParams && context.exeInfo.inputParams.yes) {
      IsOldApiProject = context.exeInfo.inputParams.yes;
    } else {
      const migrateMessage =
        `${chalk.bold('The CLI is going to take the following actions during the migration step:')}\n` +
        '\n1. If you have a GraphQL API, we will update the corresponding Cloudformation stack to support larger annotated schemas and custom resolvers.\n' +
        'In this process, we will be making Cloudformation API calls to update your GraphQL API Cloudformation stack. This operation will result in deletion of your AppSync resolvers and then the creation of new ones and for a brief while your AppSync API will be unavailable until the migration finishes\n' +
        '\n2. We will be updating your local Cloudformation files present inside the ‘amplify/‘ directory of your app project, for the GraphQL API service\n' +
        '\n3. If for any reason the migration fails, the CLI will rollback your cloud and local changes and you can take a look at https://aws-amplify.github.io/docs/cli/migrate?sdk=js for manually migrating your project so that it’s compatible with the latest version of the CLI\n' +
        '\n4. ALL THE ABOVE MENTIONED OPERATIONS WILL NOT DELETE ANY DATA FROM ANY OF YOUR DATA STORES\n' +
        `\n${chalk.bold('Before the migration, please be aware of the following things:')}\n` +
        '\n1. Make sure to have an internet connection through the migration process\n' +
        '\n2. Make sure to not exit/terminate the migration process (by interrupting it explicitly in the middle of migration), as this will lead to inconsistency within your project\n' +
        '\n3. Make sure to take a backup of your entire project (including the amplify related config files)\n' +
        '\nDo you want to continue?\n';
      ({ IsOldApiProject } = await inquirer.prompt({
        name: 'IsOldApiProject',
        type: 'confirm',
        message: migrateMessage,
        default: true,
      }));
    }
    if (!IsOldApiProject) {
      throw new Error('Migration cancelled. Please downgrade to a older version of the Amplify CLI or migrate your API project.');
    }
    return await migrateProject(context, migrateOptions);
  }

  let { authConfig } = options;

  //
  // If we don't have an authConfig from the caller, use it from the
  // already read resources[0], which is an AppSync API.
  //

  if (!authConfig) {
    if (resources[0].output.securityType) {
      // Convert to multi-auth format if needed.
      authConfig = {
        defaultAuthentication: {
          authenticationType: resources[0].output.securityType,
        },
        additionalAuthenticationProviders: [],
      };
    } else {
      ({ authConfig } = resources[0].output);
    }
  }

  // for the predictions directive get storage config
  const s3Resource = s3ResourceAlreadyExists(context);
  const storageConfig = s3Resource ? getBucketName(context, s3Resource, backEndDir) : undefined;

  const buildDir = path.normalize(path.join(resourceDir, 'build'));
  const schemaFilePath = path.normalize(path.join(resourceDir, schemaFileName));
  const schemaDirPath = path.normalize(path.join(resourceDir, schemaDirName));
  let deploymentRootKey = await getPreviousDeploymentRootKey(previouslyDeployedBackendDir);
  if (!deploymentRootKey) {
    const deploymentSubKey = await hashDirectory(resourceDir);
    deploymentRootKey = `${ROOT_APPSYNC_S3_KEY}/${deploymentSubKey}`;
  }
  const projectBucket = options.dryRun ? 'fake-bucket' : getProjectBucket(context);
  const buildParameters = {
    ...parameters,
    S3DeploymentBucket: projectBucket,
    S3DeploymentRootKey: deploymentRootKey,
  };

  // If it is a dry run, don't create the build folder as it could make a follow-up command
  // to not to trigger a build, hence a corrupt deployment.
  if (!options.dryRun) {
    fs.ensureDirSync(buildDir);
  }

  // Transformer compiler code
  // const schemaText = await readProjectSchema(resourceDir);
  const project = await readProjectConfiguration(resourceDir);

  // Check for common errors
  const directiveMap = collectDirectivesByTypeNames(project.schema);
  warnOnAuth(context, directiveMap.types);
  searchablePushChecks(context, directiveMap.types);

  await transformerVersionCheck(context, resourceDir, previouslyDeployedBackendDir, resourcesToBeUpdated, directiveMap.directives);

  const transformerListFactory = getTransformerFactory(context, resourceDir, authConfig);

  let searchableTransformerFlag = false;

  if (directiveMap.directives.includes('searchable')) {
    searchableTransformerFlag = true;
  }

  const ff = new AmplifyCLIFeatureFlagAdapter();
  const allowDestructiveUpdates = context?.input?.options?.[destructiveUpdatesFlag] || context.input?.options?.force;
  const sanityCheckRulesList = getSanityCheckRules(isNewAppSyncAPI, ff, allowDestructiveUpdates);

  const buildConfig = {
    ...options,
    buildParameters,
    projectDirectory: resourceDir,
    transformersFactory: transformerListFactory,
    transformersFactoryArgs: [searchableTransformerFlag, storageConfig],
    rootStackFileName: 'cloudformation-template.json',
    currentCloudBackendDirectory: previouslyDeployedBackendDir,
    minify: options.minify,
    featureFlags: ff,
    sanityCheckRules: sanityCheckRulesList,
  };
  const transformerOutput = await buildAPIProject(buildConfig);
  context.print.success(`\nGraphQL schema compiled successfully.\n\nEdit your schema at ${schemaFilePath} or \
place .graphql files in a directory at ${schemaDirPath}`);

  if (!options.dryRun) {
    JSONUtilities.writeJson(parametersFilePath, parameters);
  }

  return transformerOutput;
}

function getProjectBucket(context) {
  const projectDetails = context.amplify.getProjectDetails();
  const projectBucket = projectDetails.amplifyMeta.providers ? projectDetails.amplifyMeta.providers[providerName].DeploymentBucketName : '';
  return projectBucket;
}

async function getPreviousDeploymentRootKey(previouslyDeployedBackendDir) {
  // this is the function
  let parameters;
  try {
    const parametersPath = path.join(previouslyDeployedBackendDir, 'build', parametersFileName);
    const parametersExists = fs.existsSync(parametersPath);
    if (parametersExists) {
      const parametersString = await fs.readFile(parametersPath);
      parameters = JSON.parse(parametersString.toString());
    }
    return parameters.S3DeploymentRootKey;
  } catch (err) {
    return undefined;
  }
}

// TODO: Remove until further discussion
// function getTransformerOptions(project, transformerName) {
//   if (
//     project &&
//     project.config &&
//     project.config.TransformerOptions &&
//     project.config.TransformerOptions[transformerName]
//   ) {
//     return project.config.TransformerOptions[transformerName];
//   }
//   return undefined;
// }

export async function getDirectiveDefinitions(context, resourceDir) {
  const useExperimentalPipelineTransformer = FeatureFlags.getBoolean('graphQLTransformer.useExperimentalPipelinedTransformer');
  if (useExperimentalPipelineTransformer) {
    return getDirectiveDefinitionsV6(context, resourceDir);
  }

  const transformList = await getTransformerFactory(context, resourceDir)(true);
  const appSynDirectives = getAppSyncServiceExtraDirectives();
  const transformDirectives = transformList
    .map(transformPluginInst => [transformPluginInst.directive, ...transformPluginInst.typeDefinitions].map(node => print(node)).join('\n'))
    .join('\n');

  return [appSynDirectives, transformDirectives].join('\n');
}
/**
 * Check if storage exists in the project if not return undefined
 */
function s3ResourceAlreadyExists(context) {
  const { amplify } = context;
  try {
    let resourceName;
    const { amplifyMeta } = amplify.getProjectDetails();
    if (amplifyMeta[storageCategory]) {
      const categoryResources = amplifyMeta[storageCategory];
      Object.keys(categoryResources).forEach(resource => {
        if (categoryResources[resource].service === s3ServiceName) {
          resourceName = resource;
        }
      });
    }
    return resourceName;
  } catch (error) {
    if (error.name === 'UndeterminedEnvironmentError') {
      return undefined;
    }
    throw error;
  }
}

function getBucketName(context, s3ResourceName, backEndDir) {
  const { amplify } = context;
  const { amplifyMeta } = amplify.getProjectDetails();
  const stackName = amplifyMeta.providers.awscloudformation.StackName;
  const parametersFilePath = path.join(backEndDir, storageCategory, s3ResourceName, parametersFileName);
  const bucketParameters = context.amplify.readJsonFile(parametersFilePath);
  const bucketName = stackName.startsWith('amplify-')
    ? `${bucketParameters.bucketName}\${hash}-\${env}`
    : `${bucketParameters.bucketName}${s3ResourceName}-\${env}`;
  return { bucketName };
}<|MERGE_RESOLUTION|>--- conflicted
+++ resolved
@@ -16,13 +16,9 @@
 import { destructiveUpdatesFlag, ProviderName as providerName } from './constants';
 import { AmplifyCLIFeatureFlagAdapter } from './utils/amplify-cli-feature-flag-adapter';
 import { isAmplifyAdminApp } from './utils/admin-helpers';
-<<<<<<< HEAD
 import { $TSContext, JSONUtilities, stateManager } from 'amplify-cli-core';
-=======
-import { JSONUtilities, stateManager } from 'amplify-cli-core';
 import { ResourceConstants } from 'graphql-transformer-common';
 import { printer } from 'amplify-prompts';
->>>>>>> cf2a56d1
 
 import {
   collectDirectivesByTypeNames,
