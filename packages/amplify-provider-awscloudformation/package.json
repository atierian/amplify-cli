{
  "name": "amplify-provider-awscloudformation",
  "version": "4.66.0-beta.0",
  "description": "AWS CloudFormation Provider",
  "repository": {
    "type": "git",
    "url": "https://github.com/aws-amplify/amplify-cli.git",
    "directory": "packages/amplify-provider-awscloudformation"
  },
  "author": "Amazon Web Services",
  "license": "Apache-2.0",
  "main": "lib/index.js",
  "types": "lib/index.d.ts",
  "keywords": [
    "graphql",
    "appsync",
    "aws"
  ],
  "scripts": {
    "build": "tsc",
    "test": "yarn jest",
    "test-ci": "yarn jest --ci",
    "clean": "rimraf lib tsconfig.tsbuildinfo",
    "watch": "tsc --watch"
  },
  "dependencies": {
<<<<<<< HEAD
    "@aws-amplify/graphql-auth-transformer": "0.2.1-beta.0",
    "@aws-amplify/graphql-default-value-transformer": "0.4.0-beta.0",
    "@aws-amplify/graphql-function-transformer": "0.5.1-beta.0",
    "@aws-amplify/graphql-http-transformer": "0.6.1-beta.0",
    "@aws-amplify/graphql-index-transformer": "0.6.0-beta.0",
    "@aws-amplify/graphql-model-transformer": "0.8.0-beta.0",
    "@aws-amplify/graphql-predictions-transformer": "0.4.1-beta.0",
    "@aws-amplify/graphql-relational-transformer": "0.5.0-beta.0",
    "@aws-amplify/graphql-searchable-transformer": "0.8.0-beta.0",
    "@aws-amplify/graphql-transformer-core": "0.10.1-beta.0",
    "@aws-amplify/graphql-transformer-interfaces": "1.11.1-beta.0",
=======
    "@aws-amplify/graphql-auth-transformer": "0.1.0",
    "@aws-amplify/graphql-default-value-transformer": "0.2.0",
    "@aws-amplify/graphql-function-transformer": "0.4.5",
    "@aws-amplify/graphql-http-transformer": "0.5.5",
    "@aws-amplify/graphql-index-transformer": "0.4.0",
    "@aws-amplify/graphql-model-transformer": "0.6.4",
    "@aws-amplify/graphql-predictions-transformer": "0.3.5",
    "@aws-amplify/graphql-relational-transformer": "0.3.1",
    "@aws-amplify/graphql-searchable-transformer": "0.6.3",
    "@aws-amplify/graphql-transformer-core": "0.9.2",
    "@aws-amplify/graphql-transformer-interfaces": "1.10.0",
    "@aws-amplify/graphql-transformer-migrator": "0.1.0",
>>>>>>> 05151bdb
    "@aws-cdk/assets": "~1.124.0",
    "@aws-cdk/aws-apigatewayv2": "~1.124.0",
    "@aws-cdk/aws-autoscaling": "~1.124.0",
    "@aws-cdk/aws-batch": "~1.124.0",
    "@aws-cdk/aws-cloudformation": "~1.124.0",
    "@aws-cdk/aws-cloudwatch": "~1.124.0",
    "@aws-cdk/aws-codebuild": "~1.124.0",
    "@aws-cdk/aws-codecommit": "~1.124.0",
    "@aws-cdk/aws-codedeploy": "~1.124.0",
    "@aws-cdk/aws-codepipeline": "~1.124.0",
    "@aws-cdk/aws-codepipeline-actions": "~1.124.0",
    "@aws-cdk/aws-ec2": "~1.124.0",
    "@aws-cdk/aws-ecr": "~1.124.0",
    "@aws-cdk/aws-ecr-assets": "~1.124.0",
    "@aws-cdk/aws-ecs": "~1.124.0",
    "@aws-cdk/aws-elasticloadbalancing": "~1.124.0",
    "@aws-cdk/aws-elasticloadbalancingv2": "~1.124.0",
    "@aws-cdk/aws-events": "~1.124.0",
    "@aws-cdk/aws-events-targets": "~1.124.0",
    "@aws-cdk/aws-iam": "~1.124.0",
    "@aws-cdk/aws-kinesis": "~1.124.0",
    "@aws-cdk/aws-kinesisfirehose": "~1.124.0",
    "@aws-cdk/aws-kms": "~1.124.0",
    "@aws-cdk/aws-lambda": "~1.124.0",
    "@aws-cdk/aws-logs": "~1.124.0",
    "@aws-cdk/aws-route53": "~1.124.0",
    "@aws-cdk/aws-s3": "~1.124.0",
    "@aws-cdk/aws-s3-assets": "~1.124.0",
    "@aws-cdk/aws-secretsmanager": "~1.124.0",
    "@aws-cdk/aws-servicecatalog": "~1.124.0",
    "@aws-cdk/aws-servicediscovery": "~1.124.0",
    "@aws-cdk/aws-sns": "~1.124.0",
    "@aws-cdk/aws-sns-subscriptions": "~1.124.0",
    "@aws-cdk/aws-sqs": "~1.124.0",
    "@aws-cdk/aws-stepfunctions": "~1.124.0",
    "@aws-cdk/core": "~1.124.0",
    "@aws-cdk/custom-resources": "~1.124.0",
    "@aws-cdk/region-info": "~1.124.0",
    "@octokit/rest": "^18.0.9",
    "ajv": "^6.12.3",
    "amplify-cli-core": "1.33.0-beta.0",
    "amplify-cli-logger": "1.1.0",
    "amplify-codegen": "^2.23.1",
    "amplify-util-import": "1.6.1-beta.0",
    "archiver": "^5.3.0",
    "aws-sdk": "^2.963.0",
    "bottleneck": "2.19.5",
    "cfn-lint": "^1.9.7",
    "chalk": "^4.1.1",
    "cloudform": "^4.2.0",
    "cloudform-types": "^4.2.0",
    "columnify": "^1.5.4",
    "constructs": "^3.3.125",
    "cors": "^2.8.5",
    "deep-diff": "^1.0.2",
    "extract-zip": "^2.0.1",
    "folder-hash": "^4.0.1",
    "fs-extra": "^8.1.0",
    "glob": "^7.1.6",
    "graphql": "^14.5.8",
    "graphql-auth-transformer": "6.26.0-beta.0",
    "graphql-connection-transformer": "4.23.0-beta.0",
    "graphql-dynamodb-transformer": "6.24.0-beta.0",
    "graphql-elasticsearch-transformer": "4.14.0-beta.0",
    "graphql-function-transformer": "2.6.1-beta.0",
    "graphql-http-transformer": "4.19.1-beta.0",
    "graphql-key-transformer": "2.24.1-beta.0",
    "graphql-predictions-transformer": "2.6.1-beta.0",
    "graphql-transformer-core": "6.32.0-beta.0",
    "graphql-versioned-transformer": "4.18.1-beta.0",
    "ignore": "^5.1.8",
    "import-from": "^3.0.0",
    "import-global": "^0.1.0",
    "ini": "^1.3.5",
    "inquirer": "^7.3.3",
    "is-wsl": "^2.2.0",
    "jose": "^2.0.2",
    "lodash": "^4.17.21",
    "lodash.throttle": "^4.1.1",
    "moment": "^2.24.0",
    "netmask": "^2.0.2",
    "node-fetch": "^2.6.1",
    "ora": "^4.0.3",
    "promise-sequential": "^1.1.1",
    "proxy-agent": "^5.0.0",
    "rimraf": "^3.0.0",
    "xstate": "^4.14.0"
  },
  "devDependencies": {
    "@types/columnify": "^1.5.0",
    "@types/deep-diff": "^1.0.0",
    "@types/folder-hash": "^4.0.0",
    "@types/lodash.throttle": "^4.1.6",
    "@types/node": "^12.12.6"
  },
  "jest": {
    "transform": {
      "^.+\\.tsx?$": "ts-jest"
    },
    "testRegex": "(src/__tests__/.*.test.(t|j)s)$",
    "moduleFileExtensions": [
      "ts",
      "tsx",
      "js",
      "jsx",
      "json",
      "node"
    ],
    "collectCoverage": true
  }
}<|MERGE_RESOLUTION|>--- conflicted
+++ resolved
@@ -24,7 +24,7 @@
     "watch": "tsc --watch"
   },
   "dependencies": {
-<<<<<<< HEAD
+
     "@aws-amplify/graphql-auth-transformer": "0.2.1-beta.0",
     "@aws-amplify/graphql-default-value-transformer": "0.4.0-beta.0",
     "@aws-amplify/graphql-function-transformer": "0.5.1-beta.0",
@@ -36,20 +36,7 @@
     "@aws-amplify/graphql-searchable-transformer": "0.8.0-beta.0",
     "@aws-amplify/graphql-transformer-core": "0.10.1-beta.0",
     "@aws-amplify/graphql-transformer-interfaces": "1.11.1-beta.0",
-=======
-    "@aws-amplify/graphql-auth-transformer": "0.1.0",
-    "@aws-amplify/graphql-default-value-transformer": "0.2.0",
-    "@aws-amplify/graphql-function-transformer": "0.4.5",
-    "@aws-amplify/graphql-http-transformer": "0.5.5",
-    "@aws-amplify/graphql-index-transformer": "0.4.0",
-    "@aws-amplify/graphql-model-transformer": "0.6.4",
-    "@aws-amplify/graphql-predictions-transformer": "0.3.5",
-    "@aws-amplify/graphql-relational-transformer": "0.3.1",
-    "@aws-amplify/graphql-searchable-transformer": "0.6.3",
-    "@aws-amplify/graphql-transformer-core": "0.9.2",
-    "@aws-amplify/graphql-transformer-interfaces": "1.10.0",
     "@aws-amplify/graphql-transformer-migrator": "0.1.0",
->>>>>>> 05151bdb
     "@aws-cdk/assets": "~1.124.0",
     "@aws-cdk/aws-apigatewayv2": "~1.124.0",
     "@aws-cdk/aws-autoscaling": "~1.124.0",
