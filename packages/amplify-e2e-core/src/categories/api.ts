--- conflicted
+++ resolved
@@ -568,7 +568,6 @@
   });
 }
 
-<<<<<<< HEAD
 export function rebuildApi(projDir: string, apiName: string) {
   return new Promise<void>((resolve, reject) => {
     spawn(getCLIPath(), ['rebuild', 'api'], { cwd: projDir, stripColors: true })
@@ -576,7 +575,9 @@
       .sendLine(apiName)
       .wait('All resources are updated in the cloud')
       .run(err => (err ? reject(err) : resolve()));
-=======
+  });
+}
+
 export function addRestContainerApiForCustomPolicies(projectDir: string, settings: { name: string }) {
   return new Promise<void>((resolve, reject) => {
     spawn(getCLIPath(), ['add', 'api'], { cwd: projectDir, stripColors: true })
@@ -600,6 +601,5 @@
       .sendCarriageReturn()
       .wait('"amplify publish" will build all your local backend and frontend resources')
       .run((err: Error) => err ? reject(err) : resolve());
->>>>>>> c9365702
   });
 }