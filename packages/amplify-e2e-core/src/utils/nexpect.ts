--- conflicted
+++ resolved
@@ -309,7 +309,7 @@
 
       let logDumpFile: fs.WriteStream;
 
-      if (process.env.VERBOSE_LOGGING_DO_NOT_USE_OR_YOU_WILL_BE_FIRED) {
+      if (process.env.VERBOSE_LOGGING_DO_NOT_USE_IN_CI_OR_YOU_WILL_BE_FIRED) {
         const rand = Math.floor(Math.random() * 10000);
         const logdir = join(os.tmpdir(), 'amplify_e2e_logs');
         fs.ensureDirSync(logdir);
@@ -460,6 +460,8 @@
         }
       }
 
+      const spinnerRegex = new RegExp(/.*(⠋|⠙|⠹|⠸|⠼|⠴|⠦|⠧|⠇|⠏).*/);
+
       //
       // **onLine**
       //
@@ -473,17 +475,8 @@
       function onLine(data: string | Buffer) {
         noOutputTimer.reschedule(context.noOutputTimeout);
         data = data.toString();
-<<<<<<< HEAD
-        if (logDumpFile) {
+        if (logDumpFile && spinnerRegex.test(data) === false && strip(data).trim().length > 0) {
           logDumpFile.write(data);
-=======
-
-        if (process.env && process.env.VERBOSE_LOGGING_DO_NOT_USE_IN_CI_OR_YOU_WILL_BE_FIRED) {
-          const spinnerRegex = new RegExp(/.*(⠋|⠙|⠹|⠸|⠼|⠴|⠦|⠧|⠇|⠏).*/);
-          if (spinnerRegex.test(data) === false && strip(data).trim().length > 0) {
-            console.log(data);
-          }
->>>>>>> d24b44a4
         }
 
         if (context.stripColors) {
