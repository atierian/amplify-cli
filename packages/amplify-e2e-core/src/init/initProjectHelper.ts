import { nspawn as spawn, getCLIPath, singleSelect, addCircleCITags } from '..';
import { KEY_DOWN_ARROW } from '../utils';
import { amplifyRegions } from '../configure';

const defaultSettings = {
  name: '\r',
  envName: 'integtest',
  editor: '\r',
  appType: '\r',
  framework: '\r',
  srcDir: '\r',
  distDir: '\r',
  buildCmd: '\r',
  startCmd: '\r',
  useProfile: '\r',
  profileName: '\r',
  region: process.env.CLI_REGION,
  local: false,
  disableAmplifyAppCreation: true,
  disableCIDetection: false,
  providerConfig: undefined,
};

export function initJSProjectWithProfile(cwd: string, settings: Object): Promise<void> {
  const s = { ...defaultSettings, ...settings };
  let env;

  if (s.disableAmplifyAppCreation === true) {
    env = {
      CLI_DEV_INTERNAL_DISABLE_AMPLIFY_APP_CREATION: '1',
    };
  }

  addCircleCITags(cwd);

  const cliArgs = ['init'];
  const providerConfigSpecified = !!s.providerConfig && typeof s.providerConfig === 'object';
  if (providerConfigSpecified) {
    cliArgs.push('--providers', JSON.stringify(s.providerConfig));
  }

  return new Promise((resolve, reject) => {
    const chain = spawn(getCLIPath(), cliArgs, { cwd, stripColors: true, env, disableCIDetection: s.disableCIDetection })
      .wait('Enter a name for the project')
      .sendLine(s.name)
      .wait('Initialize the project with the above configuration?')
      .sendLine('n')
      .wait('Enter a name for the environment')
      .sendLine(s.envName)
      .wait('Choose your default editor:')
      .sendLine(s.editor)
      .wait("Choose the type of app that you're building")
      .sendLine(s.appType)
      .wait('What javascript framework are you using')
      .sendLine(s.framework)
      .wait('Source Directory Path:')
      .sendLine(s.srcDir)
      .wait('Distribution Directory Path:')
      .sendLine(s.distDir)
      .wait('Build Command:')
      .sendLine(s.buildCmd)
      .wait('Start Command:')
      .sendCarriageReturn();

    if (!providerConfigSpecified) {
      chain
        .wait('Using default provider  awscloudformation')
        .wait('Select the authentication method you want to use:')
        .sendCarriageReturn()
        .wait('Please choose the profile you want to use')
        .sendLine(s.profileName);
    }

    chain.wait('Try "amplify add api" to create a backend API and then "amplify publish" to deploy everything').run((err: Error) => {
      if (err) {
        reject(err);
      } else {
        resolve();
      }
    });
  });
}

export function initAndroidProjectWithProfile(cwd: string, settings: Object): Promise<void> {
  const s = { ...defaultSettings, ...settings };

  addCircleCITags(cwd);

  return new Promise((resolve, reject) => {
    spawn(getCLIPath(), ['init'], {
      cwd,
      stripColors: true,
      env: {
        CLI_DEV_INTERNAL_DISABLE_AMPLIFY_APP_CREATION: '1',
      },
    })
      .wait('Enter a name for the project')
      .sendLine(s.name)
      .wait('Initialize the project with the above configuration?')
      .sendLine('n')
      .wait('Enter a name for the environment')
      .sendLine(s.envName)
      .wait('Choose your default editor:')
      .sendLine(s.editor)
      .wait("Choose the type of app that you're building")
      .send('j')
      .sendCarriageReturn()
      .wait('Where is your Res directory')
      .sendCarriageReturn()
      .wait('Select the authentication method you want to use:')
      .sendCarriageReturn()
      .wait('Please choose the profile you want to use')
      .sendLine(s.profileName)
      .wait('Try "amplify add api" to create a backend API and then "amplify publish" to deploy everything')
      .run((err: Error) => {
        if (!err) {
          addCircleCITags(cwd);

          resolve();
        } else {
          reject(err);
        }
      });
  });
}

export function initIosProjectWithProfile(cwd: string, settings: Object): Promise<void> {
  const s = { ...defaultSettings, ...settings };

  addCircleCITags(cwd);

  return new Promise((resolve, reject) => {
    spawn(getCLIPath(), ['init'], {
      cwd,
      stripColors: true,
      env: {
        CLI_DEV_INTERNAL_DISABLE_AMPLIFY_APP_CREATION: '1',
      },
    })
      .wait('Enter a name for the project')
      .sendLine(s.name)
      .wait('Initialize the project with the above configuration?')
      .sendLine('n')
      .wait('Enter a name for the environment')
      .sendLine(s.envName)
      .wait('Choose your default editor:')
      .sendLine(s.editor)
      .wait("Choose the type of app that you're building")
      .sendKeyDown(3)
      .sendCarriageReturn()
      .wait('Select the authentication method you want to use:')
      .sendCarriageReturn()
      .wait('Please choose the profile you want to use')
      .sendLine(s.profileName)
      .wait('Try "amplify add api" to create a backend API and then "amplify publish" to deploy everything')
      .run((err: Error) => {
        if (!err) {
          addCircleCITags(cwd);

          resolve();
        } else {
          reject(err);
        }
      });
  });
}

export function initFlutterProjectWithProfile(cwd: string, settings: Object): Promise<void> {
  const s = { ...defaultSettings, ...settings };

  addCircleCITags(cwd);

  return new Promise((resolve, reject) => {
    let chain = spawn(getCLIPath(), ['init'], { cwd, stripColors: true })
      .wait('Enter a name for the project')
      .sendLine(s.name)
      .wait('Initialize the project with the above configuration?')
      .sendLine('n')
      .wait('Enter a name for the environment')
      .sendLine(s.envName)
      .wait('Choose your default editor:')
      .sendLine(s.editor)
      .wait("Choose the type of app that you're building")
      .sendKeyDown(2)
      .sendCarriageReturn()
      .wait('Where do you want to store your configuration file')
      .sendLine('./lib/')
      .wait('Using default provider  awscloudformation')
      .wait('Select the authentication method you want to use:')
      .sendCarriageReturn()
      .wait('Please choose the profile you want to use')
      .sendLine(s.profileName);

    singleSelect(chain, s.region, amplifyRegions);

    chain.wait('Try "amplify add api" to create a backend API and then "amplify publish" to deploy everything').run((err: Error) => {
      if (!err) {
        resolve();
      } else {
        reject(err);
      }
    });
  });
}

export function initProjectWithAccessKey(
  cwd: string,
  settings: { accessKeyId: string; secretAccessKey: string; region?: string },
): Promise<void> {
  const s = { ...defaultSettings, ...settings };

  addCircleCITags(cwd);

  return new Promise((resolve, reject) => {
    let chain = spawn(getCLIPath(), ['init'], {
      cwd,
      stripColors: true,
      env: {
        CLI_DEV_INTERNAL_DISABLE_AMPLIFY_APP_CREATION: '1',
      },
    })
      .wait('Enter a name for the project')
      .sendLine(s.name)
      .wait('Initialize the project with the above configuration?')
      .sendLine('n')
      .wait('Enter a name for the environment')
      .sendLine(s.envName)
      .wait('Choose your default editor:')
      .sendLine(s.editor)
      .wait("Choose the type of app that you're building")
      .sendLine(s.appType)
      .wait('What javascript framework are you using')
      .sendLine(s.framework)
      .wait('Source Directory Path:')
      .sendLine(s.srcDir)
      .wait('Distribution Directory Path:')
      .sendLine(s.distDir)
      .wait('Build Command:')
      .sendLine(s.buildCmd)
      .wait('Start Command:')
      .sendCarriageReturn()
      .wait('Using default provider  awscloudformation')
      .wait('Select the authentication method you want to use:')
      .send(KEY_DOWN_ARROW)
      .sendCarriageReturn()
      .pauseRecording()
      .wait('accessKeyId')
      .sendLine(s.accessKeyId)
      .wait('secretAccessKey')
      .sendLine(s.secretAccessKey)
      .resumeRecording()
      .wait('region');

    singleSelect(chain, s.region, amplifyRegions);

    chain.wait('Try "amplify add api" to create a backend API and then "amplify publish" to deploy everything').run((err: Error) => {
      if (!err) {
        resolve();
      } else {
        reject(err);
      }
    });
  });
}

export function initNewEnvWithAccessKey(cwd: string, s: { envName: string; accessKeyId: string; secretAccessKey: string }): Promise<void> {
  addCircleCITags(cwd);

  return new Promise((resolve, reject) => {
    let chain = spawn(getCLIPath(), ['init'], {
      cwd,
      stripColors: true,
      env: {
        CLI_DEV_INTERNAL_DISABLE_AMPLIFY_APP_CREATION: '1',
      },
    })
      .wait('Do you want to use an existing environment?')
      .sendLine('n')
      .wait('Enter a name for the environment')
      .sendLine(s.envName)
      .wait('Using default provider  awscloudformation')
      .wait('Select the authentication method you want to use:')
      .send(KEY_DOWN_ARROW)
      .sendCarriageReturn()
      .pauseRecording()
      .wait('accessKeyId')
      .sendLine(s.accessKeyId)
      .wait('secretAccessKey')
      .sendLine(s.secretAccessKey)
      .resumeRecording()
      .wait('region');

    singleSelect(chain, process.env.CLI_REGION, amplifyRegions);

    chain.wait('Try "amplify add api" to create a backend API and then "amplify publish" to deploy everything').run((err: Error) => {
      if (!err) {
        resolve();
      } else {
        reject(err);
      }
    });
  });
}

export function initNewEnvWithProfile(cwd: string, s: { envName: string }): Promise<void> {
  addCircleCITags(cwd);

  return new Promise((resolve, reject) => {
    spawn(getCLIPath(), ['init'], {
      cwd,
      stripColors: true,
      env: {
        CLI_DEV_INTERNAL_DISABLE_AMPLIFY_APP_CREATION: '1',
      },
    })
      .wait('Do you want to use an existing environment?')
      .sendLine('n')
      .wait('Enter a name for the environment')
      .sendLine(s.envName)
      .wait('Using default provider  awscloudformation')
      .wait('Select the authentication method you want to use:')
      .sendCarriageReturn()
      .wait('Please choose the profile you want to use')
      .sendCarriageReturn()
      .wait('Try "amplify add api" to create a backend API and then "amplify publish" to deploy everything')
      .run((err: Error) => {
        if (!err) {
          resolve();
        } else {
          reject(err);
        }
      });
  });
}

export function amplifyInitSandbox(cwd: string, settings: {}): Promise<void> {
  const s = { ...defaultSettings, ...settings };
  let env;

  if (s.disableAmplifyAppCreation === true) {
    env = {
      CLI_DEV_INTERNAL_DISABLE_AMPLIFY_APP_CREATION: '1',
    };
  }

  addCircleCITags(cwd);

  return new Promise((resolve, reject) => {
    spawn(getCLIPath(), ['init'], { cwd, stripColors: true, env })
      .wait('Enter a name for the environment')
      .sendLine(s.envName)
      .wait('Choose your default editor:')
      .sendLine(s.editor)
      .wait('Using default provider  awscloudformation')
      .wait('Select the authentication method you want to use:')
      .sendCarriageReturn()
      .wait('Please choose the profile you want to use')
      .sendLine(s.profileName)
      .wait('Try "amplify add api" to create a backend API and then "amplify publish" to deploy everything')
      .run((err: Error) => {
        if (!err) {
          resolve();
        } else {
          reject(err);
        }
      });
  });
}

<<<<<<< HEAD
export async function initWithPermissionBoundary(cwd: string, permissionBoundaryArn: string): Promise<void> {
  return new Promise((resolve, reject) => {
    spawn(getCLIPath(), ['init', '--yes', '--permission-boundary', permissionBoundaryArn], {
      cwd,
      stripColors: true,
      env: { CLI_DEV_INTERNAL_DISABLE_AMPLIFY_APP_CREATION: '1' },
=======
export function amplifyInitYes(cwd: string): Promise<void> {
  return new Promise((resolve, reject) => {
    spawn(getCLIPath(), ['init', '--yes'], {
      cwd,
      stripColors: true,
      env: {
        CLI_DEV_INTERNAL_DISABLE_AMPLIFY_APP_CREATION: '1',
      },
>>>>>>> d28dd1ca
    }).run((err: Error) => (err ? reject(err) : resolve()));
  });
}

export function amplifyVersion(cwd: string, expectedVersion: string, testingWithLatestCodebase = false): Promise<void> {
  return new Promise((resolve, reject) => {
    spawn(getCLIPath(testingWithLatestCodebase), ['--version'], { cwd, stripColors: true })
      .wait(expectedVersion)
      .run((err: Error) => {
        if (!err) {
          resolve();
        } else {
          reject(err);
        }
      });
  });
}

//Can be called only if detects teamprovider change
export function amplifyStatusWithMigrate(cwd: string, expectedStatus: string, testingWithLatestCodebase): Promise<void> {
  return new Promise((resolve, reject) => {
    let regex = new RegExp(`.*${expectedStatus}*`);
    spawn(getCLIPath(testingWithLatestCodebase), ['status'], { cwd, stripColors: true })
      .wait('Amplify has been upgraded to handle secrets more securely by migrating some values')
      .sendConfirmYes()
      .wait(regex)
      .sendLine('\r')
      .run((err: Error) => {
        if (!err) {
          resolve();
        } else {
          reject(err);
        }
      });
  });
}

export function amplifyStatus(cwd: string, expectedStatus: string, testingWithLatestCodebase = false): Promise<void> {
  return new Promise((resolve, reject) => {
    let regex = new RegExp(`.*${expectedStatus}*`);
    spawn(getCLIPath(testingWithLatestCodebase), ['status'], { cwd, stripColors: true })
      .wait(regex)
      .sendLine('\r')
      .run((err: Error) => {
        if (!err) {
          resolve();
        } else {
          reject(err);
        }
      });
  });
}<|MERGE_RESOLUTION|>--- conflicted
+++ resolved
@@ -367,14 +367,16 @@
   });
 }
 
-<<<<<<< HEAD
 export async function initWithPermissionBoundary(cwd: string, permissionBoundaryArn: string): Promise<void> {
   return new Promise((resolve, reject) => {
     spawn(getCLIPath(), ['init', '--yes', '--permission-boundary', permissionBoundaryArn], {
       cwd,
       stripColors: true,
       env: { CLI_DEV_INTERNAL_DISABLE_AMPLIFY_APP_CREATION: '1' },
-=======
+    }).run((err: Error) => (err ? reject(err) : resolve()));
+  });
+}
+
 export function amplifyInitYes(cwd: string): Promise<void> {
   return new Promise((resolve, reject) => {
     spawn(getCLIPath(), ['init', '--yes'], {
@@ -383,7 +385,6 @@
       env: {
         CLI_DEV_INTERNAL_DISABLE_AMPLIFY_APP_CREATION: '1',
       },
->>>>>>> d28dd1ca
     }).run((err: Error) => (err ? reject(err) : resolve()));
   });
 }
