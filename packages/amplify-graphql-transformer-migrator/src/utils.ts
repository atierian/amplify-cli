import * as fs from 'fs-extra';
import { stateManager } from 'amplify-cli-core';

export type SchemaDocument = {
  schema: string;
  filePath: string;
};

export type DiffDocument = {
  schemaDiff: string;
  filePath: string;
};
<<<<<<< HEAD

/**
 * Copies the schema to the same location with extension .bkp
 * @param schemaPath
 */
export async function backupSchema(schemaPath: string): Promise<void> {
  await fs.copyFile(schemaPath, `${schemaPath}.bkp`);
}

export async function readSingleFileSchema(schemaPath: string): Promise<SchemaDocument[]> {
  let schema: string = (await fs.readFile(schemaPath)).toString();
  return [{ schema: schema, filePath: schemaPath }];
}

export async function replaceFile(newSchema: string, filePath: string): Promise<void> {
  await fs.writeFile(filePath, newSchema, { encoding: 'utf-8', flag: 'w' });
}

export function removeBkpExtension(path: string): string {
  return path.slice(0, -4);
=======

export async function replaceFile(newSchema: string, filePath: string): Promise<void> {
  await fs.writeFile(filePath, newSchema, { encoding: 'utf-8', flag: 'w' });
>>>>>>> aa1096ca
}

export function combineSchemas(schemaDocs: SchemaDocument[]): string {
  let schemaList: string[] = new Array(schemaDocs.length);
  schemaDocs.forEach((doc, idx) => {
    schemaList[idx] = doc.schema;
  });

  return schemaList.join('\n');
}

<<<<<<< HEAD
export async function readSchemaDocuments(schemaDirectoryPath: string): Promise<SchemaDocument[]> {
  const files = await fs.readdir(schemaDirectoryPath);
  let schemaDocuments: Array<SchemaDocument> = [];
  for (const fileName of files) {
    if (!fileName.endsWith('.graphql')) {
      continue;
    }

    const fullPath = `${schemaDirectoryPath}/${fileName}`;
    const stats = await fs.lstat(fullPath);
    if (stats.isDirectory()) {
      const childDocs = await readSchemaDocuments(fullPath);
      schemaDocuments = schemaDocuments.concat(childDocs);
    } else if (stats.isFile()) {
      const schemaDoc = await fs.readFile(fullPath);
      schemaDocuments.push({ schema: schemaDoc.toString(), filePath: fullPath });
    }
  }
  return schemaDocuments;
}

export async function undoAllSchemaMigration(resourceDir: string): Promise<void> {
  const files = await fs.readdir(resourceDir);
  for (const fileName of files) {
    if (!fileName.endsWith('.bkp')) {
      continue;
    }

    const fullPath = path.join(resourceDir, fileName);
    const stats = await fs.lstat(fullPath);
    if (stats.isDirectory()) {
      await undoAllSchemaMigration(fullPath);
    } else if (stats.isFile()) {
      fs.moveSync(fullPath, removeBkpExtension(fullPath), { overwrite: true });
    }
  }
}

export async function getDefaultAuthFromContext(): Promise<string> {
=======
export async function getDefaultAuth(): Promise<string> {
>>>>>>> aa1096ca
  const backendConfig = stateManager.getBackendConfig();
  if (Object.keys(backendConfig.api).length < 1) {
    return 'AMAZON_COGNITO_USER_POOLS';
  }
  // Only support one API, so grab the ID
  const firstAPIID = Object.keys(backendConfig.api)[0];
  return backendConfig.api[firstAPIID].output.authConfig.defaultAuthentication.authenticationType;
}

export function listContainsOnlySetString(list: Array<string>, set: Set<string>): Array<string> {
  return list.filter(str => {
    return !set.has(str);
  });
<<<<<<< HEAD
}

function diffPrefix(change: Change): string {
  if (change.added) {
    return '+';
  } else if (change.removed) {
    return '-';
  }
  return ' ';
}

export function getSchemaDiffs(oldSchemas: SchemaDocument[], newSchemas: SchemaDocument[]): DiffDocument[] {
  const diffDocs = new Array<DiffDocument>(oldSchemas.length);
  oldSchemas.forEach((oldSchema, idx) => {
    const lineDifferences = Diff.diffLines(oldSchemas[idx].schema, newSchemas[idx].schema);
    const totalDiff = lineDifferences
      .map(change => {
        return `${diffPrefix(change)}${change.value}`;
      })
      .join('');
    diffDocs[idx] = {
      schemaDiff: totalDiff,
      filePath: oldSchema.filePath,
    };
  });

  return diffDocs;
=======
>>>>>>> aa1096ca
}<|MERGE_RESOLUTION|>--- conflicted
+++ resolved
@@ -10,32 +10,9 @@
   schemaDiff: string;
   filePath: string;
 };
-<<<<<<< HEAD
-
-/**
- * Copies the schema to the same location with extension .bkp
- * @param schemaPath
- */
-export async function backupSchema(schemaPath: string): Promise<void> {
-  await fs.copyFile(schemaPath, `${schemaPath}.bkp`);
-}
-
-export async function readSingleFileSchema(schemaPath: string): Promise<SchemaDocument[]> {
-  let schema: string = (await fs.readFile(schemaPath)).toString();
-  return [{ schema: schema, filePath: schemaPath }];
-}
 
 export async function replaceFile(newSchema: string, filePath: string): Promise<void> {
   await fs.writeFile(filePath, newSchema, { encoding: 'utf-8', flag: 'w' });
-}
-
-export function removeBkpExtension(path: string): string {
-  return path.slice(0, -4);
-=======
-
-export async function replaceFile(newSchema: string, filePath: string): Promise<void> {
-  await fs.writeFile(filePath, newSchema, { encoding: 'utf-8', flag: 'w' });
->>>>>>> aa1096ca
 }
 
 export function combineSchemas(schemaDocs: SchemaDocument[]): string {
@@ -47,49 +24,7 @@
   return schemaList.join('\n');
 }
 
-<<<<<<< HEAD
-export async function readSchemaDocuments(schemaDirectoryPath: string): Promise<SchemaDocument[]> {
-  const files = await fs.readdir(schemaDirectoryPath);
-  let schemaDocuments: Array<SchemaDocument> = [];
-  for (const fileName of files) {
-    if (!fileName.endsWith('.graphql')) {
-      continue;
-    }
-
-    const fullPath = `${schemaDirectoryPath}/${fileName}`;
-    const stats = await fs.lstat(fullPath);
-    if (stats.isDirectory()) {
-      const childDocs = await readSchemaDocuments(fullPath);
-      schemaDocuments = schemaDocuments.concat(childDocs);
-    } else if (stats.isFile()) {
-      const schemaDoc = await fs.readFile(fullPath);
-      schemaDocuments.push({ schema: schemaDoc.toString(), filePath: fullPath });
-    }
-  }
-  return schemaDocuments;
-}
-
-export async function undoAllSchemaMigration(resourceDir: string): Promise<void> {
-  const files = await fs.readdir(resourceDir);
-  for (const fileName of files) {
-    if (!fileName.endsWith('.bkp')) {
-      continue;
-    }
-
-    const fullPath = path.join(resourceDir, fileName);
-    const stats = await fs.lstat(fullPath);
-    if (stats.isDirectory()) {
-      await undoAllSchemaMigration(fullPath);
-    } else if (stats.isFile()) {
-      fs.moveSync(fullPath, removeBkpExtension(fullPath), { overwrite: true });
-    }
-  }
-}
-
-export async function getDefaultAuthFromContext(): Promise<string> {
-=======
 export async function getDefaultAuth(): Promise<string> {
->>>>>>> aa1096ca
   const backendConfig = stateManager.getBackendConfig();
   if (Object.keys(backendConfig.api).length < 1) {
     return 'AMAZON_COGNITO_USER_POOLS';
@@ -103,34 +38,4 @@
   return list.filter(str => {
     return !set.has(str);
   });
-<<<<<<< HEAD
-}
-
-function diffPrefix(change: Change): string {
-  if (change.added) {
-    return '+';
-  } else if (change.removed) {
-    return '-';
-  }
-  return ' ';
-}
-
-export function getSchemaDiffs(oldSchemas: SchemaDocument[], newSchemas: SchemaDocument[]): DiffDocument[] {
-  const diffDocs = new Array<DiffDocument>(oldSchemas.length);
-  oldSchemas.forEach((oldSchema, idx) => {
-    const lineDifferences = Diff.diffLines(oldSchemas[idx].schema, newSchemas[idx].schema);
-    const totalDiff = lineDifferences
-      .map(change => {
-        return `${diffPrefix(change)}${change.value}`;
-      })
-      .join('');
-    diffDocs[idx] = {
-      schemaDiff: totalDiff,
-      filePath: oldSchema.filePath,
-    };
-  });
-
-  return diffDocs;
-=======
->>>>>>> aa1096ca
 }