--- conflicted
+++ resolved
@@ -46,15 +46,9 @@
     "amplify-category-xr": "2.7.4-beta.0",
     "amplify-cli-core": "1.18.0-beta.0",
     "amplify-cli-logger": "1.1.0",
-<<<<<<< HEAD
-    "amplify-codegen": "^2.22.3",
+    "amplify-codegen": "^2.22.4",
     "amplify-console-hosting": "1.7.4-beta.0",
     "amplify-container-hosting": "1.2.4-beta.0",
-=======
-    "amplify-codegen": "^2.22.4",
-    "amplify-console-hosting": "1.7.3",
-    "amplify-container-hosting": "1.2.3",
->>>>>>> e67dcdfb
     "amplify-dotnet-function-runtime-provider": "1.5.2",
     "amplify-dotnet-function-template-provider": "1.4.15-beta.0",
     "amplify-frontend-android": "2.14.5",
