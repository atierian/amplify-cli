{
  "name": "@aws-amplify/cli",
  "version": "6.3.1",
  "description": "Amplify CLI",
  "repository": {
    "type": "git",
    "url": "https://github.com/aws-amplify/amplify-cli.git",
    "directory": "packages/amplify-cli"
  },
  "author": "Amazon Web Services",
  "license": "Apache-2.0",
  "main": "lib/index.js",
  "types": "lib/index.d.ts",
  "keywords": [
    "graphql",
    "appsync",
    "aws"
  ],
  "bin": {
    "amplify": "bin/amplify"
  },
  "publishConfig": {
    "access": "public"
  },
  "scripts": {
    "test": "jest",
    "postinstall": "node scripts/post-install.js",
    "build": "tsc",
    "watch": "tsc -w",
    "clean": "rimraf ./lib tsconfig.tsbuildinfo"
  },
  "engines": {
    "node": ">=12.0.0"
  },
  "dependencies": {
<<<<<<< HEAD
    "@aws-cdk/cloudformation-diff": "~1.119.0",
    "amplify-app": "3.0.12",
    "amplify-category-analytics": "2.21.21",
    "amplify-category-api": "2.31.23",
    "amplify-category-auth": "2.38.1",
    "amplify-category-function": "2.34.7",
    "amplify-category-geo": "0.0.5-geo.4",
    "amplify-category-hosting": "2.7.21",
    "amplify-category-interactions": "2.6.5",
=======
    "@aws-cdk/cloudformation-diff": "~1.124.0",
    "amplify-app": "3.0.16",
    "amplify-category-analytics": "2.21.24",
    "amplify-category-api": "2.33.2",
    "amplify-category-auth": "2.38.4",
    "amplify-category-function": "2.36.1",
    "amplify-category-geo": "1.1.0",
    "amplify-category-hosting": "2.7.24",
    "amplify-category-interactions": "2.6.8",
>>>>>>> 59117c2b
    "amplify-category-notifications": "2.19.4",
    "amplify-category-predictions": "2.9.15",
    "amplify-category-storage": "2.12.12",
    "amplify-category-xr": "2.8.24",
    "amplify-cli-core": "1.31.1",
    "amplify-cli-logger": "1.1.0",
    "amplify-codegen": "^2.23.1",
    "amplify-console-hosting": "1.9.15",
    "amplify-container-hosting": "1.3.27",
    "amplify-dotnet-function-runtime-provider": "1.6.3",
    "amplify-dotnet-function-template-provider": "1.5.24",
    "amplify-frontend-android": "2.15.4",
    "amplify-frontend-flutter": "0.4.4",
    "amplify-frontend-ios": "2.20.17",
    "amplify-frontend-javascript": "2.25.0",
    "amplify-go-function-runtime-provider": "1.9.7",
    "amplify-go-function-template-provider": "1.3.10",
    "amplify-java-function-runtime-provider": "1.8.17",
    "amplify-java-function-template-provider": "1.5.9",
    "amplify-nodejs-function-runtime-provider": "1.6.14",
    "amplify-nodejs-function-template-provider": "1.6.24",
    "amplify-prompts": "1.2.0",
    "amplify-provider-awscloudformation": "4.64.0",
    "amplify-python-function-runtime-provider": "1.9.14",
    "amplify-python-function-template-provider": "1.3.12",
    "amplify-util-import": "1.5.15",
    "amplify-util-mock": "3.34.11",
    "aws-sdk": "^2.963.0",
    "chalk": "^4.1.1",
    "ci-info": "^2.0.0",
    "cli-table3": "^0.6.0",
    "cloudform-types": "^4.2.0",
    "colors": "^1.4.0",
    "ejs": "^3.0.1",
    "enquirer": "^2.3.6",
    "env-editor": "^0.5.0",
    "esm": "^3.2.25",
    "execa": "^5.1.1",
    "folder-hash": "^4.0.1",
    "fs-extra": "^8.1.0",
    "glob": "^7.1.6",
    "global-prefix": "^3.0.0",
    "graphql-transformer-core": "6.30.2",
    "gunzip-maybe": "^1.4.2",
    "hidefile": "^3.0.0",
    "ini": "^1.3.5",
    "inquirer": "^7.3.3",
    "lodash": "^4.17.21",
    "node-fetch": "^2.6.1",
    "open": "^7.4.0",
    "ora": "^4.0.3",
    "parse-json": "^5.0.0",
    "progress": "^2.0.3",
    "promise-sequential": "^1.1.1",
    "semver": "^7.3.5",
    "tar-fs": "^2.1.1",
    "update-notifier": "^5.1.0",
    "uuid": "^3.4.0",
    "which": "^2.0.2",
    "winston": "^3.3.3"
  },
  "devDependencies": {
    "@types/ci-info": "^2.0.0",
    "@types/folder-hash": "^4.0.0",
    "@types/fs-extra": "^8.0.1",
    "@types/glob": "^7.1.1",
    "@types/global-prefix": "^3.0.0",
    "@types/gunzip-maybe": "^1.4.0",
    "@types/node": "^12.12.6",
    "@types/node-fetch": "^2.5.7",
    "@types/parse-json": "^4.0.0",
    "@types/progress": "^2.0.3",
    "@types/promise-sequential": "^1.1.0",
    "@types/tar-fs": "^2.0.0",
    "@types/update-notifier": "^5.1.0",
    "amplify-function-plugin-interface": "1.9.1",
    "nock": "^12.0.3"
  },
  "jest": {
    "transform": {
      "^.+\\.tsx?$": "ts-jest"
    },
    "testRegex": "(/src/__tests__/.*|(\\.|/)test)\\.tsx?$",
    "coveragePathIgnorePatterns": [
      "/node_modules/",
      "/templates/"
    ],
    "moduleFileExtensions": [
      "ts",
      "tsx",
      "js",
      "jsx",
      "json",
      "node"
    ],
    "collectCoverage": true
  },
  "amplify": {
    "officialPlugins": {
      "core": {
        "name": "core",
        "type": "core",
        "packageName": "@aws-amplify/cli"
      },
      "awscloudformation": {
        "name": "awscloudformation",
        "type": "provider",
        "packageName": "amplify-provider-awscloudformation"
      },
      "analytics": {
        "name": "analytics",
        "type": "category",
        "packageName": "amplify-category-analytics"
      },
      "api": {
        "name": "api",
        "type": "category",
        "packageName": "amplify-category-api"
      },
      "auth": {
        "name": "auth",
        "type": "category",
        "packageName": "amplify-category-auth"
      },
      "function": {
        "name": "function",
        "type": "category",
        "packageName": "amplify-category-function"
      },
      "geo": {
        "name": "geo",
        "type": "category",
        "packageName": "amplify-category-geo"
      },
      "hosting": [
        {
          "name": "hosting",
          "type": "category",
          "packageName": "amplify-category-hosting"
        },
        {
          "name": "hosting",
          "type": "category",
          "packageName": "amplify-console-hosting"
        },
        {
          "name": "hosting",
          "type": "category",
          "packageName": "amplify-container-hosting"
        }
      ],
      "interactions": {
        "name": "interactions",
        "type": "category",
        "packageName": "amplify-category-interactions"
      },
      "notifications": {
        "name": "notifications",
        "type": "category",
        "packageName": "amplify-category-notifications"
      },
      "predictions": {
        "name": "predictions",
        "type": "category",
        "packageName": "amplify-category-predictions"
      },
      "storage": {
        "name": "storage",
        "type": "category",
        "packageName": "amplify-category-storage"
      },
      "xr": {
        "name": "xr",
        "type": "category",
        "packageName": "amplify-category-xr"
      },
      "codegen": {
        "name": "codegen",
        "type": "util",
        "packageName": "amplify-codegen"
      },
      "flutter": {
        "name": "flutter",
        "type": "frontend",
        "packageName": "amplify-frontend-flutter"
      },
      "android": {
        "name": "android",
        "type": "frontend",
        "packageName": "amplify-frontend-android"
      },
      "ios": {
        "name": "ios",
        "type": "frontend",
        "packageName": "amplify-frontend-ios"
      },
      "javascript": {
        "name": "javascript",
        "type": "frontend",
        "packageName": "amplify-frontend-javascript"
      },
      "mock": {
        "name": "mock",
        "type": "util",
        "packageName": "amplify-util-mock"
      }
    }
  }
}<|MERGE_RESOLUTION|>--- conflicted
+++ resolved
@@ -33,17 +33,6 @@
     "node": ">=12.0.0"
   },
   "dependencies": {
-<<<<<<< HEAD
-    "@aws-cdk/cloudformation-diff": "~1.119.0",
-    "amplify-app": "3.0.12",
-    "amplify-category-analytics": "2.21.21",
-    "amplify-category-api": "2.31.23",
-    "amplify-category-auth": "2.38.1",
-    "amplify-category-function": "2.34.7",
-    "amplify-category-geo": "0.0.5-geo.4",
-    "amplify-category-hosting": "2.7.21",
-    "amplify-category-interactions": "2.6.5",
-=======
     "@aws-cdk/cloudformation-diff": "~1.124.0",
     "amplify-app": "3.0.16",
     "amplify-category-analytics": "2.21.24",
@@ -53,7 +42,6 @@
     "amplify-category-geo": "1.1.0",
     "amplify-category-hosting": "2.7.24",
     "amplify-category-interactions": "2.6.8",
->>>>>>> 59117c2b
     "amplify-category-notifications": "2.19.4",
     "amplify-category-predictions": "2.9.15",
     "amplify-category-storage": "2.12.12",
