const aws = require('aws-sdk');

// AWS promise with configuration through Odin
aws.configureWithCreds = context => new Promise((resolve) => {
  resolve(withDefaultConfiguration(aws, context));
});

<<<<<<< HEAD
function withDefaultConfiguration(aws, context) {
	// Fetch access key, secret key and region from context based on provider
    // Part of init/config
    let creds = {
		"accessKey": "AKIAI5LD6XA6YBWCTR2Q",
		"secretKey": "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",
		"region": "us-west-2"
	};
    return setAWSConfig(aws, creds.accessKey, creds.secretKey, creds.region);	    
=======
function withDefaultConfiguration(awsModel) {
  // Fetch access key, secret key and region from context based on provider
  // Part of init/config
  const creds = {
    accessKey: '<your access key>',
    secretKey: '<your secret key>',
    region: '<your-region>',
  };
  return setAWSConfig(awsModel, creds.accessKey, creds.secretKey, creds.region);
>>>>>>> bcfd7af0
}

function setAWSConfig(awsModel, access, secret, region) {
  awsModel.config.update({
    region,
    accessKeyId: access,
    secretAccessKey: secret,
  });
  awsModel.config.setPromisesDependency(Promise);
  return awsModel;
}


module.exports = aws;<|MERGE_RESOLUTION|>--- conflicted
+++ resolved
@@ -5,17 +5,6 @@
   resolve(withDefaultConfiguration(aws, context));
 });
 
-<<<<<<< HEAD
-function withDefaultConfiguration(aws, context) {
-	// Fetch access key, secret key and region from context based on provider
-    // Part of init/config
-    let creds = {
-		"accessKey": "AKIAI5LD6XA6YBWCTR2Q",
-		"secretKey": "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",
-		"region": "us-west-2"
-	};
-    return setAWSConfig(aws, creds.accessKey, creds.secretKey, creds.region);	    
-=======
 function withDefaultConfiguration(awsModel) {
   // Fetch access key, secret key and region from context based on provider
   // Part of init/config
@@ -25,7 +14,6 @@
     region: '<your-region>',
   };
   return setAWSConfig(awsModel, creds.accessKey, creds.secretKey, creds.region);
->>>>>>> bcfd7af0
 }
 
 function setAWSConfig(awsModel, access, secret, region) {
