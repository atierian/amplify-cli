--- conflicted
+++ resolved
@@ -22,14 +22,8 @@
     "aws"
   ],
   "dependencies": {
-<<<<<<< HEAD
-    "amplify-cli-core": "1.22.2",
-    "amplify-function-plugin-interface": "1.7.2",
-    "aws-sdk": "^2.917.0",
-=======
     "amplify-cli-core": "1.23.0",
     "amplify-function-plugin-interface": "1.8.0",
->>>>>>> 93e4a8c1
     "chalk": "^3.0.0",
     "change-case": "^4.1.2",
     "cloudform-types": "^4.2.0",
