{
    "AWSTemplateFormatVersion": "2010-09-09",
    "Description": "Lambda resource stack creation using Amplify CLI",
    "Parameters": {
        <% if (props.modules) { %>
        "modules": {
            "Type": "String",
            "Default": "",
            "Description": "Comma-delimmited list of modules to be executed by a lambda trigger. Sent to resource as an env variable."
        },
        "triggerEnvs": {
            "Type": "String",
            "Default": "",
            "Description": "Serialized array representing other env variables for the lambda resource"
        },
        "resourceName": {
            "Type": "String",
            "Default": ""
        },
        "functionName": {
            "Type": "String",
            "Default": ""
        },
        "roleName": {
            "Type": "String",
            "Default": ""
        },
        "parentResource": {
            "Type": "String",
            "Default": ""
        },
        "parentStack": {
			"Type": "String",
			"Default": ""
		},
        <% } %>
        "env": {
            "Type": "String"
        }<%if (props.dependsOn && props.dependsOn.length > 0) { %>,<% } %>
    <% if (props.dependsOn) { %>
    <% for(var i=0; i < props.dependsOn.length; i++) { %>
    <% for(var j=0; j < props.dependsOn[i].attributes.length; j++) { %>
        "<%= props.dependsOn[i].category %><%= props.dependsOn[i].resourceName %><%= props.dependsOn[i].attributes[j] %>": {
            "Type": "String",
            "Default": "<%= props.dependsOn[i].category %><%= props.dependsOn[i].resourceName %><%= props.dependsOn[i].attributes[j] %>"
            }<%if (i !== props.dependsOn.length - 1 || j !== props.dependsOn[i].attributes.length - 1) { %>,<% } %>
        <% } %>
        <% } %>
    <% } %>
    },
    "Conditions": {
        "ShouldNotCreateEnvResources": {
            "Fn::Equals": [
                {
                    "Ref": "env"
                },
                "NONE"
            ]
        }
    },
    "Resources": {
        "LambdaFunction": {
          "Type": "AWS::Lambda::Function",
          "Metadata": {
            "aws:asset:path": "./src",
            "aws:asset:property": "Code"
          },
          "Properties": {
            "Handler": "index.handler",
            "FunctionName": {
                "Fn::If": [
                    "ShouldNotCreateEnvResources",
                    "<%= props.functionName %>", 
                    {

                        "Fn::Join": [
                            "",
                            [
                                "<%= props.functionName %>",
                                "-",
                                {
                                    "Ref": "env"
                                }
                            ]
                        ]
                    }      
                ]
            },
<<<<<<< HEAD
            "Environment": {
                "Variables" : {
                    "ENV": {
                        "Ref": "env"
                    },
                    "MODULES": {
                        "Ref": "modules"
                    }
                    <% if (props.triggerEnvs && JSON.parse(props.triggerEnvs).length > 0) { %>
                    ,
                    <% for (let i = 0; i < JSON.parse(props.triggerEnvs).length; i++) { %>
                    "<%=`${JSON.parse(props.triggerEnvs)[i].key}`%>":
                    {
                        "Ref": "<%=JSON.parse(props.triggerEnvs)[i].value%>"
                    }
                    <%if( i < JSON.parse(props.triggerEnvs).length -1 ){%>,<%}%>
                    <% } %>
                    <% } %>
                }
            },
=======
            "Environment": {"Variables" : { "ENV": {"Ref": "env"}, "REGION": { "Ref": "AWS::Region"}<% if (props.resourceProperties && props.resourceProperties.length > 0) { %>,<%- props.resourceProperties%> <% } %>}},
>>>>>>> 00ed8194
            "Role": { "Fn::GetAtt" : ["LambdaExecutionRole", "Arn"] },
            "Runtime": "nodejs8.10",
            "Timeout": "25"
          }
        },
        "LambdaExecutionRole": {
            "Type": "AWS::IAM::Role",
            "Properties": {
                "RoleName": {
                    "Fn::If": [
                        "ShouldNotCreateEnvResources",
                        "<%=props.roleName %>", 
                        {

                            "Fn::Join": [
                                "",
                                [
                                    "<%=props.roleName %>",
                                    "-",
                                    {
                                        "Ref": "env"
                                    }
                                ]
                            ]
                        } 
                    ]
                },
                "AssumeRolePolicyDocument": {
                    "Version": "2012-10-17",
                    "Statement": [
                        {
                            "Effect": "Allow",
                            "Principal": {
                                "Service": [
                                    "lambda.amazonaws.com"
                                ]
                            },
                            "Action": [
                                "sts:AssumeRole"
                            ]
                        }
                    ]
                }
            }
        }
        ,"lambdaexecutionpolicy": {
            "DependsOn": ["LambdaExecutionRole"],
            "Type": "AWS::IAM::Policy",
            "Properties": {
                "PolicyName": "lambda-execution-policy",
                "Roles": [{ "Ref": "LambdaExecutionRole" }],
                "PolicyDocument": {
                    "Version": "2012-10-17",
                    "Statement": [
                        {
                            "Effect": "Allow",
                            "Action":["logs:CreateLogGroup",
                            "logs:CreateLogStream",
                            "logs:PutLogEvents"],
                            "Resource": { "Fn::Sub" : [ "arn:aws:logs:${region}:${account}:log-group:/aws/lambda/${lambda}:log-stream:*", { "region": {"Ref": "AWS::Region"},  "account": {"Ref": "AWS::AccountId"}, "lambda": {"Ref": "LambdaFunction"}} ]}
                        }<% if (props.database && props.database.resourceName) { %>,
                        {
                            "Effect": "Allow", 
                            "Action": ["dynamodb:GetItem","dynamodb:Query","dynamodb:Scan","dynamodb:PutItem","dynamodb:UpdateItem","dynamodb:DeleteItem"],
                            "Resource": [
                            <% if (props.database && props.database.Arn) { %>
                                "<%= props.database.Arn %>"
                            <% } else { %>
                                { "Ref": "storage<%= props.database.resourceName %>Arn" }
                            <% } %>
                            ]
                        }
                        <% } %>
                    ]
                }
            }
        }<% if (props.categoryPolicies) { %>
        ,"AmplifyResourcesPolicy": {
            "DependsOn": ["LambdaExecutionRole"],
            "Type": "AWS::IAM::Policy",
            "Properties": {
                "PolicyName": "amplify-lambda-execution-policy",
                "Roles": [{ "Ref": "LambdaExecutionRole" }],
                "PolicyDocument": {
                    "Version": "2012-10-17",
                    "Statement": <%- JSON.stringify(props.categoryPolicies) %>
                }
            }
        }
        <% } %>
    },
    "Outputs": {
        "Name": {
            "Value": {
                "Ref": "LambdaFunction"
            }
        },
        "Arn": {
            "Value": {"Fn::GetAtt": ["LambdaFunction", "Arn"]}
        },
        "Region": {
            "Value": {
                "Ref": "AWS::Region"
            }
        }
    }
}<|MERGE_RESOLUTION|>--- conflicted
+++ resolved
@@ -86,7 +86,6 @@
                     }      
                 ]
             },
-<<<<<<< HEAD
             "Environment": {
                 "Variables" : {
                     "ENV": {
@@ -94,7 +93,8 @@
                     },
                     "MODULES": {
                         "Ref": "modules"
-                    }
+                    },
+                    "REGION": { "Ref": "AWS::Region"}<% if (props.resourceProperties && props.resourceProperties.length > 0) { %>,<%- props.resourceProperties%> <% } %>}}
                     <% if (props.triggerEnvs && JSON.parse(props.triggerEnvs).length > 0) { %>
                     ,
                     <% for (let i = 0; i < JSON.parse(props.triggerEnvs).length; i++) { %>
@@ -107,9 +107,6 @@
                     <% } %>
                 }
             },
-=======
-            "Environment": {"Variables" : { "ENV": {"Ref": "env"}, "REGION": { "Ref": "AWS::Region"}<% if (props.resourceProperties && props.resourceProperties.length > 0) { %>,<%- props.resourceProperties%> <% } %>}},
->>>>>>> 00ed8194
             "Role": { "Fn::GetAtt" : ["LambdaExecutionRole", "Arn"] },
             "Runtime": "nodejs8.10",
             "Timeout": "25"
