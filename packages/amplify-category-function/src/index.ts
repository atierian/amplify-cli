--- conflicted
+++ resolved
@@ -12,15 +12,14 @@
 import { buildFunction, buildTypeKeyMap } from './provider-utils/awscloudformation/utils/buildFunction';
 import { ServiceName } from './provider-utils/awscloudformation/utils/constants';
 import {
+  askEnvironmentVariableCarryOut
+} from './provider-utils/awscloudformation/utils/environmentVariablesHelper';
+import {
   deleteLayerVersionPermissionsToBeUpdatedInCfn,
-  deleteLayerVersionsToBeRemovedByCfn,
+  deleteLayerVersionsToBeRemovedByCfn
 } from './provider-utils/awscloudformation/utils/layerConfiguration';
 import { checkContentChanges } from './provider-utils/awscloudformation/utils/packageLayer';
 import { supportedServices } from './provider-utils/supported-services';
-import {
-  askEnvironmentVariableCarryOut,
-  ensureEnvironmentVariableValues,
-} from './provider-utils/awscloudformation/utils/environmentVariablesHelper';
 export { categoryName as category } from './constants';
 export { askExecRolePermissionsQuestions } from './provider-utils/awscloudformation/service-walkthroughs/execPermissionsWalkthrough';
 export { buildResource } from './provider-utils/awscloudformation/utils/build';
@@ -254,19 +253,6 @@
   await commandModule.run(context);
 }
 
-<<<<<<< HEAD
-export async function handleAmplifyEvent(context, args) {
-  if (args.event === 'PrePush') {
-    await handlePrePush(context);
-  }
-}
-
-async function handlePrePush(context) {
-  const yesFlagSet = _.get(context, ['parameters', 'options', 'yes'], false);
-  const { amplify } = context;
-  const localEnvInfo = amplify.getEnvInfo();
-  await ensureEnvironmentVariableValues(context, localEnvInfo.envName, localEnvInfo.projectPath, yesFlagSet);
-=======
 export async function handleAmplifyEvent(context: $TSContext, args: $TSAny) {
   switch (args.event) {
     case 'PrePush':
@@ -279,7 +265,6 @@
       await postEnvRemoveHandler(context, args?.data?.envName);
       break;
   }
->>>>>>> ae8dc7bd
 }
 
 export async function lambdaLayerPrompt(context: $TSContext, resources: Array<$TSAny>): Promise<void> {
