import {
  $TSAny,
  $TSContext,
  JSONUtilities,
  open,
  PathConstants,
  pathManager,
  readCFNTemplate,
  stateManager,
  writeCFNTemplate,
} from 'amplify-cli-core';
import { FunctionParameters, FunctionTemplate, FunctionTriggerParameters, LambdaLayer } from 'amplify-function-plugin-interface';
import * as fs from 'fs-extra';
import _ from 'lodash';
import * as path from 'path';
import { IsMockableResponse } from '../..';
import { categoryName } from '../../constants';
import { supportedServices } from '../supported-services';
import { ServiceConfig } from '../supportedServicesType';
import { functionParametersFileName, provider, ServiceName, versionHash } from './utils/constants';
import { convertExternalLayersToProjectLayers, convertProjectLayersToExternalLayers } from './utils/convertLayersTypes';
import { convertToComplete, isComplete, merge } from './utils/funcParamsUtils';
import { isMultiEnvLayer } from './utils/layerHelpers';
import { LayerParameters } from './utils/layerParams';
import { saveEnvironmentVariables } from './utils/environmentVariablesHelper';
import {
  createFunctionResources,
  createLayerArtifacts,
  saveCFNParameters,
  saveMutableState,
  updateLayerArtifacts,
} from './utils/storeResources';

/**
 * Entry point for creating a new function
 * @param context Amplify Core Context object
 * @param category The resource category (should always be 'function')
 * @param service The cloud service that is providing the category
 * @param options Legacy parameter
 * @param parameters Parameters used to define the function. If not specified, a walkthrough will be launched to populate it.
 */
export async function addResource(
  context: $TSContext,
  category: string,
  service: ServiceName,
  options: $TSAny,
  parameters?: Partial<FunctionParameters> | FunctionTriggerParameters | Partial<LayerParameters>,
): Promise<string> {
  // load the service config for this service
  const serviceConfig: ServiceConfig<FunctionParameters> | ServiceConfig<LayerParameters> = supportedServices[service];
  const BAD_SERVICE_ERR = new Error(`amplify-category-function is not configured to provide service type ${service}`);
  if (!serviceConfig) {
    throw BAD_SERVICE_ERR;
  }
  switch (service) {
    case ServiceName.LambdaFunction:
      return addFunctionResource(context, category, service, serviceConfig as ServiceConfig<FunctionParameters>, parameters);
    case ServiceName.LambdaLayer:
      return addLayerResource(context, service, serviceConfig as ServiceConfig<LayerParameters>, parameters as LayerParameters);
    default:
      throw BAD_SERVICE_ERR;
  }
}

export async function addFunctionResource(
  context: $TSContext,
  category: string,
  service: ServiceName,
  serviceConfig: ServiceConfig<FunctionParameters>,
  parameters?: Partial<FunctionParameters> | FunctionTriggerParameters,
): Promise<string> {
  // Go through the walkthrough if the parameters are incomplete function parameters
  let completeParams: FunctionParameters | FunctionTriggerParameters;
  if (!parameters || (!isComplete(parameters) && !('trigger' in parameters))) {
    // initialize the template parameters
    let funcParams: Partial<FunctionParameters> = {
      providerContext: {
        provider: provider,
        service: service,
        projectName: context.amplify.getProjectDetails().projectConfig.projectName,
      },
    };

    // merge in given parameters
    funcParams = merge(funcParams, parameters);

    // merge in the CFN file
    funcParams = merge(funcParams, { cloudResourceTemplatePath: serviceConfig.cfnFilename });

    // merge in the default CFN params
    funcParams = merge(funcParams, {
      environmentMap: {
        ENV: {
          Ref: 'env',
        },
        REGION: {
          Ref: 'AWS::Region',
        },
      },
    });

    // make sure the lambda layers array is initialized
    funcParams = merge(funcParams, { lambdaLayers: [] });

    // populate the parameters for the resource
    // This will modify funcParams
    await serviceConfig.walkthroughs.createWalkthrough(context, funcParams);
    completeParams = convertToComplete(funcParams);
  } else {
    completeParams = parameters;
  }

<<<<<<< HEAD
  createFunctionResources(context, completeParams);
  saveEnvironmentVariables(context, completeParams.resourceName, completeParams.environmentVariables);
=======
  await createFunctionResources(context, completeParams);
>>>>>>> ae8dc7bd

  if (!completeParams.skipEdit) {
    await openEditor(context, category, completeParams.resourceName, completeParams.functionTemplate);
  }

  const { print } = context;

  print.success(`Successfully added resource ${completeParams.resourceName} locally.`);
  print.info('');
  print.success('Next steps:');
  print.info(`Check out sample function code generated in <project-dir>/amplify/backend/function/${completeParams.resourceName}/src`);
  print.info('"amplify function build" builds all of your functions currently in the project');
  print.info('"amplify mock function <functionName>" runs your function locally');
  print.info('"amplify push" builds all of your local backend resources and provisions them in the cloud');
  print.info(
    '"amplify publish" builds all of your local backend and front-end resources (if you added hosting category) and provisions them in the cloud',
  );
  return completeParams.resourceName;
}

export async function addLayerResource(
  context: $TSContext,
  service: ServiceName,
  serviceConfig: ServiceConfig<LayerParameters>,
  parameters: Partial<LayerParameters> = {},
): Promise<string> {
  parameters.providerContext = {
    provider: provider,
    service: service,
    projectName: context.amplify.getProjectDetails().projectConfig.projectName,
  };

  const completeParams = (await serviceConfig.walkthroughs.createWalkthrough(context, parameters)) as LayerParameters;

  createLayerArtifacts(context, completeParams);
  printLayerSuccessMessages(context, completeParams, 'created');
  return completeParams.layerName;
}

export async function updateResource(
  context: $TSContext,
  category: string,
  service: ServiceName,
  parameters?: Partial<FunctionParameters> | FunctionTriggerParameters | Partial<LayerParameters>,
  resourceToUpdate?: $TSAny,
) {
  // load the service config for this service
  const serviceConfig: ServiceConfig<FunctionParameters> | ServiceConfig<LayerParameters> = supportedServices[service];
  const BAD_SERVICE_ERR = new Error(`amplify-category-function is not configured to provide service type ${service}`);
  if (!serviceConfig) {
    throw BAD_SERVICE_ERR;
  }
  switch (service) {
    case ServiceName.LambdaFunction:
      return updateFunctionResource(context, category, service, parameters, resourceToUpdate);
    case ServiceName.LambdaLayer:
      return updateLayerResource(context, service, serviceConfig as ServiceConfig<LayerParameters>, parameters as LayerParameters);
    default:
      throw BAD_SERVICE_ERR;
  }
}

export async function updateFunctionResource(
  context: $TSContext,
  category: string,
  service: ServiceName,
  parameters: $TSAny,
  resourceToUpdate: $TSAny,
) {
  const serviceConfig: ServiceConfig<FunctionParameters> = supportedServices[service] as ServiceConfig<FunctionParameters>;
  if (!serviceConfig) {
    throw `amplify-category-function is not configured to provide service type ${service}`;
  }

  if (parameters && 'trigger' in parameters) {
    const parametersFilePath = path.join(pathManager.getBackendDirPath(), categoryName, resourceToUpdate, functionParametersFileName);
    let previousParameters;

    if (fs.existsSync(parametersFilePath)) {
      previousParameters = JSONUtilities.readJson(parametersFilePath);

      if ('trigger' in previousParameters) {
        parameters = _.assign({}, previousParameters, parameters);

        if (parameters.triggerEnvs && parameters.triggerEnvs instanceof String) {
          parameters.triggerEnvs = JSONUtilities.parse(parameters.triggerEnvs) || [];
        }
      }
    }

    await saveMutableState(context, parameters);
    saveCFNParameters(parameters);
    saveEnvironmentVariables(context, parameters.resourceName, parameters.environmentVariables);
  } else {
    parameters = await serviceConfig.walkthroughs.updateWalkthrough(context, parameters, resourceToUpdate);
    if (parameters.dependsOn) {
      context.amplify.updateamplifyMetaAfterResourceUpdate(category, parameters.resourceName, 'dependsOn', parameters.dependsOn);
    }
    await saveMutableState(context, parameters);
    saveCFNParameters(parameters);
    saveEnvironmentVariables(context, parameters.resourceName, parameters.environmentVariables);
  }

  if (!parameters || (parameters && !parameters.skipEdit)) {
    const breadcrumb = context.amplify.readBreadcrumbs(categoryName, parameters.resourceName);
    const displayName = 'trigger' in parameters ? parameters.resourceName : undefined;
    await openEditor(context, category, parameters.resourceName, { defaultEditorFile: breadcrumb.defaultEditorFile }, displayName, false);
  }

  return parameters.resourceName;
}

export async function updateLayerResource(
  context: $TSContext,
  service: ServiceName,
  serviceConfig: ServiceConfig<LayerParameters>,
  parameters?: Partial<LayerParameters>,
) {
  if (!serviceConfig) {
    throw new Error(`amplify-category-function is not configured to provide service type ${service}`);
  }

  if (!parameters) {
    parameters = {};
    parameters.providerContext = {
      provider: provider,
      service: service,
      projectName: context.amplify.getProjectDetails().projectConfig.projectName,
    };
  }

  const updateWalkthroughResult = (await serviceConfig.walkthroughs.updateWalkthrough(context, undefined, parameters)) as {
    parameters: LayerParameters;
    resourceUpdated: boolean;
  };

  if (updateWalkthroughResult.resourceUpdated === false) {
    return;
  }

  // write out updated resources
  await updateLayerArtifacts(context, updateWalkthroughResult.parameters, {
    updateLayerParams: parameters.selectedVersion === undefined,
    generateCfnFile: parameters.selectedVersion !== undefined,
  });

  printLayerSuccessMessages(context, updateWalkthroughResult.parameters, 'updated');
}

function printLayerSuccessMessages(context: $TSContext, parameters: LayerParameters, action: string): void {
  const { print } = context;
  const { layerName } = parameters;
  const relativeDirPath = path.join(PathConstants.AmplifyDirName, PathConstants.BackendDirName, categoryName, layerName);
  print.info(`✅ Lambda layer folders & files ${action}:`);
  print.info(relativeDirPath);
  print.info('');
  print.success('Next steps:');

  if (parameters.runtimes.length !== 0) {
    print.info('Move your libraries to the following folder:');
    for (const runtime of parameters.runtimes) {
      let runtimePath = path.join(relativeDirPath, 'lib', runtime.layerExecutablePath);
      print.info(`[${runtime.name}]: ${runtimePath}`);
    }
    print.info('');
  }

  print.info('Include any files you want to share across runtimes in this folder:');
  print.info(path.join(relativeDirPath, 'opt'));
  print.info('');
  print.info('"amplify function update <function-name>" - configure a function with this Lambda layer');
  print.info('"amplify push" - builds all of your local backend resources and provisions them in the cloud');
}

async function openEditor(
  context: $TSContext,
  category: string,
  resourceName: string,
  template: Partial<FunctionTemplate>,
  displayName = 'local',
  defaultConfirm = true,
) {
  const targetDir = pathManager.getBackendDirPath();
  if (await context.amplify.confirmPrompt(`Do you want to edit the ${displayName} lambda function now?`, defaultConfirm)) {
    let targetFile = '';

    // try to load the default editor file from the function template
    if (template) {
      if (template.defaultEditorFile) {
        targetFile = template.defaultEditorFile;
      } else if (template.sourceFiles && template.sourceFiles.length > 0) {
        const srcFile = template.sourceFiles[0];
        targetFile = _.get(template, ['destMap', srcFile], srcFile);
      }
    }

    // if above loading didn't work, just open the folder directory
    const target = path.join(targetDir, category, resourceName, targetFile);
    await context.amplify.openEditor(context, target);
  }
}

export function migrateResource(context: $TSContext, projectPath: string, service: ServiceName, resourceName: string) {
  if (service !== ServiceName.LambdaFunction) {
    throw new Error(`Could not get permission policies for unsupported service: ${service}`);
  }

  const serviceConfig: ServiceConfig<FunctionParameters> = supportedServices[service];

  if (!serviceConfig.walkthroughs.migrate) {
    context.print.info(`No migration required for ${resourceName}`);
    return;
  }

  return serviceConfig.walkthroughs.migrate(context, projectPath, resourceName);
}

export function getPermissionPolicies(context: $TSContext, service: ServiceName, resourceName: string, crudOptions: $TSAny) {
  if (service !== ServiceName.LambdaFunction) {
    throw new Error(`Could not get permission policies for unsupported service: ${service}`);
  }

  const serviceConfig: ServiceConfig<FunctionParameters> = supportedServices[service];

  if (!serviceConfig.walkthroughs.getIAMPolicies) {
    context.print.info(`No policies found for ${resourceName}`);
    return;
  }

  return serviceConfig.walkthroughs.getIAMPolicies(resourceName, crudOptions);
}

function isInHeadlessMode(context: $TSContext) {
  return context.exeInfo.inputParams.yes;
}

function getHeadlessParams(context: $TSContext, resourceName: string) {
  const { inputParams = {} } = context.exeInfo;
  return inputParams.categories && inputParams.categories.function && Array.isArray(inputParams.categories.function)
    ? inputParams.categories.function.find(i => i.resourceName === resourceName) || {}
    : {};
}

export async function updateConfigOnEnvInit(context: $TSContext, resourceName: string, service: ServiceName) {
  if (service === ServiceName.LambdaFunction) {
    const srvcMetaData: ServiceConfig<FunctionParameters> = supportedServices[service];
    const providerPlugin = context.amplify.getPluginInstance(context, srvcMetaData.provider);
    const functionParametersPath = path.join(pathManager.getBackendDirPath(), categoryName, resourceName, 'function-parameters.json');
    let resourceParams: $TSAny = {};
    const functionParametersExists = fs.existsSync(functionParametersPath);
    if (functionParametersExists) {
      resourceParams = JSONUtilities.readJson(functionParametersPath);
    }
    let envParams = {};

    // headless mode
    if (isInHeadlessMode(context)) {
      const functionParams = getHeadlessParams(context, resourceName);
      return functionParams;
    }

    if (resourceParams.trigger === true) {
      envParams = await initTriggerEnvs(context, resourceParams, providerPlugin, envParams, srvcMetaData);
    }

    if (Array.isArray(resourceParams.lambdaLayers) && resourceParams.lambdaLayers.length) {
      const envName = context.amplify.getEnvInfo().envName;
      const modifiedLambdaLayers: LambdaLayer[] = [];
      modifiedLambdaLayers.push(...convertProjectLayersToExternalLayers(resourceParams.lambdaLayers, envName));
      modifiedLambdaLayers.push(...convertExternalLayersToProjectLayers(resourceParams.lambdaLayers, envName));
      resourceParams.lambdaLayers = modifiedLambdaLayers;
      JSONUtilities.writeJson(functionParametersPath, resourceParams);
    }

    return envParams;
  } else if (isMultiEnvLayer(resourceName) && service === ServiceName.LambdaLayer) {
    const projectPath = pathManager.findProjectRoot();
    const currentAmplifyMeta = stateManager.getCurrentMeta(projectPath);
    const amplifyMeta = stateManager.getMeta(projectPath);
    const currentCloudVersionHash: string = _.get(currentAmplifyMeta, [categoryName, resourceName, versionHash], undefined);
    if (currentCloudVersionHash) {
      _.set(amplifyMeta, [categoryName, resourceName, versionHash], currentCloudVersionHash);
    }

    // Since the CFN template and parameters.json are updated on each new layer version which are specific to each env, we need to update
    // the files accordingly to ensure the correct status is shown after env checkout. The restore flag already handles this scenario.
    if (context.input.command === 'env' && context.input?.subCommands.includes('checkout') && !context.exeInfo?.inputParams?.restore) {
      const currentParametersJson =
        stateManager.getCurrentResourceParametersJson(projectPath, categoryName, resourceName, { throwIfNotExist: false }) || undefined;
      if (currentParametersJson) {
        const backendParametersJson = stateManager.getResourceParametersJson(projectPath, categoryName, resourceName);
        backendParametersJson.description = currentParametersJson.description;
        stateManager.setResourceParametersJson(projectPath, categoryName, resourceName, backendParametersJson);
      }

      const currentCfnTemplatePath = pathManager.getCurrentCfnTemplatePath(projectPath, categoryName, resourceName);
      const { cfnTemplate: currentCfnTemplate } = await readCFNTemplate(currentCfnTemplatePath);
      await writeCFNTemplate(currentCfnTemplate, pathManager.getResourceCfnTemplatePath(projectPath, categoryName, resourceName));
    }
  }
}

async function initTriggerEnvs(context, resourceParams, providerPlugin, envParams, srvcMetaData: ServiceConfig<FunctionParameters>) {
  if (resourceParams && resourceParams.parentStack && resourceParams.parentResource) {
    const parentResourceParams = providerPlugin.loadResourceParameters(context, resourceParams.parentStack, resourceParams.parentResource);
    const triggers =
      typeof parentResourceParams.triggers === 'string' ? JSON.parse(parentResourceParams.triggers) : parentResourceParams.triggers;
    const currentTrigger = resourceParams.resourceName.replace(parentResourceParams.resourceName, '');
    if (currentTrigger && currentTrigger !== resourceParams.resourceName) {
      const currentEnvVariables = context.amplify.loadEnvResourceParameters(context, categoryName, resourceParams.resourceName);
      const triggerPath = `${__dirname}/../../../../amplify-category-${resourceParams.parentStack}/provider-utils/${srvcMetaData.provider}/triggers/${currentTrigger}`;
      const isEnvCommand = context.input.command === 'env';

      if (!isEnvCommand) {
        envParams = await context.amplify.getTriggerEnvInputs(
          context,
          triggerPath,
          currentTrigger,
          triggers[currentTrigger],
          currentEnvVariables,
        );
      } else {
        envParams = currentEnvVariables;
      }
    }
  }
  return envParams;
}

export function openConsole(context: $TSContext, service: ServiceName) {
  const amplifyMeta = stateManager.getMeta();
  const region = amplifyMeta.providers[provider].Region;
  const selection = service === ServiceName.LambdaFunction ? 'functions' : 'layers';
  const url = `https://${region}.console.aws.amazon.com/lambda/home?region=${region}#/${selection}`;
  open(url, { wait: false });
}

export function isMockable(service: ServiceName): IsMockableResponse {
  return {
    isMockable: service === ServiceName.LambdaFunction,
    reason: 'Lambda layers cannot be mocked locally', // this will only be shown when isMockable is false
  };
}<|MERGE_RESOLUTION|>--- conflicted
+++ resolved
@@ -110,12 +110,8 @@
     completeParams = parameters;
   }
 
-<<<<<<< HEAD
-  createFunctionResources(context, completeParams);
+  await createFunctionResources(context, completeParams);
   saveEnvironmentVariables(context, completeParams.resourceName, completeParams.environmentVariables);
-=======
-  await createFunctionResources(context, completeParams);
->>>>>>> ae8dc7bd
 
   if (!completeParams.skipEdit) {
     await openEditor(context, category, completeParams.resourceName, completeParams.functionTemplate);
