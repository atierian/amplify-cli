import { $TSAny, $TSContext, $TSObject, JSONUtilities, pathManager, stateManager } from 'amplify-cli-core';
import { FunctionBreadcrumbs, FunctionParameters, FunctionTriggerParameters } from 'amplify-function-plugin-interface';
import * as fs from 'fs-extra';
import _ from 'lodash';
import * as path from 'path';
import { categoryName } from '../../../constants';
import { cfnTemplateSuffix, functionParametersFileName, parametersFileName, provider, ServiceName } from './constants';
import { generateLayerCfnObj } from './lambda-layer-cloudformation-template';
import { convertLambdaLayerMetaToLayerCFNArray } from './layerArnConverter';
<<<<<<< HEAD
import { saveLayerRuntimes } from './layerRuntimes';
import { FunctionSecretsStateManager } from '../secrets/functionSecretsStateManager';
import { isFunctionPushed } from './funcionStateUtils';
import { hasSetSecrets } from '../secrets/secretDeltaUtilities';
=======
import { LayerCloudState } from './layerCloudState';
import { isMultiEnvLayer, isNewVersion, loadPreviousLayerHash } from './layerHelpers';
import { createLayerConfiguration, saveLayerPermissions } from './layerConfiguration';
import { LayerParameters, LayerRuntime, LayerVersionMetadata } from './layerParams';
import { removeLayerFromTeamProviderInfo } from './layerMigrationUtils';
>>>>>>> bef6d9c5

// handling both FunctionParameters and FunctionTriggerParameters here is a hack
// ideally we refactor the auth trigger flows to use FunctionParameters directly and get rid of FunctionTriggerParameters altogether
export async function createFunctionResources(context: $TSContext, parameters: FunctionParameters | FunctionTriggerParameters) {
  context.amplify.updateamplifyMetaAfterResourceAdd(
    categoryName,
    parameters.resourceName || parameters.functionName,
    translateFuncParamsToResourceOpts(parameters),
  );

  // copy template, CFN and parameter files
  copyTemplateFiles(context, parameters);
  await saveMutableState(context, parameters);
  saveCFNParameters(parameters);
  context.amplify.leaveBreadcrumbs(categoryName, parameters.resourceName, createBreadcrumbs(parameters));
}

export const createLayerArtifacts = (context: $TSContext, parameters: LayerParameters): string => {
  const layerDirPath = ensureLayerFolders(parameters);
  createLayerState(parameters, layerDirPath);
  createLayerCfnFile(parameters, layerDirPath);
  addLayerToAmplifyMeta(context, parameters);
  return layerDirPath;
};

// updates the layer resources and returns the resource directory
const defaultOpts = {
  updateLayerParams: true,
  generateCfnFile: true,
  updateMeta: true,
  updateDescription: true,
};

export const updateLayerArtifacts = async (
  context: $TSContext,
  parameters: LayerParameters,
  options: Partial<typeof defaultOpts> = {},
): Promise<boolean> => {
  options = _.assign(defaultOpts, options);
  const layerDirPath = ensureLayerFolders(parameters);
  let updated = false;

  if (options.updateLayerParams) {
    updated ||= saveLayerPermissions(layerDirPath, parameters.permissions);
  }

  if (options.updateDescription) {
    updated ||= saveLayerDescription(parameters.layerName, parameters.description);
  }

  if (options.generateCfnFile) {
    const cfnTemplateFilePath = path.join(layerDirPath, getCfnTemplateFileName(parameters.layerName));
    const currentCFNTemplate = JSONUtilities.readJson(cfnTemplateFilePath, {
      throwIfNotExist: false,
    });

    const updatedCFNTemplate = await updateLayerCfnFile(context, parameters, layerDirPath);

    updated ||= _.isEqual(currentCFNTemplate, updatedCFNTemplate);
  }

  if (options.updateMeta) {
    updateLayerInAmplifyMeta(parameters);
  }

  return updated;
};

export function removeLayerArtifacts(context: $TSContext, layerName: string) {
  if (isMultiEnvLayer(layerName)) {
    removeLayerFromTeamProviderInfo(context.amplify.getEnvInfo().envName, layerName);
  }
}

// ideally function update should be refactored so this function does not need to be exported
export async function saveMutableState(
  context: $TSContext,
  parameters:
    | Partial<Pick<FunctionParameters, 'mutableParametersState' | 'resourceName' | 'lambdaLayers' | 'functionName' | 'secretDeltas'>>
    | FunctionTriggerParameters,
) {
  createParametersFile(buildParametersFileObj(parameters), parameters.resourceName || parameters.functionName, functionParametersFileName);
  await syncSecrets(context, parameters);
}

// ideally function update should be refactored so this function does not need to be exported
export function saveCFNParameters(
  parameters: Partial<Pick<FunctionParameters, 'cloudwatchRule' | 'resourceName'>> | FunctionTriggerParameters,
) {
  if ('trigger' in parameters) {
    const params = {
      modules: parameters.modules.join(),
      resourceName: parameters.resourceName,
    };
    createParametersFile(params, parameters.resourceName, parametersFileName);
  }
  if ('cloudwatchRule' in parameters) {
    const params = {
      CloudWatchRule: parameters.cloudwatchRule,
    };
    createParametersFile(params, parameters.resourceName, parametersFileName);
  }
}

<<<<<<< HEAD
async function syncSecrets(context: $TSContext, parameters: Partial<FunctionParameters> | Partial<FunctionTriggerParameters>) {
  if ('secretDeltas' in parameters) {
    const doConfirm = hasSetSecrets(parameters.secretDeltas) && isFunctionPushed(parameters.resourceName);
    const confirmed = doConfirm
      ? await context.amplify.confirmPrompt('This will immediately update secret values in the cloud. Do you want to continue?', true)
      : true;
    if (confirmed) {
      const functionSecretsStateManager = await FunctionSecretsStateManager.getInstance(context);
      await functionSecretsStateManager.syncSecretDeltas((parameters as FunctionParameters)?.secretDeltas, parameters.resourceName);
    }
  }
}

function updateLayerState(context: $TSContext, parameters: LayerParameters, layerDirPath: string) {
  if (isMultiEnvLayer(context, parameters.layerName)) {
    updateLayerTeamProviderInfo(context, parameters, layerDirPath);
    saveLayerRuntimes(layerDirPath, parameters.layerName, parameters.runtimes);
  } else {
    createLayerParametersFile(parameters, layerDirPath, isMultiEnvLayer(context, parameters.layerName));
=======
function createLayerState(parameters: LayerParameters, layerDirPath: string) {
  writeLayerRuntimesToParametersFile(parameters);
  saveLayerDescription(parameters.layerName, parameters.description);
  createLayerConfiguration(layerDirPath, { permissions: parameters.permissions, runtimes: parameters.runtimes });
}

function writeLayerRuntimesToParametersFile(parameters: LayerParameters) {
  const runtimes = parameters.runtimes.reduce((runtimes, r) => {
    runtimes = runtimes.concat(r.cloudTemplateValues);
    return runtimes;
  }, []);
  stateManager.setResourceParametersJson(undefined, categoryName, parameters.layerName, { runtimes });
}

function saveLayerDescription(layerName: string, description?: string): boolean {
  const layerConfig = stateManager.getResourceParametersJson(undefined, categoryName, layerName);
  let updated = false;

  if (layerConfig.description !== description) {
    stateManager.setResourceParametersJson(undefined, categoryName, layerName, {
      ...layerConfig,
      description,
    });

    updated = true;
>>>>>>> bef6d9c5
  }

  return updated;
}

function copyTemplateFiles(context: $TSContext, parameters: FunctionParameters | FunctionTriggerParameters) {
  // copy function template files
  const destDir = pathManager.getBackendDirPath();
  const copyJobs = parameters.functionTemplate.sourceFiles.map(file => {
    return {
      dir: parameters.functionTemplate.sourceRoot,
      template: file,
      target: path.join(
        destDir,
        categoryName,
        parameters.resourceName,
        _.get(parameters.functionTemplate.destMap, file, file.replace(/\.ejs$/, '')),
      ),
    };
  });

  // this is a hack to reuse some old code
  let templateParams: $TSAny = parameters;
  if ('trigger' in parameters) {
    let triggerEnvs = context.amplify.loadEnvResourceParameters(context, categoryName, parameters.resourceName);
    parameters.triggerEnvs = JSONUtilities.parse(parameters.triggerEnvs) || [];

    parameters.triggerEnvs.forEach(c => {
      triggerEnvs[c.key] = c.value;
    });
    templateParams = _.assign(templateParams, triggerEnvs);
  }
  templateParams = _.assign(templateParams, {
    enableCors: process.env.AMPLIFY_CLI_LAMBDA_CORS_HEADER === 'true',
  });

  context.amplify.copyBatch(context, copyJobs, templateParams, false);

  // copy cloud resource template
  const cloudTemplateJob = {
    dir: '',
    template: parameters.cloudResourceTemplatePath,
    target: path.join(destDir, categoryName, parameters.resourceName, `${parameters.resourceName}-cloudformation-template.json`),
  };

  const copyJobParams: $TSAny = parameters;
  if ('lambdaLayers' in parameters) {
    const layerCFNValues = convertLambdaLayerMetaToLayerCFNArray(parameters.lambdaLayers, context.amplify.getEnvInfo().envName);
    copyJobParams.lambdaLayersCFNArray = layerCFNValues;
  }
  context.amplify.copyBatch(context, [cloudTemplateJob], copyJobParams, false);
}

export function ensureLayerFolders(parameters: LayerParameters) {
  const projectBackendDirPath = pathManager.getBackendDirPath();
  const layerDirPath = path.join(projectBackendDirPath, categoryName, parameters.layerName);
  fs.ensureDirSync(path.join(layerDirPath, 'opt'));
  parameters.runtimes.forEach(runtime => ensureLayerRuntimeFolder(layerDirPath, runtime));
  return layerDirPath;
}

// Default files are only created if the path does not exist
function ensureLayerRuntimeFolder(layerDirPath: string, runtime: LayerRuntime) {
  const runtimeDirPath = path.join(layerDirPath, 'lib', runtime.layerExecutablePath);
  if (!fs.pathExistsSync(runtimeDirPath)) {
    fs.ensureDirSync(runtimeDirPath);
    fs.writeFileSync(path.join(runtimeDirPath, 'README.txt'), 'Replace this file with your layer files');
    (runtime.layerDefaultFiles || []).forEach(defaultFile =>
      fs.writeFileSync(path.join(layerDirPath, 'lib', defaultFile.path, defaultFile.filename), defaultFile.content),
    );
  }
}

function createLayerCfnFile(parameters: LayerParameters, layerDirPath: string) {
  JSONUtilities.writeJson(path.join(layerDirPath, getCfnTemplateFileName(parameters.layerName)), generateLayerCfnObj(true, parameters));
}

async function updateLayerCfnFile(context: $TSContext, parameters: LayerParameters, layerDirPath: string): Promise<$TSObject> {
  let layerVersionList: LayerVersionMetadata[] = [];

  if (loadPreviousLayerHash(parameters.layerName)) {
    const layerCloudState = LayerCloudState.getInstance();

    layerVersionList = await layerCloudState.getLayerVersionsFromCloud(context, parameters.layerName);
  }
  const _isNewVersion = await isNewVersion(parameters.layerName);

  const cfnTemplate = saveCFNFileWithLayerVersion(layerDirPath, parameters, _isNewVersion, layerVersionList);

  return cfnTemplate;
}

const setParametersInAmplifyMeta = (layerName: string, parameters: LayerMetaAndBackendConfigParams) => {
  const amplifyMeta = stateManager.getMeta();
  _.set(amplifyMeta, [categoryName, layerName], parameters);
  stateManager.setMeta(undefined, amplifyMeta);
};

const assignParametersInAmplifyMeta = (layerName: string, parameters: LayerMetaAndBackendConfigParams) => {
  const amplifyMeta = stateManager.getMeta();
  const layer = _.get(amplifyMeta, [categoryName, layerName], {});
  _.assign(layer, parameters);
  _.set(amplifyMeta, [categoryName, layerName], layer);
  stateManager.setMeta(undefined, amplifyMeta);
};

const addLayerToAmplifyMeta = (context: $TSContext, parameters: LayerParameters) => {
  context.amplify.updateamplifyMetaAfterResourceAdd(categoryName, parameters.layerName, amplifyMetaAndBackendParams(parameters));
  setParametersInAmplifyMeta(parameters.layerName, amplifyMetaAndBackendParams(parameters));
};

const updateLayerInAmplifyMeta = (parameters: LayerParameters) => {
  assignParametersInAmplifyMeta(parameters.layerName, amplifyMetaAndBackendParams(parameters));
};

interface LayerMetaAndBackendConfigParams {
  providerPlugin: string;
  service: string;
  build: boolean;
  versionHash?: string;
}

const amplifyMetaAndBackendParams = (parameters: LayerParameters): LayerMetaAndBackendConfigParams => {
  const metadata: LayerMetaAndBackendConfigParams = {
    providerPlugin: parameters.providerContext.provider,
    service: parameters.providerContext.service,
    build: parameters.build,
  };

  if (parameters.versionHash) {
    metadata.versionHash = parameters.versionHash;
  }

  return metadata;
};

export function createParametersFile(parameters: $TSObject, resourceName: string, parametersFileName: string) {
  const parametersFilePath = path.join(pathManager.getBackendDirPath(), categoryName, resourceName, parametersFileName);
  const currentParameters = JSONUtilities.readJson<$TSAny>(parametersFilePath, { throwIfNotExist: false }) || {};
  delete currentParameters.mutableParametersState; // this field was written in error in a previous version of the cli
  JSONUtilities.writeJson(parametersFilePath, { ...currentParameters, ...parameters });
}

function buildParametersFileObj(
  parameters: Partial<Pick<FunctionParameters, 'mutableParametersState' | 'lambdaLayers'>> | FunctionTriggerParameters,
): $TSAny {
  if ('trigger' in parameters) {
    return _.omit(parameters, ['functionTemplate', 'cloudResourceTemplatePath']);
  }
  return { ...parameters.mutableParametersState, ..._.pick(parameters, ['lambdaLayers']) };
}

function translateFuncParamsToResourceOpts(params: FunctionParameters | FunctionTriggerParameters): $TSAny {
  let result: $TSObject = {
    build: true,
    providerPlugin: provider,
    service: ServiceName.LambdaFunction,
  };
  if (!('trigger' in params)) {
    result.dependsOn = params.dependsOn;
  }
  return result;
}

function createBreadcrumbs(params: FunctionParameters | FunctionTriggerParameters): FunctionBreadcrumbs {
  if ('trigger' in params) {
    return {
      pluginId: 'amplify-nodejs-function-runtime-provider',
      functionRuntime: 'nodejs',
      useLegacyBuild: true,
      defaultEditorFile: 'src/index.js',
    };
  }
  return {
    pluginId: params.runtimePluginId,
    functionRuntime: params.runtime.value,
    useLegacyBuild: params.runtime.value === 'nodejs' ? true : false, // so we can update node builds in the future
    defaultEditorFile: params.functionTemplate.defaultEditorFile,
  };
}

function saveCFNFileWithLayerVersion(
  layerDirPath: string,
  parameters: LayerParameters,
  _isNewVersion: boolean,
  layerVersionList: LayerVersionMetadata[],
) {
  const cfnTemplate = generateLayerCfnObj(_isNewVersion, parameters, layerVersionList);

  JSONUtilities.writeJson(path.join(layerDirPath, getCfnTemplateFileName(parameters.layerName)), cfnTemplate);

  return cfnTemplate;
}

const getCfnTemplateFileName = (layerName: string) => `${layerName}${cfnTemplateSuffix}`;<|MERGE_RESOLUTION|>--- conflicted
+++ resolved
@@ -7,18 +7,14 @@
 import { cfnTemplateSuffix, functionParametersFileName, parametersFileName, provider, ServiceName } from './constants';
 import { generateLayerCfnObj } from './lambda-layer-cloudformation-template';
 import { convertLambdaLayerMetaToLayerCFNArray } from './layerArnConverter';
-<<<<<<< HEAD
-import { saveLayerRuntimes } from './layerRuntimes';
 import { FunctionSecretsStateManager } from '../secrets/functionSecretsStateManager';
 import { isFunctionPushed } from './funcionStateUtils';
 import { hasSetSecrets } from '../secrets/secretDeltaUtilities';
-=======
 import { LayerCloudState } from './layerCloudState';
 import { isMultiEnvLayer, isNewVersion, loadPreviousLayerHash } from './layerHelpers';
 import { createLayerConfiguration, saveLayerPermissions } from './layerConfiguration';
 import { LayerParameters, LayerRuntime, LayerVersionMetadata } from './layerParams';
 import { removeLayerFromTeamProviderInfo } from './layerMigrationUtils';
->>>>>>> bef6d9c5
 
 // handling both FunctionParameters and FunctionTriggerParameters here is a hack
 // ideally we refactor the auth trigger flows to use FunctionParameters directly and get rid of FunctionTriggerParameters altogether
@@ -123,7 +119,6 @@
   }
 }
 
-<<<<<<< HEAD
 async function syncSecrets(context: $TSContext, parameters: Partial<FunctionParameters> | Partial<FunctionTriggerParameters>) {
   if ('secretDeltas' in parameters) {
     const doConfirm = hasSetSecrets(parameters.secretDeltas) && isFunctionPushed(parameters.resourceName);
@@ -137,13 +132,6 @@
   }
 }
 
-function updateLayerState(context: $TSContext, parameters: LayerParameters, layerDirPath: string) {
-  if (isMultiEnvLayer(context, parameters.layerName)) {
-    updateLayerTeamProviderInfo(context, parameters, layerDirPath);
-    saveLayerRuntimes(layerDirPath, parameters.layerName, parameters.runtimes);
-  } else {
-    createLayerParametersFile(parameters, layerDirPath, isMultiEnvLayer(context, parameters.layerName));
-=======
 function createLayerState(parameters: LayerParameters, layerDirPath: string) {
   writeLayerRuntimesToParametersFile(parameters);
   saveLayerDescription(parameters.layerName, parameters.description);
@@ -169,7 +157,6 @@
     });
 
     updated = true;
->>>>>>> bef6d9c5
   }
 
   return updated;
