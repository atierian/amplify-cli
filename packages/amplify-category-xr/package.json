{
  "name": "amplify-category-xr",
<<<<<<< HEAD
  "version": "2.1.10-beta.0",
=======
  "version": "2.1.10",
>>>>>>> 97c893c3
  "description": "amplify-cli xr plugin",
  "repository": {
    "type": "git",
    "url": "https://github.com/aws-amplify/amplify-cli.git",
    "directory": "packages/amplify-category-xr"
  },
  "author": "Amazon Web Services",
  "license": "Apache-2.0",
  "main": "index.js",
  "keywords": [
    "amplify",
    "aws"
  ],
  "scripts": {
    "test": "jest",
    "test-watch": "jest --watch",
    "test-ci": "jest --ci -i"
  },
  "dependencies": {
<<<<<<< HEAD
    "amplify-category-auth": "2.13.2-beta.0",
=======
    "amplify-category-auth": "2.13.2",
>>>>>>> 97c893c3
    "chalk": "^3.0.0",
    "fs-extra": "^8.1.0",
    "inquirer": "^7.0.3",
    "open": "^7.0.0"
  },
  "jest": {
    "collectCoverage": true,
    "collectCoverageFrom": [
      "lib/**/*.js",
      "commands/**/*.js"
    ]
  }
}<|MERGE_RESOLUTION|>--- conflicted
+++ resolved
@@ -1,10 +1,6 @@
 {
   "name": "amplify-category-xr",
-<<<<<<< HEAD
   "version": "2.1.10-beta.0",
-=======
-  "version": "2.1.10",
->>>>>>> 97c893c3
   "description": "amplify-cli xr plugin",
   "repository": {
     "type": "git",
@@ -24,11 +20,7 @@
     "test-ci": "jest --ci -i"
   },
   "dependencies": {
-<<<<<<< HEAD
     "amplify-category-auth": "2.13.2-beta.0",
-=======
-    "amplify-category-auth": "2.13.2",
->>>>>>> 97c893c3
     "chalk": "^3.0.0",
     "fs-extra": "^8.1.0",
     "inquirer": "^7.0.3",
