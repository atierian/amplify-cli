--- conflicted
+++ resolved
@@ -26,13 +26,9 @@
 
 E2E tests internally use a forked version of [nexpect](https://www.npmjs.com/package/nexpect) to run the CLI. There are helper methods that helps you to set up and delete project. The recommended pattern is to create a helper method that creates a resources as a helper method so these method could be used in other tests. For instance, `initJSProjectWithProfile` is a helper method that is used in `init` tests and also used in all the other tests to initalize a new Javascript project. The tests should have all the assertions to make sure the resource created by the helper method is setup correctly. We recommend using `aws-sdk` to make assert the resource configuration.
 
-<<<<<<< HEAD
 To configure the amount of time nexpect will wait for CLI responses, you can set the `AMPLIFY_TEST_TIMEOUT_SEC` environment variable. It is helpful to set this to a low value (10 seconds or so) when writing new tests so that you don't spend unnecessary time waiting for nexpect to error out on a misconfigured wait() block
 
-If you want to log the test results for debugging, set the environment variable `VERBOSE_LOGGING_DO_NOT_USE_OR_YOU_WILL_BE_FIRED` to `true` and output logs will be written to temp files. The temp file paths will be printed as the tests run and you can `cat` or `tail` the logs to see the CLI output
-=======
-If you want to log the test results for debugging, set the environment variable `VERBOSE_LOGGING_DO_NOT_USE_IN_CI_OR_YOU_WILL_BE_FIRED` to `true` and the output from the CLI will be printed on to the screen. Please refrain (as the variable name suggest) setting this in CI as test report will have all the CLI execution logs.
->>>>>>> d24b44a4
+If you want to log the test results for debugging, set the environment variable `VERBOSE_LOGGING_DO_NOT_USE_IN_CI_OR_YOU_WILL_BE_FIRED` to `true` and output logs will be written to temp files. The temp file paths will be printed as the tests run and you can `cat` or `tail` the logs to see the CLI output
 
 ```sh
 env VERBOSE_LOGGING_DO_NOT_USE_IN_CI_OR_YOU_WILL_BE_FIRED=true yarn e2e
