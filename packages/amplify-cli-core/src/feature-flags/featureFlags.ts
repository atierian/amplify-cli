import Ajv, { AdditionalPropertiesParams } from 'ajv';
import * as fs from 'fs-extra';
import * as path from 'path';
import _ from 'lodash';
import { JSONSchema7, JSONSchema7Definition } from 'json-schema';
import { CLIEnvironmentProvider, JSONValidationError } from '..';
import { FeatureFlagConfiguration, FeatureFlagRegistration, FeatureFlagsEntry, FeatureFlagType } from '.';
import { FeatureFlagFileProvider } from './featureFlagFileProvider';
import { FeatureFlagEnvironmentProvider } from './featureFlagEnvironmentProvider';
import { pathManager } from '../state-manager/pathManager';
import { stateManager } from '../state-manager';
import { JSONUtilities } from '../jsonUtilities';

export class FeatureFlags {
  private static instance: FeatureFlags;

  private readonly registrations: Map<string, FeatureFlagRegistration[]> = new Map();
  private fileValueProvider!: FeatureFlagFileProvider;
  private envValueProvider!: FeatureFlagEnvironmentProvider;
  private effectiveFlags: Readonly<FeatureFlagsEntry> = {};
  private newProjectDefaults: Readonly<FeatureFlagsEntry> = {};
  private existingProjectDefaults: Readonly<FeatureFlagsEntry> = {};

  private constructor(private environmentProvider: CLIEnvironmentProvider, private projectPath: string, private useNewDefaults: boolean) {}

  public static initialize = async (
    environmentProvider: CLIEnvironmentProvider,
    useNewDefaults: boolean = false,
    additionalFlags?: Record<string, FeatureFlagRegistration[]>,
  ): Promise<void> => {
    // If we are not running by tests, guard against multiple calls to initialize invocations
    if (typeof jest === 'undefined' && FeatureFlags.instance) {
      throw new Error('FeatureFlags can only be initialzied once');
    }

    if (!environmentProvider) {
      throw new Error(`'environmentProvider' argument is required`);
    }

    // fallback to process.cwd() if no projectPath cannot be determined
    const projectPath = pathManager.findProjectRoot() ?? process.cwd();

    await FeatureFlags.removeOriginalConfigFile(projectPath);

    const instance = new FeatureFlags(environmentProvider, projectPath, useNewDefaults);

    // Populate registrations here, later this can be coming from plugins' manifests
    instance.registerFlags();

    if (additionalFlags) {
      for (const sectionName of Object.keys(additionalFlags)) {
        const flags = additionalFlags[sectionName];

        instance.registerFlag(sectionName, flags);
      }
    }

    // Create the providers
    instance.fileValueProvider = new FeatureFlagFileProvider(environmentProvider, {
      projectPath,
    });
    instance.envValueProvider = new FeatureFlagEnvironmentProvider({
      projectPath,
    });

    await instance.loadValues();

    FeatureFlags.instance = instance;
  };

  /**
   * This method reads the project configuration file if exist and adds the features section based on the default feature flags file.
   * If the configuration file does not exist it will be created with the default features. If the configuration file exists and already has a
   * features section it will be preserved and will not be overwritten.
   *
   * @param newProject True if settings for new projects requested or false if default for existing project are requested
   */
  public static ensureDefaultFeatureFlags = async (newProject: boolean): Promise<void> => {
    FeatureFlags.ensureInitialized();

    let config = stateManager.getCLIJSON(FeatureFlags.instance.projectPath, undefined, {
      throwIfNotExist: false,
      preserveComments: true,
    });

    // If no configuration file or configuration file exists but does not have a features property create it and overwrite the file
    if (!config || !config.features) {
      config = {
        ...(config ?? {}), // to fix 'Spread types may only be created from object types.(2698)' warning
        features: newProject ? FeatureFlags.getNewProjectDefaults() : FeatureFlags.getExistingProjectDefaults(),
      };

      stateManager.setCLIJSON(FeatureFlags.instance.projectPath, config);
    }
  };

  public static getBoolean = (flagName: string): boolean => {
    FeatureFlags.ensureInitialized();

    return FeatureFlags.instance.getValue<boolean>(flagName, 'boolean');
  };

  public static getString = (flagName: string): string => {
    FeatureFlags.ensureInitialized();

    return FeatureFlags.instance.getValue<string>(flagName, 'string');
  };

  public static getNumber = (flagName: string): number => {
    FeatureFlags.ensureInitialized();

    return FeatureFlags.instance.getValue<number>(flagName, 'number');
  };

  public static getEffectiveFlags = (): Readonly<FeatureFlagsEntry> => {
    FeatureFlags.ensureInitialized();

    return FeatureFlags.instance.effectiveFlags;
  };

  public static getNewProjectDefaults = (): Readonly<FeatureFlagsEntry> => {
    FeatureFlags.ensureInitialized();

    return FeatureFlags.instance.newProjectDefaults;
  };

  public static getExistingProjectDefaults = (): Readonly<FeatureFlagsEntry> => {
    FeatureFlags.ensureInitialized();

    return FeatureFlags.instance.existingProjectDefaults;
  };

  public static removeFeatureFlagConfiguration = async (removeProjectConfiguration: boolean, envNames: string[]) => {
    FeatureFlags.ensureInitialized();

    if (!envNames) {
      throw new Error(`'envNames' argument is required`);
    }

    if (removeProjectConfiguration) {
      const configFileName = pathManager.getCLIJSONFilePath(FeatureFlags.instance.projectPath);

      await fs.remove(configFileName);
    }

    for (let envName of envNames) {
      const configFileName = pathManager.getCLIJSONFilePath(FeatureFlags.instance.projectPath, envName);

      await fs.remove(configFileName);
    }
  };

  public static isInitialized = (): boolean => {
    return FeatureFlags.instance !== undefined;
  };

  public static reloadValues = async (): Promise<void> => {
    FeatureFlags.ensureInitialized();

    await FeatureFlags.instance.loadValues();
  };

  private static removeOriginalConfigFile = async (projectPath: string): Promise<void> => {
    // Try to read in original `amplify.json` in project root and if it is a valid JSON
    // and contains a top level `features` property, remove the file.
    const originalConfigFileName = 'amplify.json';

    try {
      if (!projectPath) {
        return;
      }

      const originalConfigFilePath = path.join(projectPath, originalConfigFileName);

      const configFileData = JSONUtilities.readJson<{ features: FeatureFlagsEntry }>(originalConfigFilePath, {
        throwIfNotExist: false,
      });

      if (configFileData?.features !== undefined) {
        fs.removeSync(originalConfigFilePath);
      }
    } catch {
      // Intentionally left blank
    }
  };

  private static ensureInitialized = (): void => {
    if (!FeatureFlags.instance) {
      throw new Error('FeatureFlags is not initialized');
    }
  };

  private getValue = <T extends boolean | number | string>(flagName: string, type: FeatureFlagType): T => {
    if (!flagName) {
      throw new Error(`'flagName' argument is required`);
    }

    let value: T | undefined;
    const parts = flagName.toLowerCase().split('.');

    if (parts.length !== 2) {
      throw new Error(`Invalid flagName value: '${flagName}'`);
    }

    // Get registration
    const sectionRegistration = this.registrations.get(parts[0]);

    if (!sectionRegistration) {
      throw new Error(`Section '${parts[0]}' is not registered in feature provider`);
    }

    const flagRegistrationEntry = sectionRegistration.find(flag => flag.name === parts[1]);

    if (!flagRegistrationEntry) {
      throw new Error(`Flag '${parts[1]}' within '${parts[0]}' is not registered in feature provider`);
    }

    if (flagRegistrationEntry.type !== type) {
      throw new Error(`'${flagName}' is a ${flagRegistrationEntry.type} type, not ${type}`);
    }

    // Check if effective values has a value for the requested flag
    value = <T>this.effectiveFlags[parts[0]]?.[parts[1]];

    // If there is no value, return the registered defaults for existing projects
    if (value === undefined) {
      if (this.useNewDefaults) {
        value = <T>(flagRegistrationEntry.defaultValueForNewProjects as unknown);
      } else {
        value = <T>(flagRegistrationEntry.defaultValueForExistingProjects as unknown);
      }
    }

    return value;
  };

  private buildJSONSchemaFromRegistrations = () => {
    return [...this.registrations.entries()].reduce<JSONSchema7>(
      (s: JSONSchema7, r: [string, FeatureFlagRegistration[]]) => {
        // r is a tuple, 0=section, 1=array of registrations for that section
        const currentSection = <JSONSchema7>(s.properties![r[0].toLowerCase()] ?? {
          type: 'object',
          additionalProperties: false,
        });

        currentSection.properties = r[1].reduce<{ [key: string]: JSONSchema7Definition }>((p, fr) => {
          p![fr.name.toLowerCase()] = {
            type: fr.type,
            default: fr.defaultValueForNewProjects,
          };

          return p;
        }, {});

        s.properties![r[0].toLowerCase()] = currentSection;

        return s;
      },
      {
        $schema: 'http://json-schema.org/draft-07/schema#',
        type: 'object',
        additionalProperties: false,
        properties: {},
      },
    );
  };

  private buildDefaultValues = (): void => {
    this.newProjectDefaults = [...this.registrations.entries()].reduce<FeatureFlagsEntry>(
      (result: FeatureFlagsEntry, r: [string, FeatureFlagRegistration[]]) => {
        // r is a tuple, 0=section, 1=array of registrations for that section
        const nest = r[1].reduce<{ [key: string]: {} }>((p, fr) => {
          p![fr.name] = fr.defaultValueForNewProjects;

          return p;
        }, {});

        result[r[0]] = {
          ...result[r[0]],
          ...nest,
        };

        return result;
      },
      {},
    );

    this.existingProjectDefaults = [...this.registrations.entries()].reduce<FeatureFlagsEntry>(
      (result: FeatureFlagsEntry, r: [string, FeatureFlagRegistration[]]) => {
        // r is a tuple, 0=section, 1=array of registrations for that section
        const nest = r[1].reduce<{ [key: string]: {} }>((p, fr) => {
          p![fr.name] = fr.defaultValueForExistingProjects;

          return p;
        }, {});

        result[r[0]] = {
          ...result[r[0]],
          ...nest,
        };

        return result;
      },
      {},
    );
  };

  private validateFlags = (allFlags: { name: string; flags: FeatureFlagConfiguration }[]): void => {
    const schema = this.buildJSONSchemaFromRegistrations();
    const ajv = new Ajv({
      allErrors: true,
    });
    const schemaValidate = ajv.compile(schema);

    const validator = (target: string, flags: FeatureFlagsEntry) => {
      const valid = schemaValidate(flags);

      if (!valid && schemaValidate.errors) {
        const unknownFlags = [];
        const otherErrors = [];

        for (const error of schemaValidate.errors) {
          if (error.keyword === 'additionalProperties') {
            const additionalProperty = (<AdditionalPropertiesParams>error.params)?.additionalProperty;
            let flagName = error.dataPath.length > 0 && error.dataPath[0] === '.' ? `${error.dataPath.slice(1)}.` : '';

            if (additionalProperty) {
              flagName += additionalProperty;
            }

            if (flagName.length > 0) {
              unknownFlags.push(flagName);
            }
          } else {
            const errorMessage =
              error.dataPath.length > 0 && error.dataPath[0] === '.'
                ? `${error.dataPath.slice(1)}: ${error.message}`
                : `${error.dataPath}: ${error.message}`;

            otherErrors.push(errorMessage);
          }
        }

        throw new JSONValidationError('Invalid feature flag configuration', unknownFlags, otherErrors);
      }
    };

    const featureFlagsValidator = (type: string, features: FeatureFlagConfiguration) => {
      validator(`${type} project`, features.project);

      for (let env of Object.keys(features.environments)) {
        validator(`${type} environment (${env})`, features.environments[env]);
      }
    };

    for (let flagItem of allFlags) {
      // Validate file provider settings
      featureFlagsValidator(flagItem.name, flagItem.flags);
    }
  };

  private transformEnvFlags = (features: FeatureFlagConfiguration): FeatureFlagConfiguration => {
    // In this function we to rewrite the featureFlags object and convert property values
    // based on the registered data type, since validation and object merge requires type
    // matching values, but environment variables are all strings.

    const convertValue = (section: string, flagName: string, value: any): any => {
      const sectionRegistration = this.registrations.get(section);

      if (!sectionRegistration) {
        throw new Error(`Section '${section}' is not registered in feature provider`);
      }

      const flagRegistrationEntry = sectionRegistration.find(flag => flag.name === flagName);

      if (!flagRegistrationEntry) {
        throw new Error(`Flag '${flagName}' within '${section}' is not registered in feature provider`);
      }

      switch (flagRegistrationEntry.type) {
        case 'boolean':
          if (value === 'true') {
            return true;
          } else if (value === 'false') {
            return false;
          } else {
            throw new Error(`Invalid boolean value: '${value}' for '${flagName}' in section '${section}'`);
          }
        case 'string':
          // no conversion needed
          return value.toString();
        case 'number': {
          const n = Number.parseInt(value, 10);
          if (!Number.isNaN(n)) {
            return n;
          } else {
            throw new Error(`Invalid number value: '${value}' for '${flagName}' in section '${section}'`);
          }
        }
        default:
          throw new Error(`Invalid number value: ${value} for ${flagName}`);
      }
    };

    const mapFeatureFlagEntry = (input: FeatureFlagsEntry) =>
      Object.keys(input).reduce<FeatureFlagsEntry>((result, section) => {
        const sourceObject = input[section];

        result[section] = Object.keys(sourceObject).reduce<FeatureFlagsEntry>((resultFlag, flagName) => {
          const sourceValue = sourceObject[flagName];

          resultFlag[flagName] = convertValue(section, flagName, sourceValue);

          return resultFlag;
        }, {});

        return result;
      }, {});

    features.project = mapFeatureFlagEntry(features.project);

    for (let env of Object.keys(features.environments)) {
      features.environments[env] = mapFeatureFlagEntry(features.environments[env]);
    }

    return features;
  };

  private loadValues = async () => {
    // Load the flags from all providers
    const fileFlags = await this.fileValueProvider.load();
    const envFlags = this.transformEnvFlags(await this.envValueProvider.load());

    // Validate the loaded flags from all providers
    this.validateFlags([
      {
        name: 'File',
        flags: fileFlags,
      },
      {
        name: 'Environment',
        flags: envFlags,
      },
    ]);

    // Build default value objects from registrations
    this.buildDefaultValues();

    //
    // To make access easy, we are unfolding the values from the providers, dot notation based key value pairs.
    // Example: 'graphqltransformer.transformerversion': 5
    //
    // top to bottom the following order is used:
    // - file project level
    // - file env level
    // - environment project level
    // - environment env level
    //
    // The sections, properties and values are verified against the dynamically built up json schema
    //

    this.effectiveFlags = _.merge(
      this.useNewDefaults ? this.newProjectDefaults : this.existingProjectDefaults,
      fileFlags.project,
      fileFlags.environments[this.environmentProvider.getCurrentEnvName()] ?? {},
      envFlags.project,
      envFlags.environments[this.environmentProvider.getCurrentEnvName()] ?? {},
    );
  };

  private registerFlag = (section: string, flags: FeatureFlagRegistration[]): void => {
    if (!section) {
      throw new Error(`'section' argument is required`);
    }

    if (!flags) {
      throw new Error(`'flags' argument is required`);
    }

    const newFlags = this.registrations.get(section.toLowerCase()) ?? new Array<FeatureFlagRegistration>();

    for (let flag of flags) {
      if (!flag.name || flag.name.trim().length === 0) {
        throw new Error(`Flag does not have a name specified`);
      }

      if (newFlags.find(f => f.name === flag.name.toLowerCase())) {
        throw new Error(`Flag with name: '${flag.name}' is already registered in section: '${section}'`);
      }

      // Convert name to lowercase for optimal lookup
      flag.name = flag.name.toLowerCase();

      newFlags.push(flag);
    }

    this.registrations.set(section.toLowerCase(), newFlags);
  };

  // DEVS: Register feature flags here
  private registerFlags = (): void => {
    // Examples:
    // this.registerFlag('keyTransformer', [
    //   {
    //     name: 'defaultQuery',
    //     type: 'boolean',
    //     defaultValueForExistingProjects: false,
    //     defaultValueForNewProjects: true,
    //   },
    // ]);
    this.registerFlag('graphQLTransformer', [
      {
        name: 'addMissingOwnerFields',
        type: 'boolean',
        defaultValueForExistingProjects: false,
        defaultValueForNewProjects: true,
      },
      {
        name: 'improvePluralization',
        type: 'boolean',
        defaultValueForExistingProjects: false,
        defaultValueForNewProjects: true,
      },
      {
        name: 'validateTypeNameReservedWords',
        type: 'boolean',
        defaultValueForExistingProjects: true,
        defaultValueForNewProjects: true,
      },
      {
        name: 'useExperimentalPipelinedTransformer',
        type: 'boolean',
        defaultValueForExistingProjects: false,
        defaultValueForNewProjects: false,
      },
      {
        name: 'enableIterativeGSIUpdates',
        type: 'boolean',
        defaultValueForExistingProjects: false,
        defaultValueForNewProjects: true,
      },
      {
        name: 'secondaryKeyAsGSI',
        type: 'boolean',
        defaultValueForExistingProjects: false,
        defaultValueForNewProjects: true,
      },
      {
        name: 'skipOverrideMutationInputTypes',
        type: 'boolean',
        defaultValueForExistingProjects: false,
        defaultValueForNewProjects: true,
      },
    ]);

    this.registerFlag('frontend-ios', [
      {
        name: 'enableXcodeIntegration',
        type: 'boolean',
        defaultValueForExistingProjects: false,
        defaultValueForNewProjects: true,
      },
    ]);

    this.registerFlag('auth', [
      {
        name: 'enableCaseInsensitivity',
        type: 'boolean',
        defaultValueForExistingProjects: false,
        defaultValueForNewProjects: true,
      },
      {
        name: 'useInclusiveTerminology',
        type: 'boolean',
        defaultValueForExistingProjects: false,
        defaultValueForNewProjects: true,
      },
      {
        name: 'breakCircularDependency',
        type: 'boolean',
        defaultValueForExistingProjects: false,
        defaultValueForNewProjects: true,
      },
    ]);

    this.registerFlag('codegen', [
      {
        name: 'useAppSyncModelgenPlugin',
        type: 'boolean',
        defaultValueForExistingProjects: false,
        defaultValueForNewProjects: true,
      },
      {
        name: 'useDocsGeneratorPlugin',
        type: 'boolean',
        defaultValueForExistingProjects: false,
        defaultValueForNewProjects: true,
      },
      {
        name: 'useTypesGeneratorPlugin',
        type: 'boolean',
        defaultValueForExistingProjects: false,
        defaultValueForNewProjects: true,
      },
      {
        name: 'cleanGeneratedModelsDirectory',
        type: 'boolean',
        defaultValueForExistingProjects: false,
        defaultValueForNewProjects: true,
      },
      {
        name: 'retainCaseStyle',
        type: 'boolean',
        defaultValueForExistingProjects: false,
        defaultValueForNewProjects: true,
      },
      {
        name: 'addTimestampFields',
        type: 'boolean',
        defaultValueForExistingProjects: false,
        defaultValueForNewProjects: true,
      },
      {
        name: 'handleListNullabilityTransparently',
        type: 'boolean',
        defaultValueForExistingProjects: false,
        defaultValueForNewProjects: true,
      },
      {
<<<<<<< HEAD
        name: 'enableDartNullSafety',
        type: 'boolean',
        defaultValueForExistingProjects: false,
        defaultValueForNewProjects: true
      }
=======
        name: 'emitAuthProvider',
        type: 'boolean',
        defaultValueForExistingProjects: false,
        defaultValueForNewProjects: true,
      },
      {
        name: 'generateIndexRules',
        type: 'boolean',
        defaultValueForExistingProjects: false,
        defaultValueForNewProjects: true,
      },
>>>>>>> 22c5e8eb
    ]);

    this.registerFlag('appSync', [
      {
        name: 'generateGraphQLPermissions',
        type: 'boolean',
        defaultValueForExistingProjects: false,
        defaultValueForNewProjects: true,
      },
    ]);
  };
}<|MERGE_RESOLUTION|>--- conflicted
+++ resolved
@@ -627,13 +627,12 @@
         defaultValueForNewProjects: true,
       },
       {
-<<<<<<< HEAD
         name: 'enableDartNullSafety',
         type: 'boolean',
         defaultValueForExistingProjects: false,
         defaultValueForNewProjects: true
-      }
-=======
+      },
+      {
         name: 'emitAuthProvider',
         type: 'boolean',
         defaultValueForExistingProjects: false,
@@ -645,7 +644,6 @@
         defaultValueForExistingProjects: false,
         defaultValueForNewProjects: true,
       },
->>>>>>> 22c5e8eb
     ]);
 
     this.registerFlag('appSync', [
