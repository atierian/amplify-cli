{
  "name": "graphql-transformers-e2e-tests",
  "version": "3.6.4",
  "description": "End to end functional tests for appsync supported transformers.",
  "main": "lib/index.js",
  "private": true,
  "scripts": {
    "e2e": "jest",
    "build": "tsc",
    "clean": "rm -rf ./lib"
  },
  "keywords": [
    "graphql",
    "appsync",
    "aws"
  ],
  "author": "Amazon Web Services",
  "license": "Apache-2.0",
  "dependencies": {
    "amazon-cognito-identity-js": "^3.0.7",
    "aws-sdk": "^2.475.0",
    "axios": "^0.18.0",
    "cloudform": "^2.2.1",
    "graphql": "^0.13.2",
<<<<<<< HEAD
    "graphql-mapping-template": "3.1.1",
    "graphql-transformer-common": "3.8.2",
    "graphql-transformer-core": "3.7.2",
    "moment": "^2.22.2"
=======
    "graphql-mapping-template": "3.0.6",
    "graphql-transformer-common": "3.7.0",
    "graphql-transformer-core": "3.6.3",
    "mime-types": "^2.1.24",
    "moment": "^2.22.2",
    "ora": "^3.4.0"
>>>>>>> c1052b00
  },
  "devDependencies": {
    "@types/axios": "^0.14.0",
    "@types/graphql": "^0.13.1",
    "@types/jest": "23.1.1",
    "@types/node": "^10.3.4",
    "aws-amplify": "1.1.4",
    "aws-sdk": "^2.259.1",
<<<<<<< HEAD
    "graphql-auth-transformer": "3.7.2",
    "graphql-connection-transformer": "3.5.2",
    "graphql-dynamodb-transformer": "3.8.2",
    "graphql-elasticsearch-transformer": "3.6.3",
    "graphql-function-transformer": "1.1.2",
    "graphql-key-transformer": "1.1.4",
    "graphql-versioned-transformer": "3.4.9",
=======
    "graphql-auth-transformer": "3.6.4",
    "graphql-connection-transformer": "3.4.6",
    "graphql-dynamodb-transformer": "3.7.0",
    "graphql-elasticsearch-transformer": "3.6.0",
    "graphql-function-transformer": "1.0.2",
    "graphql-key-transformer": "1.0.0",
    "graphql-versioned-transformer": "3.4.6",
>>>>>>> c1052b00
    "jest": "^23.1.0",
    "node-fetch": "^2.2.0",
    "ts-jest": "^22.4.6",
    "tslint": "^5.10.0",
    "typescript": "^3.5.1"
  },
  "jest": {
    "transform": {
      "^.+\\.tsx?$": "ts-jest"
    },
    "testURL": "http://localhost",
    "testRegex": "(src/__tests__/.*.test.*)$",
    "testPathIgnorePatterns": [
      "/lib/",
      "/node_modules/"
    ],
    "moduleFileExtensions": [
      "ts",
      "tsx",
      "js",
      "jsx",
      "json",
      "node"
    ],
    "collectCoverage": true
  }
}<|MERGE_RESOLUTION|>--- conflicted
+++ resolved
@@ -22,19 +22,10 @@
     "axios": "^0.18.0",
     "cloudform": "^2.2.1",
     "graphql": "^0.13.2",
-<<<<<<< HEAD
     "graphql-mapping-template": "3.1.1",
     "graphql-transformer-common": "3.8.2",
     "graphql-transformer-core": "3.7.2",
     "moment": "^2.22.2"
-=======
-    "graphql-mapping-template": "3.0.6",
-    "graphql-transformer-common": "3.7.0",
-    "graphql-transformer-core": "3.6.3",
-    "mime-types": "^2.1.24",
-    "moment": "^2.22.2",
-    "ora": "^3.4.0"
->>>>>>> c1052b00
   },
   "devDependencies": {
     "@types/axios": "^0.14.0",
@@ -43,7 +34,6 @@
     "@types/node": "^10.3.4",
     "aws-amplify": "1.1.4",
     "aws-sdk": "^2.259.1",
-<<<<<<< HEAD
     "graphql-auth-transformer": "3.7.2",
     "graphql-connection-transformer": "3.5.2",
     "graphql-dynamodb-transformer": "3.8.2",
@@ -51,15 +41,6 @@
     "graphql-function-transformer": "1.1.2",
     "graphql-key-transformer": "1.1.4",
     "graphql-versioned-transformer": "3.4.9",
-=======
-    "graphql-auth-transformer": "3.6.4",
-    "graphql-connection-transformer": "3.4.6",
-    "graphql-dynamodb-transformer": "3.7.0",
-    "graphql-elasticsearch-transformer": "3.6.0",
-    "graphql-function-transformer": "1.0.2",
-    "graphql-key-transformer": "1.0.0",
-    "graphql-versioned-transformer": "3.4.6",
->>>>>>> c1052b00
     "jest": "^23.1.0",
     "node-fetch": "^2.2.0",
     "ts-jest": "^22.4.6",
