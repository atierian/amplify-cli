--- conflicted
+++ resolved
@@ -3,11 +3,7 @@
 import inquirer from 'inquirer';
 import fs from 'fs-extra';
 import path from 'path';
-<<<<<<< HEAD
-import { rootAssetDir } from '../aws-constants';
-=======
 import { rootAssetDir, provider } from '../aws-constants';
->>>>>>> fe1558b4
 import { collectDirectivesByTypeNames, readProjectConfiguration } from 'graphql-transformer-core';
 import { category } from '../../../category-constants';
 import { UpdateApiRequest } from '../../../../../amplify-headless-interface/lib/interface/api/update';
@@ -15,10 +11,7 @@
 import { resolverConfigToConflictResolution } from '../utils/resolver-config-to-conflict-resolution-bi-di-mapper';
 import _ from 'lodash';
 import chalk from 'chalk';
-<<<<<<< HEAD
-=======
 import uuid from 'uuid';
->>>>>>> fe1558b4
 import { getAppSyncAuthConfig, checkIfAuthExists, authConfigHasApiKey } from '../utils/amplify-meta-utils';
 import {
   ResourceAlreadyExistsError,
@@ -228,11 +221,7 @@
   authConfig = {
     defaultAuthentication: {
       apiKeyConfig: {
-<<<<<<< HEAD
         apiKeyExpirationDays: 7,
-=======
-        apiKeyExpirationDays: 7
->>>>>>> fe1558b4
       },
       authenticationType: 'API_KEY',
     },
@@ -243,7 +232,6 @@
   // Repeat prompt until user selects Continue
   //
   while (!continuePrompt) {
-<<<<<<< HEAD
     const getAuthModeChoice = async () => {
       if (authConfig.defaultAuthentication.authenticationType === 'API_KEY') {
         return `${
@@ -292,53 +280,6 @@
       value: 'CONTINUE',
     });
 
-=======
-
-    const getAuthModeChoice = async () => {
-      if (authConfig.defaultAuthentication.authenticationType === 'API_KEY') {
-        return `${authProviderChoices.find(choice => choice.value === authConfig.defaultAuthentication.authenticationType).name} (default, expiration time: ${authConfig.defaultAuthentication.apiKeyConfig.apiKeyExpirationDays} days from now)`;
-      }
-      return `${authProviderChoices.find(choice => choice.value === authConfig.defaultAuthentication.authenticationType).name} (default)`;
-    };
-
-    const getAdditionalAuthModeChoices = async () => {
-      let additionalAuthModesText = '';
-      authConfig.additionalAuthenticationProviders.map(async (authMode) => {
-        additionalAuthModesText += `, ${authProviderChoices.find(choice => choice.value === authMode.authenticationType).name}`
-      });
-      return additionalAuthModesText;
-    }
-
-    const basicInfoQuestionChoices = [];
-
-    basicInfoQuestionChoices.push({
-      name: chalk`{bold Name:} ${resourceAnswers[inputs[1].key]}`,
-      value: 'API_NAME',
-    });
-
-    basicInfoQuestionChoices.push({
-      name: chalk`{bold Authorization modes:} ${await getAuthModeChoice()}${await getAdditionalAuthModeChoices()}`,
-      value: 'API_AUTH_MODE',
-    });
-
-    basicInfoQuestionChoices.push({
-      name: chalk`{bold Conflict detection (required for DataStore):} ${resolverConfig?.project ? 'Enabled' : 'Disabled'}`,
-      value: 'CONFLICT_DETECTION',
-    });
-
-    if (resolverConfig?.project) {
-      basicInfoQuestionChoices.push({
-        name: chalk`{bold Conflict resolution strategy:} ${conflictResolutionHanlderChoices.find(x => x.value === resolverConfig.project.ConflictHandler).name}`,
-        value: 'CONFLICT_STRATEGY',
-      });
-    }
-
-    basicInfoQuestionChoices.push({
-      name: 'Continue',
-      value: 'CONTINUE',
-    });
-
->>>>>>> fe1558b4
     const basicInfoQuestion = {
       type: 'list',
       name: 'basicApiSettings',
@@ -349,11 +290,7 @@
 
     let { basicApiSettings } = await inquirer.prompt([basicInfoQuestion]);
 
-<<<<<<< HEAD
     switch (basicApiSettings) {
-=======
-    switch(basicApiSettings) {
->>>>>>> fe1558b4
       case 'API_NAME':
         const resourceQuestions = [
           {
@@ -395,10 +332,6 @@
     },
     resolverConfig,
   };
-<<<<<<< HEAD
-=======
-
->>>>>>> fe1558b4
 };
 
 const updateApiInputWalkthrough = async (context, project, resolverConfig, modelTypes) => {
@@ -455,10 +388,7 @@
 
 export const serviceWalkthrough = async (context: $TSContext, defaultValuesFilename, serviceMetadata) => {
   const resourceName = resourceAlreadyExists(context);
-<<<<<<< HEAD
   const useExperimentalPipelineTransformer = FeatureFlags.getBoolean('graphQLTransformer.useExperimentalPipelinedTransformer');
-=======
->>>>>>> fe1558b4
 
   if (resourceName) {
     const errMessage =
@@ -476,11 +406,7 @@
   let askToEdit = true;
 
   // Schema template selection
-<<<<<<< HEAD
   const schemaTemplateOptions = useExperimentalPipelineTransformer ? schemaTemplatesV2 : schemaTemplatesV1;
-=======
-  const schemaTemplateOptions = FeatureFlags.getBoolean('graphQLTransformer.useExperimentalPipelinedTransformer') ? schemaTemplatesV2 : schemaTemplatesV1;
->>>>>>> fe1558b4
   const templateSelectionQuestion = {
     type: inputs[4].type,
     name: inputs[4].key,
@@ -491,12 +417,8 @@
 
   const { templateSelection } = await inquirer.prompt(templateSelectionQuestion);
   const schemaFilePath = path.join(graphqlSchemaDir, templateSelection);
-<<<<<<< HEAD
   schemaContent += useExperimentalPipelineTransformer ? defineGlobalSandboxMode(context) : '';
   schemaContent += fs.readFileSync(schemaFilePath, 'utf8');
-=======
-  schemaContent = fs.readFileSync(schemaFilePath, 'utf8');
->>>>>>> fe1558b4
 
   return {
     ...basicInfoAnswers,
@@ -569,15 +491,10 @@
 
 async function displayApiInformation(context, resource, project) {
   let authModes: string[] = [];
-<<<<<<< HEAD
   authModes.push(
     `- Default: ${await displayAuthMode(context, resource, resource.output.authConfig.defaultAuthentication.authenticationType)}`,
   );
   await resource.output.authConfig.additionalAuthenticationProviders.map(async authMode => {
-=======
-  authModes.push(`- Default: ${await displayAuthMode(context, resource, resource.output.authConfig.defaultAuthentication.authenticationType)}`);
-  await resource.output.authConfig.additionalAuthenticationProviders.map(async (authMode) => {
->>>>>>> fe1558b4
     authModes.push(`- ${await displayAuthMode(context, resource, authMode.authenticationType)}`);
   });
 
@@ -596,15 +513,11 @@
 
   context.print.success('Conflict detection (required for DataStore)');
   if (project.config && !_.isEmpty(project.config.ResolverConfig)) {
-<<<<<<< HEAD
     context.print.info(
       `- Conflict resolution strategy: ${
         conflictResolutionHanlderChoices.find(choice => choice.value === project.config.ResolverConfig.project.ConflictHandler).name
       }`,
     );
-=======
-    context.print.info(`- Conflict resolution strategy: ${conflictResolutionHanlderChoices.find(choice => choice.value === project.config.ResolverConfig.project.ConflictHandler).name}`);
->>>>>>> fe1558b4
   } else {
     context.print.info('- Disabled');
   }
@@ -622,13 +535,9 @@
       return authProviderChoices.find(choice => choice.value === authMode).name;
     }
     let apiKeyExpiresDate = new Date(apiKeyExpires * 1000);
-<<<<<<< HEAD
     return `${authProviderChoices.find(choice => choice.value === authMode).name} expiring ${apiKeyExpiresDate}: ${
       resource.output.GraphQLAPIKeyOutput
     }`;
-=======
-    return `${authProviderChoices.find(choice => choice.value === authMode).name} expiring ${apiKeyExpiresDate}: ${resource.output.GraphQLAPIKeyOutput}`;
->>>>>>> fe1558b4
   }
   return authProviderChoices.find(choice => choice.value === authMode).name;
 }
@@ -640,7 +549,6 @@
 
 async function askResolverConflictQuestion(context, resolverConfig, modelTypes?) {
   let resolverConfigResponse: any = {};
-<<<<<<< HEAD
 
   if (await context.prompt.confirm('Enable conflict detection?', !resolverConfig?.project)) {
     resolverConfigResponse = await askResolverConflictHandlerQuestion(context, modelTypes);
@@ -649,16 +557,6 @@
   return resolverConfigResponse;
 }
 
-=======
-
-  if (await context.prompt.confirm('Enable conflict detection?', !resolverConfig?.project)) {
-    resolverConfigResponse = await askResolverConflictHandlerQuestion(context, modelTypes);
-  }
-
-  return resolverConfigResponse;
-}
-
->>>>>>> fe1558b4
 async function askResolverConflictHandlerQuestion(context, modelTypes?) {
   let resolverConfig: any = {};
   const askConflictResolutionStrategy = async msg => {
@@ -690,7 +588,6 @@
         new: newFunction,
       };
     }
-<<<<<<< HEAD
 
     return syncConfig;
   };
@@ -699,16 +596,6 @@
 
   // Ask for per-model resolver override setting
 
-=======
-
-    return syncConfig;
-  };
-
-  resolverConfig.project = await askConflictResolutionStrategy('Select the default resolution strategy');
-
-  // Ask for per-model resolver override setting
-
->>>>>>> fe1558b4
   if (modelTypes && modelTypes.length > 0) {
     if (await context.prompt.confirm('Do you want to override default per model settings?', false)) {
       const modelTypeQuestion = {
@@ -827,16 +714,12 @@
     for (let i = 0; i < additionalProvidersAnswer.authType.length; i += 1) {
       const authProvider = additionalProvidersAnswer.authType[i];
 
-<<<<<<< HEAD
       const config = await askAuthQuestions(
         authProvider,
         context,
         true,
         currentAuthConfig?.additionalAuthenticationProviders?.find(authSetting => authSetting.authenticationType == authProvider),
       );
-=======
-      const config = await askAuthQuestions(authProvider, context, true, currentAuthConfig?.additionalAuthenticationProviders?.find(authSetting => authSetting.authenticationType == authProvider));
->>>>>>> fe1558b4
 
       authConfig.additionalAuthenticationProviders.push(config);
     }
@@ -920,11 +803,7 @@
   };
 }
 
-<<<<<<< HEAD
 export async function askApiKeyQuestions(authSettings = undefined) {
-=======
-async function askApiKeyQuestions(authSettings) {
->>>>>>> fe1558b4
   let defaultValues = {
     apiKeyExpirationDays: 7,
     description: undefined,
@@ -1136,12 +1015,8 @@
 const templateSchemaFilter = authConfig => {
   const authIncludesCognito = getAuthTypes(authConfig).includes('AMAZON_COGNITO_USER_POOLS');
   return (templateOption: ListChoiceOptions): boolean =>
-<<<<<<< HEAD
     authIncludesCognito ||
     templateOption.name !== 'Objects with fine-grained access control (e.g., a project management app with owner-based authorization)';
-=======
-    authIncludesCognito || templateOption.name !== 'Objects with fine-grained access control (e.g., a project management app with owner-based authorization)';
->>>>>>> fe1558b4
 };
 
 const getAuthTypes = authConfig => {
