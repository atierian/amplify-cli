import { TransformerResolversManagerProvider } from './transformer-resolver-provider';
import { TransformerDataSourceManagerProvider } from './transformer-datasource-provider';
import { TransformerProviderRegistry } from './transformer-provider-registry';
import { DocumentNode } from 'graphql';
import { TransformerContextOutputProvider } from './transformer-context-output-provider';
import { StackManagerProvider } from './stack-manager-provider';
<<<<<<< HEAD
import { GraphQLAPIProvider } from '../graphql-api-provider';
import { TransformerResourceHelperProvider } from './resource-resource-provider';
=======
import { AppSyncAuthConfiguration, GraphQLAPIProvider } from '../graphql-api-provider';
import { TransformerResourceProvider } from './resource-resource-provider';
>>>>>>> 011cb87f
import { FeatureFlagProvider } from '../feature-flag-provider';

export interface TransformerContextMetadataProvider {
  set<T>(key: string, value: T): void;
  get<T>(key: string): T | undefined;
  has(key: string): boolean;
}

export interface TransformerContextProvider {
  metadata: TransformerContextMetadataProvider;
  resolvers: TransformerResolversManagerProvider;
  dataSources: TransformerDataSourceManagerProvider;
  providerRegistry: TransformerProviderRegistry;

  inputDocument: DocumentNode;
  output: TransformerContextOutputProvider;
  stackManager: StackManagerProvider;
  api: GraphQLAPIProvider;
  resourceHelper: TransformerResourceHelperProvider;
  featureFlags: FeatureFlagProvider;
  authConfig: AppSyncAuthConfiguration;

  isProjectUsingDataStore(): boolean;
  getResolverConfig<ResolverConfig>(): ResolverConfig | undefined;
}

export type TransformerBeforeStepContextProvider = Pick<
  TransformerContextProvider,
  'inputDocument' | 'featureFlags' | 'isProjectUsingDataStore' | 'getResolverConfig' | 'authConfig'
>;
export type TransformerSchemaVisitStepContextProvider = Pick<
  TransformerContextProvider,
<<<<<<< HEAD
  'inputDocument' | 'output' | 'providerRegistry' | 'featureFlags' | 'isProjectUsingDataStore' | 'getResolverConfig' | 'resourceHelper'
=======
  | 'inputDocument'
  | 'output'
  | 'providerRegistry'
  | 'featureFlags'
  | 'isProjectUsingDataStore'
  | 'getResolverConfig'
  | 'metadata'
  | 'authConfig'
>>>>>>> 011cb87f
>;
export type TransformerValidationStepContextProvider = Pick<
  TransformerContextProvider,
  | 'inputDocument'
  | 'output'
  | 'providerRegistry'
  | 'dataSources'
  | 'featureFlags'
  | 'isProjectUsingDataStore'
  | 'getResolverConfig'
  | 'metadata'
  | 'authConfig'
>;
export type TransformerPrepareStepContextProvider = TransformerValidationStepContextProvider;
export type TransformerTransformSchemaStepContextProvider = TransformerValidationStepContextProvider;<|MERGE_RESOLUTION|>--- conflicted
+++ resolved
@@ -4,13 +4,8 @@
 import { DocumentNode } from 'graphql';
 import { TransformerContextOutputProvider } from './transformer-context-output-provider';
 import { StackManagerProvider } from './stack-manager-provider';
-<<<<<<< HEAD
-import { GraphQLAPIProvider } from '../graphql-api-provider';
+import { AppSyncAuthConfiguration, GraphQLAPIProvider } from '../graphql-api-provider';
 import { TransformerResourceHelperProvider } from './resource-resource-provider';
-=======
-import { AppSyncAuthConfiguration, GraphQLAPIProvider } from '../graphql-api-provider';
-import { TransformerResourceProvider } from './resource-resource-provider';
->>>>>>> 011cb87f
 import { FeatureFlagProvider } from '../feature-flag-provider';
 
 export interface TransformerContextMetadataProvider {
@@ -43,9 +38,6 @@
 >;
 export type TransformerSchemaVisitStepContextProvider = Pick<
   TransformerContextProvider,
-<<<<<<< HEAD
-  'inputDocument' | 'output' | 'providerRegistry' | 'featureFlags' | 'isProjectUsingDataStore' | 'getResolverConfig' | 'resourceHelper'
-=======
   | 'inputDocument'
   | 'output'
   | 'providerRegistry'
@@ -54,7 +46,7 @@
   | 'getResolverConfig'
   | 'metadata'
   | 'authConfig'
->>>>>>> 011cb87f
+  | 'resourceHelper'
 >;
 export type TransformerValidationStepContextProvider = Pick<
   TransformerContextProvider,
